[package]
name = "miden-assembly-syntax"
<<<<<<< HEAD
version = "0.17.0"
description = "Parsing and semantic analysis of the Miden Assembly language"
documentation = "https://docs.rs/miden-assembly-syntax/0.17.0"
=======
version = "0.16.2"
description = "Parsing and semantic analysis of the Miden Assembly language"
documentation = "https://docs.rs/miden-assembly-syntax/0.16.2"
>>>>>>> 051ddedf
readme = "README.md"
categories = ["compilers", "no-std"]
keywords = ["assembly", "language", "syntax", "miden"]
edition.workspace = true
rust-version.workspace = true
license.workspace = true
authors.workspace = true
homepage.workspace = true
repository.workspace = true
exclude.workspace = true

[features]
default = ["std"]
std = [
    "aho-corasick/std",
    "miden-core/std",
    "miden-debug-types/std",
    "miden-utils-diagnostics/std",
    "thiserror/std",
]
serde = ["miden-debug-types/serde", "semver/serde"]
arbitrary = ["dep:proptest", "dep:proptest-derive"]
testing = ["arbitrary", "logging"]
logging = ["dep:env_logger"]

[dependencies]
aho-corasick = { version = "1.1", default-features = false }
env_logger = { version = "0.11", optional = true }
lalrpop-util = { version = "0.22", default-features = false }
log.workspace = true
miden-core.workspace = true
miden-debug-types.workspace = true
miden-utils-diagnostics.workspace = true
proptest = { workspace = true, optional = true }
proptest-derive = { workspace = true, optional = true }
regex = { version = "1.10", default-features = false, features = ["unicode", "perf"] }
semver = { version = "1.0", default-features = false }
smallvec.workspace = true
thiserror.workspace = true

[dev-dependencies]
env_logger = "0.11"
proptest.workspace = true
pretty_assertions = "1.4"

[build-dependencies]
lalrpop = { version = "0.22", default-features = false }
rustc_version = "0.4"<|MERGE_RESOLUTION|>--- conflicted
+++ resolved
@@ -1,14 +1,8 @@
 [package]
 name = "miden-assembly-syntax"
-<<<<<<< HEAD
 version = "0.17.0"
 description = "Parsing and semantic analysis of the Miden Assembly language"
 documentation = "https://docs.rs/miden-assembly-syntax/0.17.0"
-=======
-version = "0.16.2"
-description = "Parsing and semantic analysis of the Miden Assembly language"
-documentation = "https://docs.rs/miden-assembly-syntax/0.16.2"
->>>>>>> 051ddedf
 readme = "README.md"
 categories = ["compilers", "no-std"]
 keywords = ["assembly", "language", "syntax", "miden"]
