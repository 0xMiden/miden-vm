--- conflicted
+++ resolved
@@ -219,8 +219,6 @@
                 inst_with_felt_imm("push", &Immediate::Value(Span::unknown(*value)))
             },
             Self::PushWord(value) => flatten(const_text("push") + const_text(".") + value.render()),
-<<<<<<< HEAD
-=======
             Self::PushSlice(value, range) => flatten(
                 const_text("push.")
                     + value.render()
@@ -230,7 +228,6 @@
                     + display(range.end)
                     + const_text("]"),
             ),
->>>>>>> 3c521ccc
             Self::PushFeltList(values) => inst_with_pretty_felt_params("push", values),
             Self::Locaddr(value) => inst_with_imm("locaddr", value),
             Self::Sdepth => const_text("sdepth"),
