use processor::{ContextId, DefaultHost, ProcessState, Program};
use test_utils::{
    build_expected_hash, build_expected_perm, felt_slice_to_ints, ExecutionOptions, Process,
    StackInputs, ONE, ZERO,
};

#[test]
fn test_memcopy() {
    use miden_stdlib::StdLibrary;

    let source = "
    use.std::mem

    begin
        push.0.0.0.1.1000 mem_storew dropw
        push.0.0.1.0.1001 mem_storew dropw
        push.0.0.1.1.1002 mem_storew dropw
        push.0.1.0.0.1003 mem_storew dropw
        push.0.1.0.1.1004 mem_storew dropw

        push.2000.1000.5 exec.mem::memcopy
    end
    ";

    let stdlib = StdLibrary::default();
    let assembler = assembly::Assembler::default()
        .with_library(&stdlib)
        .expect("failed to load stdlib");

    let program: Program =
        assembler.assemble_program(source).expect("Failed to compile test source.");

    let mut host = DefaultHost::default();
    host.load_mast_forest(stdlib.mast_forest().clone());

    let mut process = Process::new(
        program.kernel().clone(),
        StackInputs::default(),
        host,
        ExecutionOptions::default(),
    );
    process.execute(&program).unwrap();

    assert_eq!(
        process.get_mem_value(ContextId::root(), 1000),
        Some([ZERO, ZERO, ZERO, ONE]),
        "Address 1000"
    );
    assert_eq!(
        process.get_mem_value(ContextId::root(), 1001),
        Some([ZERO, ZERO, ONE, ZERO]),
        "Address 1001"
    );
    assert_eq!(
        process.get_mem_value(ContextId::root(), 1002),
        Some([ZERO, ZERO, ONE, ONE]),
        "Address 1002"
    );
    assert_eq!(
        process.get_mem_value(ContextId::root(), 1003),
        Some([ZERO, ONE, ZERO, ZERO]),
        "Address 1003"
    );
    assert_eq!(
        process.get_mem_value(ContextId::root(), 1004),
        Some([ZERO, ONE, ZERO, ONE]),
        "Address 1004"
    );

    assert_eq!(
        process.get_mem_value(ContextId::root(), 2000),
        Some([ZERO, ZERO, ZERO, ONE]),
        "Address 2000"
    );
    assert_eq!(
        process.get_mem_value(ContextId::root(), 2001),
        Some([ZERO, ZERO, ONE, ZERO]),
        "Address 2001"
    );
    assert_eq!(
        process.get_mem_value(ContextId::root(), 2002),
        Some([ZERO, ZERO, ONE, ONE]),
        "Address 2002"
    );
    assert_eq!(
        process.get_mem_value(ContextId::root(), 2003),
        Some([ZERO, ONE, ZERO, ZERO]),
        "Address 2003"
    );
    assert_eq!(
        process.get_mem_value(ContextId::root(), 2004),
        Some([ZERO, ONE, ZERO, ONE]),
        "Address 2004"
    );
}

#[test]
fn test_pipe_double_words_to_memory() {
    let mem_addr = 1000;
    let source = format!(
        "
        use.std::mem
        use.std::sys

        begin
            push.1002       # end_addr
            push.{}         # write_addr
            padw padw padw  # hasher state

            exec.mem::pipe_double_words_to_memory

            exec.sys::truncate_stack
        end",
        mem_addr
    );

    let operand_stack = &[];
    let data = &[1, 2, 3, 4, 5, 6, 7, 8];
    let mut expected_stack =
        felt_slice_to_ints(&build_expected_perm(&[0, 0, 0, 0, 1, 2, 3, 4, 5, 6, 7, 8]));
    expected_stack.push(1002);
    build_test!(source, operand_stack, &data).expect_stack_and_memory(
        &expected_stack,
        mem_addr,
        data,
    );
}

#[test]
fn test_pipe_words_to_memory() {
    let mem_addr = 1000;
    let one_word = format!(
        "use.std::mem
        use.std::crypto::hashes::rpo

        begin
            push.{} # target address
            push.1  # number of words

            exec.mem::pipe_words_to_memory
<<<<<<< HEAD
            exec.rpo::squeeze_digest
=======
            swapdw dropw dropw
>>>>>>> b2294a1e
        end",
        mem_addr
    );

    let operand_stack = &[];
    let data = &[1, 2, 3, 4];
    let mut expected_stack = felt_slice_to_ints(&build_expected_hash(data));
    expected_stack.push(1001);
    build_test!(one_word, operand_stack, &data).expect_stack_and_memory(
        &expected_stack,
        mem_addr,
        data,
    );

    let three_words = format!(
        "use.std::mem
        use.std::crypto::hashes::rpo

        begin
            push.{} # target address
            push.3  # number of words

            exec.mem::pipe_words_to_memory
<<<<<<< HEAD
            exec.rpo::squeeze_digest
=======
            swapdw dropw dropw
>>>>>>> b2294a1e
        end",
        mem_addr
    );

    let operand_stack = &[];
    let data = &[1, 2, 3, 4, 5, 6, 7, 8, 9, 10, 11, 12];
    let mut expected_stack = felt_slice_to_ints(&build_expected_hash(data));
    expected_stack.push(1003);
    build_test!(three_words, operand_stack, &data).expect_stack_and_memory(
        &expected_stack,
        mem_addr,
        data,
    );
}

#[test]
fn test_pipe_preimage_to_memory() {
    let mem_addr = 1000;
    let three_words = format!(
        "use.std::mem

        begin
            adv_push.4 # push commitment to stack
            push.{}    # target address
            push.3     # number of words

            exec.mem::pipe_preimage_to_memory
            swap drop
        end",
        mem_addr
    );

    let operand_stack = &[];
    let data = &[1, 2, 3, 4, 5, 6, 7, 8, 9, 10, 11, 12];
    let mut advice_stack = felt_slice_to_ints(&build_expected_hash(data));
    advice_stack.reverse();
    advice_stack.extend(data);
    build_test!(three_words, operand_stack, &advice_stack).expect_stack_and_memory(
        &[1003],
        mem_addr,
        data,
    );
}

#[test]
fn test_pipe_preimage_to_memory_invalid_preimage() {
    let three_words = "
    use.std::mem

    begin
        adv_push.4  # push commitment to stack
        push.1000   # target address
        push.3      # number of words

        exec.mem::pipe_preimage_to_memory
    end
    ";

    let operand_stack = &[];
    let data = &[1, 2, 3, 4, 5, 6, 7, 8, 9, 10, 11, 12];
    let mut advice_stack = felt_slice_to_ints(&build_expected_hash(data));
    advice_stack.reverse();
    advice_stack[0] += 1; // corrupt the expected hash
    advice_stack.extend(data);
    let res = build_test!(three_words, operand_stack, &advice_stack).execute();
    assert!(res.is_err());
}<|MERGE_RESOLUTION|>--- conflicted
+++ resolved
@@ -130,7 +130,8 @@
 fn test_pipe_words_to_memory() {
     let mem_addr = 1000;
     let one_word = format!(
-        "use.std::mem
+        "
+        use.std::mem
         use.std::crypto::hashes::rpo
 
         begin
@@ -138,11 +139,10 @@
             push.1  # number of words
 
             exec.mem::pipe_words_to_memory
-<<<<<<< HEAD
             exec.rpo::squeeze_digest
-=======
+
+            # truncate stack
             swapdw dropw dropw
->>>>>>> b2294a1e
         end",
         mem_addr
     );
@@ -158,7 +158,8 @@
     );
 
     let three_words = format!(
-        "use.std::mem
+        "
+        use.std::mem
         use.std::crypto::hashes::rpo
 
         begin
@@ -166,11 +167,10 @@
             push.3  # number of words
 
             exec.mem::pipe_words_to_memory
-<<<<<<< HEAD
             exec.rpo::squeeze_digest
-=======
+
+            # truncate stack
             swapdw dropw dropw
->>>>>>> b2294a1e
         end",
         mem_addr
     );
