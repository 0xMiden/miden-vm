--- conflicted
+++ resolved
@@ -204,11 +204,7 @@
     expect_exec_error_matches!(
         test,
         ExecutionError::FailedAssertion{clk, err_code, err_msg, label: _, source_file: _ }
-<<<<<<< HEAD
-        if clk == RowIndex::from(3179) && err_code == ZERO && err_msg.is_none()
-=======
         if clk == RowIndex::from(3184) && err_code == ZERO && err_msg.is_none()
->>>>>>> 11a26b69
     );
 }
 
