--- conflicted
+++ resolved
@@ -173,11 +173,7 @@
     expect_exec_error!(
         test,
         ExecutionError::FailedAssertion {
-<<<<<<< HEAD
-            clk: 17498,
-=======
             clk: 17490.into(),
->>>>>>> b9c2c589
             err_code: 0,
             err_msg: None,
         }
