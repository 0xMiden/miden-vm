--- conflicted
+++ resolved
@@ -1,25 +1,15 @@
 use std::{sync::Arc, vec};
 
 use miden_air::{Felt, ProvingOptions, RowIndex};
-<<<<<<< HEAD
-use miden_stdlib::{StdLibrary, falcon_sign};
-use processor::{
+use miden_assembly::{Assembler, DefaultSourceManager, utils::Serializable};
+use miden_core::{StarkField, ZERO};
+use miden_processor::{
     AdviceInputs, EventError, ExecutionError, ProcessState, Program, ProgramInfo, StackInputs,
     crypto::RpoRandomCoin,
 };
-use rand::{Rng, rng};
-use test_utils::{
+use miden_stdlib::{StdLibrary, falcon_sign};
+use miden_utils_testing::{
     TestHost, Word,
-=======
-use miden_assembly::{Assembler, DefaultSourceManager, utils::Serializable};
-use miden_core::{StarkField, ZERO};
-use miden_processor::{
-    AdviceInputs, ExecutionError, Program, ProgramInfo, StackInputs, crypto::RpoRandomCoin,
-};
-use miden_stdlib::{EVENT_FALCON_SIG_TO_STACK, StdLibrary, falcon_sign};
-use miden_utils_testing::{
-    Word,
->>>>>>> a990549d
     crypto::{
         MerkleStore, Rpo256,
         rpo_falcon512::{Polynomial, SecretKey},
