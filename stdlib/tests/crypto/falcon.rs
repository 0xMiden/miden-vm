use std::{sync::Arc, vec};

use miden_air::{Felt, ProvingOptions, RowIndex};
use miden_assembly::{Assembler, utils::Serializable};
<<<<<<< HEAD
use miden_core::{EventName, StarkField};
=======
use miden_core::{
    EventName, StarkField, ZERO,
    crypto::dsa::falcon512_rpo::{Polynomial, SecretKey},
};
>>>>>>> 6fa7c806
use miden_processor::{
    AdviceInputs, AdviceMutation, DefaultHost, EventError, ExecutionError, ProcessState, Program,
    ProgramInfo, StackInputs, crypto::RpoRandomCoin,
};
use miden_stdlib::{StdLibrary, falcon_sign};
use miden_utils_testing::{
    Word,
    crypto::{MerkleStore, Rpo256},
    expect_exec_error_matches,
    proptest::proptest,
    rand::rand_value,
};
use rand::{Rng, rng};

/// Modulus used for rpo falcon 512.
const M: u64 = 12289;
const Q: u64 = (M - 1) / 2;
const N: usize = 512;
const J: u64 = (N * M as usize * M as usize) as u64;

const PROBABILISTIC_PRODUCT_SOURCE: &str = "
    use std::crypto::dsa::rpo_falcon512

    begin
        #=> [PK, ...]
        push.0
        #=> [h_ptr, PK, ...]

        exec.rpo_falcon512::load_h_s2_and_product
        #=> [...]
    end
    ";

/// Event ID for pushing a Falcon signature to the advice stack.
/// This event is used for testing purposes only.
const EVENT_FALCON_SIG_TO_STACK: EventName = EventName::new("test::falcon::sig_to_stack");

/// Event handler which pushes values onto the advice stack which are required for verification
/// of a DSA in Miden VM.
///
/// Inputs:
///   Operand stack: [event_id, PK, MSG, ...]
///   Advice stack: \[ SIGNATURE \]
///
/// Outputs:
///   Advice stack: [...]
///
/// Where:
/// - PK is the digest of an expanded public.
/// - MSG is the digest of the message to be signed.
/// - SIGNATURE is the signature being verified.
///
/// The advice provider is expected to contain the private key associated to the public key PK.
pub fn push_falcon_signature(process: &ProcessState) -> Result<Vec<AdviceMutation>, EventError> {
    let pub_key = process.get_stack_word_be(1);
    let msg = process.get_stack_word_be(5);

    let pk_sk = process
        .advice_provider()
        .get_mapped_values(&pub_key)
        .ok_or(FalconError::NoSecretKey { key: pub_key })?;

    let signature_result = falcon_sign(pk_sk, msg)
        .ok_or(FalconError::MalformedSignatureKey { key_type: "RPO Falcon512" })?;

    Ok(vec![AdviceMutation::extend_stack(signature_result)])
}

// EVENT ERROR
// ================================================================================================

#[derive(Debug, thiserror::Error)]
pub enum FalconError {
    #[error("public key {} not present in the event handler", .key.to_hex())]
    NoSecretKey { key: Word },
    #[error("malformed signature key: {key_type}")]
    MalformedSignatureKey { key_type: &'static str },
}

#[test]
fn test_falcon512_norm_sq() {
    let source = "
    use std::crypto::dsa::rpo_falcon512

    begin
        exec.rpo_falcon512::norm_sq
    end
    ";

    // normalize(e) = e^2 - phi * (2*M*e - M^2) where phi := (e > (M - 1)/2)
    let upper = rand::rng().random_range(Q + 1..M);
    let test_upper = build_test!(source, &[upper]);
    test_upper.expect_stack(&[(M - upper) * (M - upper)]);

    let lower = rand::rng().random_range(0..=Q);
    let test_lower = build_test!(source, &[lower]);
    test_lower.expect_stack(&[lower * lower])
}

#[test]
fn test_falcon512_diff_mod_m() {
    let source = "
    use std::crypto::dsa::rpo_falcon512

    begin
        exec.rpo_falcon512::diff_mod_M
    end
    ";
    let v = Felt::MODULUS - 1;
    let (v_lo, v_hi) = (v as u32, v >> 32);

    // test largest possible value given v
    let w = J - 1;
    let u = 0;

    let test1 = build_test!(source, &[v_lo as u64, v_hi, w + J, u]);

    // Calculating (v - (u + (- w % M) % M) % M) should be the same as (v + w + J - u) % M.
    let expanded_answer = (v as i128
        - ((u as i64 + -(w as i64).rem_euclid(M as i64)).rem_euclid(M as i64) as i128))
        .rem_euclid(M as i128);
    let simplified_answer = (v as i128 + w as i128 + J as i128 - u as i128).rem_euclid(M as i128);
    assert_eq!(expanded_answer, simplified_answer);

    test1.expect_stack(&[simplified_answer as u64]);

    // test smallest possible value given v
    let w = 0;
    let u = J - 1;

    let test2 = build_test!(source, &[v_lo as u64, v_hi, w + J, u]);

    // Calculating (v - (u + (- w % M) % M) % M) should be the same as (v + w + J - u) % M.
    let expanded_answer = (v as i128
        - ((u as i64 + -(w as i64).rem_euclid(M as i64)).rem_euclid(M as i64) as i128))
        .rem_euclid(M as i128);
    let simplified_answer = (v as i128 + w as i128 + J as i128 - u as i128).rem_euclid(M as i128);
    assert_eq!(expanded_answer, simplified_answer);

    test2.expect_stack(&[simplified_answer as u64]);
}

proptest! {
    #[test]
    fn diff_mod_m_proptest(v in 0..Felt::MODULUS, w in 0..J, u in 0..J) {

          let source = "
    use std::crypto::dsa::rpo_falcon512

    begin
        exec.rpo_falcon512::diff_mod_M
    end
    ";

    let (v_lo, v_hi) = (v as u32, v >> 32);

    let test1 = build_test!(source, &[v_lo as u64, v_hi, w + J, u]);

    // Calculating (v - (u + (- w % M) % M) % M) should be the same as (v + w + J - u) % M.
    let expanded_answer = (v as i128
        - ((u as i64 + -(w as i64).rem_euclid(M as i64)).rem_euclid(M as i64) as i128))
    .rem_euclid(M as i128);
    let simplified_answer = (v as i128 + w as i128 + J as i128 - u as i128).rem_euclid(M as i128);
    assert_eq!(expanded_answer, simplified_answer);

    test1.prop_expect_stack(&[simplified_answer as u64])?;
    }

}

#[test]
fn test_falcon512_probabilistic_product() {
    // create two random polynomials and generate the input operand stack and advice stack to
    // the probabilistic product test procedure
    let h: Polynomial<Felt> = Polynomial::new(random_coefficients());
    let s2: Polynomial<Felt> = Polynomial::new(random_coefficients());
    let (operand_stack, advice_stack): (Vec<u64>, Vec<u64>) =
        generate_data_probabilistic_product_test(h, s2, false);

    let test = build_test!(PROBABILISTIC_PRODUCT_SOURCE, &operand_stack, &advice_stack);
    let expected_stack = &[];
    test.expect_stack(expected_stack);
}

#[test]
fn test_falcon512_probabilistic_product_failure() {
    // create two random polynomials and generate the input operand stack and advice stack to
    // the probabilistic product test procedure
    let h: Polynomial<Felt> = Polynomial::new(random_coefficients());
    let s2: Polynomial<Felt> = Polynomial::new(random_coefficients());
    let (operand_stack, advice_stack): (Vec<u64>, Vec<u64>) =
        generate_data_probabilistic_product_test(h, s2, true);

    let test = build_test!(PROBABILISTIC_PRODUCT_SOURCE, &operand_stack, &advice_stack);

    expect_exec_error_matches!(
        test,
        ExecutionError::FailedAssertion{clk, err_msg, .. }
        if clk == RowIndex::from(3202) && err_msg.is_none()
    );
}

/// Similar to `falcon_execution` test, but with the `move_sig_to_adv_stack` operation.
/// Specifically, we put the signature in the advice map ahead of time, call
/// `move_sig_to_adv_stack`, and then proceed to `verify` the signature.
#[test]
fn test_move_sig_to_adv_stack() {
    let seed = Word::default();
    let mut rng = RpoRandomCoin::new(seed);
    let secret_key = SecretKey::with_rng(&mut rng);
    let message = rand_value::<Word>();

    let source = "
    use std::crypto::dsa::rpo_falcon512

    begin
        exec.rpo_falcon512::move_sig_from_map_to_adv_stack
        exec.rpo_falcon512::verify
    end
    ";

    let public_key = secret_key.public_key().to_commitment();
    let secret_key_bytes = secret_key.to_bytes();

    let advice_map: Vec<(Word, Vec<Felt>)> = {
        let sig_key = Rpo256::merge(&[message, public_key]);
        let sk_felts = secret_key_bytes.iter().map(|a| Felt::new(*a as u64)).collect::<Vec<Felt>>();
        let signature = falcon_sign(&sk_felts, message).expect("failed to sign message");

        vec![(sig_key, signature.iter().rev().cloned().collect())]
    };

    let op_stack = {
        let mut op_stack = vec![];
        let message = message.into_iter().map(|a| a.as_int()).collect::<Vec<u64>>();
        op_stack.extend_from_slice(&message);
        let pk_elements = public_key.as_elements().iter().map(|a| a.as_int()).collect::<Vec<u64>>();
        op_stack.extend_from_slice(&pk_elements);

        op_stack
    };

    let adv_stack = vec![];
    let store = MerkleStore::new();

    let mut test = build_test!(source, &op_stack, &adv_stack, store, advice_map.into_iter());
    test.add_event_handler(EVENT_FALCON_SIG_TO_STACK, push_falcon_signature);
    test.expect_stack(&[])
}

#[test]
fn falcon_execution() {
    let seed = Word::default();
    let mut rng = RpoRandomCoin::new(seed);
    let sk = SecretKey::with_rng(&mut rng);
    let message = rand_value::<Word>();
    let (source, op_stack, adv_stack, store, advice_map) = generate_test(sk, message);

    let mut test = build_test!(&source, &op_stack, &adv_stack, store, advice_map.into_iter());
    test.add_event_handler(EVENT_FALCON_SIG_TO_STACK, push_falcon_signature);
    test.expect_stack(&[])
}

#[test]
fn falcon_prove_verify() {
    let sk = SecretKey::new();
    let message = rand_value::<Word>();
    let (source, op_stack, _, _, advice_map) = generate_test(sk, message);

    let program: Program = Assembler::default()
        .with_dynamic_library(StdLibrary::default())
        .expect("failed to load stdlib")
        .assemble_program(source)
        .expect("failed to compile test source");

    let stack_inputs = StackInputs::try_from_ints(op_stack).expect("failed to create stack inputs");
    let advice_inputs = AdviceInputs::default().with_map(advice_map);
    let mut host = DefaultHost::default();
    host.load_library(&StdLibrary::default()).expect("failed to load mast forest");
    host.register_handler(EVENT_FALCON_SIG_TO_STACK, Arc::new(push_falcon_signature))
        .unwrap();

    let options = ProvingOptions::with_96_bit_security(miden_air::HashFunction::Blake3_192);
    let (stack_outputs, proof) = miden_utils_testing::prove(
        &program,
        stack_inputs.clone(),
        advice_inputs,
        &mut host,
        options,
    )
    .expect("failed to generate proof");

    let program_info = ProgramInfo::from(program);
    let result = miden_utils_testing::verify(program_info, stack_inputs, stack_outputs, proof);

    assert!(result.is_ok(), "error: {result:?}");
}

#[allow(clippy::type_complexity)]
fn generate_test(
    sk: SecretKey,
    message: Word,
) -> (String, Vec<u64>, Vec<u64>, MerkleStore, Vec<(Word, Vec<Felt>)>) {
    let source = format!(
        "
    use std::crypto::dsa::rpo_falcon512

    begin
        emit.event(\"{EVENT_FALCON_SIG_TO_STACK}\")
        exec.rpo_falcon512::verify
    end
    "
    );

    let pk: Word = sk.public_key().to_commitment();
    let sk_bytes = sk.to_bytes();

    let to_adv_map = sk_bytes.iter().map(|a| Felt::new(*a as u64)).collect::<Vec<Felt>>();

    let advice_map: Vec<(Word, Vec<Felt>)> = vec![(pk, to_adv_map)];

    let mut op_stack = vec![];
    let message = message.into_iter().map(|a| a.as_int()).collect::<Vec<u64>>();
    op_stack.extend_from_slice(&message);
    op_stack.extend_from_slice(&pk.as_elements().iter().map(|a| a.as_int()).collect::<Vec<u64>>());
    let adv_stack = vec![];
    let store = MerkleStore::new();

    (source, op_stack, adv_stack, store, advice_map)
}

// HELPER FUNCTIONS
// ================================================================================================

/// Creates random coefficients of a polynomial in the range (0..M).
fn random_coefficients() -> Vec<Felt> {
    let mut res = Vec::new();
    for _i in 0..N {
        res.push(Felt::new(rng().random_range(0..M)))
    }
    res
}

/// Multiplies two polynomials over Z_p\[x\] without reducing modulo p.
///
/// Given that the degrees of the input polynomials are less than 512 and their coefficients are
/// less than the modulus M = 12289, the resulting product polynomial is guaranteed to have
/// coefficients less than the Miden prime.
///
/// Note that this multiplication is not over Z_p\[x\]/(phi).
fn mul_modulo_p(a: Polynomial<Felt>, b: Polynomial<Felt>) -> [u64; 1024] {
    let mut c = [0; 2 * N];
    for i in 0..N {
        for j in 0..N {
            c[i + j] += a.coefficients[i].as_int() * b.coefficients[j].as_int();
        }
    }
    c
}

/// Returns the coefficients of a polynomial.
fn to_elements(poly: Polynomial<Felt>) -> Vec<Felt> {
    poly.coefficients.to_vec()
}

/// Generates the data needed to execute the probabilistic product test.
fn generate_data_probabilistic_product_test(
    h: Polynomial<Felt>,
    s2: Polynomial<Felt>,
    test_failure: bool,
) -> (Vec<u64>, Vec<u64>) {
    let pi = mul_modulo_p(h.clone(), s2.clone());

    // lay the polynomials in order h then s2 then pi = h * s2
    let mut polynomials = if test_failure {
        to_elements(Polynomial::new(random_coefficients()))
    } else {
        to_elements(h.clone())
    };
    polynomials.extend(to_elements(s2.clone()));
    polynomials.extend(pi.iter().map(|a| Felt::new(*a)));

    // get the challenge point and push it to the advice stack
    let digest_polynomials = Rpo256::hash_elements(&polynomials);
    let challenge = (digest_polynomials[0], digest_polynomials[1]);
    let mut advice_stack = vec![challenge.0.as_int(), challenge.1.as_int()];

    // push the polynomials to the advice stack
    let polynomials: Vec<u64> = polynomials.iter().map(|&e| e.into()).collect();
    advice_stack.extend_from_slice(&polynomials);

    // compute hash of h and place it on the stack.
    let binding = Rpo256::hash_elements(&to_elements(h.clone()));
    let h_hash = binding.as_elements();
    let h_hash_copy: Vec<u64> = h_hash.iter().map(|felt| (*felt).into()).collect();
    let operand_stack = vec![h_hash_copy[0], h_hash_copy[1], h_hash_copy[2], h_hash_copy[3]];

    (operand_stack, advice_stack)
}<|MERGE_RESOLUTION|>--- conflicted
+++ resolved
@@ -2,14 +2,7 @@
 
 use miden_air::{Felt, ProvingOptions, RowIndex};
 use miden_assembly::{Assembler, utils::Serializable};
-<<<<<<< HEAD
 use miden_core::{EventName, StarkField};
-=======
-use miden_core::{
-    EventName, StarkField, ZERO,
-    crypto::dsa::falcon512_rpo::{Polynomial, SecretKey},
-};
->>>>>>> 6fa7c806
 use miden_processor::{
     AdviceInputs, AdviceMutation, DefaultHost, EventError, ExecutionError, ProcessState, Program,
     ProgramInfo, StackInputs, crypto::RpoRandomCoin,
