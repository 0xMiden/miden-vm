//! Tests for Keccak256 precompile event handlers.
//!
//! Verifies that:
//! - Raw event handlers correctly compute Keccak256 and populate advice provider
//! - MASM wrappers correctly return commitment and digest on stack
//! - Both memory and digest merge operations work correctly
//! - Various input sizes and edge cases are handled properly

use core::array;
use std::sync::Arc;

use miden_air::ProvingOptions;
use miden_assembly::Assembler;
use miden_core::{
    Felt, FieldElement, ProgramInfo,
    precompile::{PrecompileCommitment, PrecompileVerifier, PrecompileVerifierRegistry},
};
use miden_crypto::{Word, hash::rpo::Rpo256};
use miden_processor::{AdviceInputs, DefaultHost, Program, StackInputs};
use miden_stdlib::{
    StdLibrary,
    handlers::keccak256::{
        KECCAK_HASH_MEMORY_EVENT_ID, KECCAK_HASH_MEMORY_EVENT_NAME, KeccakPrecompile,
        KeccakPreimage,
    },
};
<<<<<<< HEAD
use miden_processor::{AdviceMutation, EventError, EventHandler, ProcessState};
use miden_stdlib::handlers::keccak256::{KECCAK_HASH_MEMORY_EVENT_ID, KeccakFeltDigest};

=======
>>>>>>> 2ff002e2
// Test constants
// ================================================================================================

const INPUT_MEMORY_ADDR: u32 = 128;

// TESTS
// ================================================================================================

#[test]
fn test_keccak_handlers() {
    // Test various input sizes including edge cases
    let hash_memory_inputs: Vec<Vec<u8>> = vec![
        //empty
        vec![],
        // different byte packing
        vec![1],
        vec![1, 2],
        vec![1, 2, 3],
        vec![1, 2, 3, 4],
        // longer inputs with non-aligned sizes
        (0..31).collect(),
        (0..32).collect(),
        (0..33).collect(),
        // large-ish inputs
        (0..64).collect(),
        (0..128).collect(),
    ];

    for input in &hash_memory_inputs {
        test_keccak_handler(input);
        test_keccak_hash_memory_impl(input);
        test_keccak_hash_memory(input);
    }
}

fn test_keccak_handler(input_u8: &[u8]) {
    let len_bytes = input_u8.len();
    let preimage = KeccakPreimage::new(input_u8.to_vec());

    let memory_stores_source = generate_memory_store_masm(&preimage, INPUT_MEMORY_ADDR);

    let source = format!(
        r#"
            begin
                # Store packed u32 values in memory
                {memory_stores_source}

                # Push handler inputs
                push.{len_bytes}.{INPUT_MEMORY_ADDR}
                # => [ptr, len_bytes, ...]

                emit.event("{KECCAK_HASH_MEMORY_EVENT_ID}")
                drop drop
            end
            "#,
    );

    let test = build_debug_test!(source, &[]);

    let output = test.execute().unwrap();

    let advice_stack = output.advice_provider().stack();
    assert_eq!(advice_stack, preimage.digest().as_ref());

    let deferred = output.advice_provider().precompile_requests().to_vec();
    assert_eq!(deferred.len(), 1, "advice deferred must contain one entry");
    let precompile_data = &deferred[0];

    // PrecompileData contains the raw input bytes directly
    assert_eq!(
        precompile_data.calldata(),
        preimage.as_ref(),
        "data in deferred storage does not match preimage"
    );
}

fn test_keccak_hash_memory_impl(input_u8: &[u8]) {
    let len_bytes = input_u8.len();
    let preimage = KeccakPreimage::new(input_u8.to_vec());

    let memory_stores_source = generate_memory_store_masm(&preimage, INPUT_MEMORY_ADDR);

    let source = format!(
        r#"
            use.std::sys
            use.std::crypto::hashes::keccak256

            begin
                # Store packed u32 values in memory
                {memory_stores_source}

                # Push wrapper inputs
                push.{len_bytes}.{INPUT_MEMORY_ADDR}
                # => [ptr, len_bytes]

                exec.keccak256::hash_memory_impl
                # => [COMM, TAG, DIGEST_U32[8]]

                exec.sys::truncate_stack
            end
            "#,
    );

    let test = build_debug_test!(source, &[]);

    let output = test.execute().unwrap();
    let stack = output.stack_outputs();
    let commitment = stack.get_stack_word_be(0).unwrap();
    let tag = stack.get_stack_word_be(4).unwrap();
    let precompile_commitment = PrecompileCommitment { tag, commitment };
    assert_eq!(
        precompile_commitment,
        preimage.precompile_commitment(),
        "precompile_commitment does not match"
    );

    assert_eq!(
        tag,
        Word::from([
            KECCAK_HASH_MEMORY_EVENT_ID.as_felt(),
            Felt::new(len_bytes as u64),
            Felt::ZERO,
            Felt::ZERO
        ])
    );

    // Get the digest from stack (first 8 elements)
    let digest: [Felt; 8] = array::from_fn(|i| stack.get_stack_item(8 + i).unwrap());
    assert_eq!(&digest, preimage.digest().as_ref(), "output digest does not match");

    let commitment_verifier = KeccakPrecompile.verify(preimage.as_ref()).unwrap();
    assert_eq!(
        commitment_verifier, precompile_commitment,
        "commitment returned by verifier does not match the one on the stack"
    )
}

fn test_keccak_hash_memory(input_u8: &[u8]) {
    let len_bytes = input_u8.len();
    let preimage = KeccakPreimage::new(input_u8.to_vec());

    let memory_stores_source = generate_memory_store_masm(&preimage, INPUT_MEMORY_ADDR);

    let source = format!(
        r#"
            use.std::sys
            use.std::crypto::hashes::keccak256

            begin
                # Store packed u32 values in memory
                {memory_stores_source}

                # Push wrapper inputs
                push.{len_bytes}.{INPUT_MEMORY_ADDR}
                # => [ptr, len_bytes]

                exec.keccak256::hash_memory
                # => [DIGEST_U32[8]]

                exec.sys::truncate_stack
            end
            "#,
    );

    let test = build_debug_test!(source, &[]);
    let digest: Vec<u64> = preimage.digest().as_ref().iter().map(Felt::as_int).collect();
    test.expect_stack(&digest);
}

#[test]
fn test_keccak_hash_1to1() {
    let input_u8: Vec<u8> = (0..32).collect();
    let preimage = KeccakPreimage::new(input_u8);

    let stack_stores_source = generate_stack_push_masm(&preimage);

    let source = format!(
        r#"
            use.std::sys
            use.std::crypto::hashes::keccak256

            begin
                # Push input to stack as words with temporary memory pointer
                {stack_stores_source}
                # => [INPUT_LO, INPUT_HI]

                exec.keccak256::hash_1to1
                # => [DIGEST_U32[8]]

                exec.sys::truncate_stack
            end
            "#,
    );

    let test = build_debug_test!(source, &[]);
    let digest: Vec<u64> = preimage.digest().as_ref().iter().map(Felt::as_int).collect();
    test.expect_stack(&digest);
}

#[test]
fn test_keccak_hash_2to1() {
    let input_u8: Vec<u8> = (0..64).collect();
    let preimage = KeccakPreimage::new(input_u8);

    let stack_stores_source = generate_stack_push_masm(&preimage);

    let source = format!(
        r#"
            use.std::sys
            use.std::crypto::hashes::keccak256

            begin
                # Push input to stack as words with temporary memory pointer
                {stack_stores_source}
                # => [INPUT_L_U32[8], INPUT_R_U32[8]]

                exec.keccak256::hash_2to1
                # => [DIGEST_U32[8]]

                exec.sys::truncate_stack
            end
            "#,
    );

    let test = build_debug_test!(source, &[]);
    let digest: Vec<u64> = preimage.digest().as_ref().iter().map(Felt::as_int).collect();
    test.expect_stack(&digest);
}

// MASM GENERATION HELPERS
// ================================================================================================

/// Generates MASM code to store packed u32 values into memory.
///
/// # Arguments
/// * `preimage` - The Keccak preimage containing the data to store
/// * `base_addr` - Base memory address to start storing at
///
/// # Returns
/// MASM instruction string that stores all packed u32 values sequentially
fn generate_memory_store_masm(preimage: &KeccakPreimage, base_addr: u32) -> String {
    preimage
        .as_felts()
        .into_iter()
        .enumerate()
        .map(|(i, value)| format!("push.{value} push.{} mem_store", base_addr + i as u32))
        .collect::<Vec<_>>()
        .join(" ")
}

/// Generates MASM code to push the input represented as u32 values to the stack.
///
/// # Arguments
/// * `preimage` - The Keccak preimage containing the data to push
///
/// # Returns
/// MASM instruction string that pushes all packed u32 values in reverse order
/// so that the first element ends up at the top of the stack
fn generate_stack_push_masm(preimage: &KeccakPreimage) -> String {
    // Push elements in reverse order so that the first element ends up at the top
    preimage
        .as_felts()
        .into_iter()
        .rev()
        .map(|value| format!("push.{value}"))
        .collect::<Vec<_>>()
        .join(" ")
}

#[test]
fn test_keccak_hash_1to1_prove_verify() {
    // 32-byte input for 1-to-1 hash test
    let input_u8: Vec<u8> = (0..32).collect();
    let preimage = KeccakPreimage::new(input_u8);

    // Generate memory stores for the input data
    let memory_stores_source = generate_memory_store_masm(&preimage, INPUT_MEMORY_ADDR);

    // MASM program that uses hash_memory_impl to get the commitment on stack
    let source = format!(
        r#"
            use.std::crypto::hashes::keccak256
            use.std::sys

            begin
                # Store packed u32 values in memory
                {memory_stores_source}

                # Push handler inputs: ptr and len_bytes
                push.32.{INPUT_MEMORY_ADDR}
                # => [ptr, len_bytes, ...]

                # Call hash_memory_impl to get commitment and digest
                exec.keccak256::hash_memory_impl
                # => [COMM, TAG, DIGEST_U32[8], ...]

                # Truncate stack to leave only the commitment and 15 more elements
                exec.sys::truncate_stack
            end
            "#,
    );

    // Compile the program with standard library
    let program: Program = Assembler::default()
        .with_dynamic_library(StdLibrary::default())
        .expect("failed to load stdlib")
        .assemble_program(source)
        .expect("failed to compile test source");

    // Set up inputs
    let stack_inputs = StackInputs::default();
    let advice_inputs = AdviceInputs::default();

    // Create host and load standard library with event handlers
    let mut host = DefaultHost::default();
    let stdlib = StdLibrary::default();
    host.load_library(&stdlib).expect("failed to load stdlib");

    // Generate proof with 96-bit security
    let options = ProvingOptions::with_96_bit_security(miden_air::HashFunction::Blake3_192);
    let (stack_outputs, proof) = miden_utils_testing::prove(
        &program,
        stack_inputs.clone(),
        advice_inputs,
        &mut host,
        options,
    )
    .expect("failed to generate proof");

    // Verify that the commitment on the stack matches the expected precompile commitment
    let expected_commitment = preimage.precompile_commitment();
    let stack_commitment = stack_outputs.get_stack_word_be(0).unwrap();
    let stack_tag = stack_outputs.get_stack_word_be(4).unwrap();
    let precompile_commitment = PrecompileCommitment {
        tag: stack_tag,
        commitment: stack_commitment,
    };
    assert_eq!(
        precompile_commitment, expected_commitment,
        "commitment on stack does not match expected precompile commitment"
    );

    // Check we get the same commitment from the verifier
    let mut precompile_verifiers = PrecompileVerifierRegistry::new();
    precompile_verifiers.register(KECCAK_HASH_MEMORY_EVENT_ID, Arc::new(KeccakPrecompile));
    let deferred_commitment = precompile_verifiers
        .deferred_requests_commitment(proof.precompile_requests())
        .expect("failed to verify");

    let deferred_commitment_expected = {
        let elements = [
            precompile_commitment.tag,
            precompile_commitment.commitment,
            Word::empty(),
            Word::empty(),
        ];
        Rpo256::hash_elements(Word::words_as_elements(&elements))
    };
    assert_eq!(deferred_commitment_expected, deferred_commitment, "");

    // Verify the proof with precompiles
    let program_info = ProgramInfo::from(program);
    let (_, verifier_commitment) = miden_verifier::verify_with_precompiles(
        program_info,
        stack_inputs,
        stack_outputs,
        proof,
        &precompile_verifiers,
    )
    .expect("proof verification failed");

    // Assert that verification succeeds
    assert_eq!(
        deferred_commitment_expected, verifier_commitment,
        "verifier did not produce the same commitment"
    );
}<|MERGE_RESOLUTION|>--- conflicted
+++ resolved
@@ -19,17 +19,8 @@
 use miden_processor::{AdviceInputs, DefaultHost, Program, StackInputs};
 use miden_stdlib::{
     StdLibrary,
-    handlers::keccak256::{
-        KECCAK_HASH_MEMORY_EVENT_ID, KECCAK_HASH_MEMORY_EVENT_NAME, KeccakPrecompile,
-        KeccakPreimage,
-    },
+    handlers::keccak256::{KECCAK_HASH_MEMORY_EVENT_ID, KeccakPrecompile, KeccakPreimage},
 };
-<<<<<<< HEAD
-use miden_processor::{AdviceMutation, EventError, EventHandler, ProcessState};
-use miden_stdlib::handlers::keccak256::{KECCAK_HASH_MEMORY_EVENT_ID, KeccakFeltDigest};
-
-=======
->>>>>>> 2ff002e2
 // Test constants
 // ================================================================================================
 
