//! Tests for Keccak256 precompile event handlers.
//!
//! Verifies that:
//! - Raw event handlers correctly compute Keccak256 and populate advice provider
//! - MASM wrappers correctly return commitment and digest on stack
//! - Both memory and digest merge operations work correctly
//! - Various input sizes and edge cases are handled properly

use core::array;
use std::sync::Arc;

use miden_air::ProvingOptions;
use miden_assembly::Assembler;
use miden_core::{
    Felt, FieldElement, ProgramInfo,
    precompile::{
        PrecompileCommitment, PrecompileTranscript, PrecompileVerifier, PrecompileVerifierRegistry,
    },
};
use miden_crypto::Word;
use miden_processor::{AdviceInputs, DefaultHost, Program, StackInputs};
use miden_stdlib::{
    StdLibrary,
    handlers::keccak256::{KECCAK_HASH_MEMORY_EVENT_NAME, KeccakPrecompile, KeccakPreimage},
};
// Test constants
// ================================================================================================

const INPUT_MEMORY_ADDR: u32 = 128;

// TESTS
// ================================================================================================

#[test]
fn test_keccak_handlers() {
    // Test various input sizes including edge cases
    let hash_memory_inputs: Vec<Vec<u8>> = vec![
        //empty
        vec![],
        // different byte packing
        vec![1],
        vec![1, 2],
        vec![1, 2, 3],
        vec![1, 2, 3, 4],
        // longer inputs with non-aligned sizes
        (0..31).collect(),
        (0..32).collect(),
        (0..33).collect(),
        // large-ish inputs
        (0..64).collect(),
        (0..128).collect(),
    ];

    for input in &hash_memory_inputs {
        test_keccak_handler(input);
        test_keccak_hash_memory_impl(input);
        test_keccak_hash_memory(input);
    }
}

fn test_keccak_handler(input_u8: &[u8]) {
    let len_bytes = input_u8.len();
    let preimage = KeccakPreimage::new(input_u8.to_vec());

    let memory_stores_source = generate_memory_store_masm(&preimage, INPUT_MEMORY_ADDR);

    let source = format!(
        r#"
            begin
                # Store packed u32 values in memory
                {memory_stores_source}

                # Push handler inputs
                push.{len_bytes}.{INPUT_MEMORY_ADDR}
                # => [ptr, len_bytes, ...]

                emit.event("{KECCAK_HASH_MEMORY_EVENT_NAME}")
                drop drop
            end
            "#,
    );

    let test = build_debug_test!(source, &[]);

    let output = test.execute().unwrap();

    let advice_stack = output.advice_provider().stack();
    assert_eq!(advice_stack, preimage.digest().as_ref());

    let deferred = output.advice_provider().precompile_requests().to_vec();
    assert_eq!(deferred.len(), 1, "advice deferred must contain one entry");
    let precompile_data = &deferred[0];

    // PrecompileData contains the raw input bytes directly
    assert_eq!(
        precompile_data.calldata(),
        preimage.as_ref(),
        "data in deferred storage does not match preimage"
    );
}

fn test_keccak_hash_memory_impl(input_u8: &[u8]) {
    let len_bytes = input_u8.len();
    let preimage = KeccakPreimage::new(input_u8.to_vec());

    let memory_stores_source = generate_memory_store_masm(&preimage, INPUT_MEMORY_ADDR);

    let source = format!(
        r#"
            use.std::sys
            use.std::crypto::hashes::keccak256

            begin
                # Store packed u32 values in memory
                {memory_stores_source}

                # Push wrapper inputs
                push.{len_bytes}.{INPUT_MEMORY_ADDR}
                # => [ptr, len_bytes]

                exec.keccak256::hash_memory_impl
                # => [COMM, TAG, DIGEST_U32[8]]

                exec.sys::truncate_stack
            end
            "#,
    );

    let test = build_debug_test!(source, &[]);

    let output = test.execute().unwrap();
    let stack = output.stack_outputs();
    let commitment = stack.get_stack_word_be(0).unwrap();
    let tag = stack.get_stack_word_be(4).unwrap();
    let precompile_commitment = PrecompileCommitment::new(tag, commitment);
    assert_eq!(
        precompile_commitment,
        preimage.precompile_commitment(),
        "precompile_commitment does not match"
    );

    assert_eq!(
        tag,
        Word::from([
            KECCAK_HASH_MEMORY_EVENT_NAME.to_event_id().as_felt(),
            Felt::new(len_bytes as u64),
            Felt::ZERO,
            Felt::ZERO
        ])
    );

    // Get the digest from stack (first 8 elements)
    let digest: [Felt; 8] = array::from_fn(|i| stack.get_stack_item(8 + i).unwrap());
    assert_eq!(&digest, preimage.digest().as_ref(), "output digest does not match");

    let commitment_verifier = KeccakPrecompile.verify(preimage.as_ref()).unwrap();
    assert_eq!(
        commitment_verifier, precompile_commitment,
        "commitment returned by verifier does not match the one on the stack"
    )
}

fn test_keccak_hash_memory(input_u8: &[u8]) {
    let len_bytes = input_u8.len();
    let preimage = KeccakPreimage::new(input_u8.to_vec());

    let memory_stores_source = generate_memory_store_masm(&preimage, INPUT_MEMORY_ADDR);

    let source = format!(
        r#"
            use.std::sys
            use.std::crypto::hashes::keccak256

            begin
                # Store packed u32 values in memory
                {memory_stores_source}

                # Push wrapper inputs
                push.{len_bytes}.{INPUT_MEMORY_ADDR}
                # => [ptr, len_bytes]

                exec.keccak256::hash_memory
                # => [DIGEST_U32[8]]

                exec.sys::truncate_stack
            end
            "#,
    );

    let test = build_debug_test!(source, &[]);
    let digest: Vec<u64> = preimage.digest().as_ref().iter().map(Felt::as_int).collect();
    test.expect_stack(&digest);
}

#[test]
fn test_keccak_hash_1to1() {
    let input_u8: Vec<u8> = (0..32).collect();
    let preimage = KeccakPreimage::new(input_u8);

    let stack_stores_source = generate_stack_push_masm(&preimage);

    let source = format!(
        r#"
            use.std::sys
            use.std::crypto::hashes::keccak256

            begin
                # Push input to stack as words with temporary memory pointer
                {stack_stores_source}
                # => [INPUT_LO, INPUT_HI]

                exec.keccak256::hash_1to1
                # => [DIGEST_U32[8]]

                exec.sys::truncate_stack
            end
            "#,
    );

    let test = build_debug_test!(source, &[]);
    let digest: Vec<u64> = preimage.digest().as_ref().iter().map(Felt::as_int).collect();
    test.expect_stack(&digest);
}

#[test]
fn test_keccak_hash_2to1() {
    let input_u8: Vec<u8> = (0..64).collect();
    let preimage = KeccakPreimage::new(input_u8);

    let stack_stores_source = generate_stack_push_masm(&preimage);

    let source = format!(
        r#"
            use.std::sys
            use.std::crypto::hashes::keccak256

            begin
                # Push input to stack as words with temporary memory pointer
                {stack_stores_source}
                # => [INPUT_L_U32[8], INPUT_R_U32[8]]

                exec.keccak256::hash_2to1
                # => [DIGEST_U32[8]]

                exec.sys::truncate_stack
            end
            "#,
    );

    let test = build_debug_test!(source, &[]);
    let digest: Vec<u64> = preimage.digest().as_ref().iter().map(Felt::as_int).collect();
    test.expect_stack(&digest);
}

// MASM GENERATION HELPERS
// ================================================================================================

/// Generates MASM code to store packed u32 values into memory.
///
/// # Arguments
/// * `preimage` - The Keccak preimage containing the data to store
/// * `base_addr` - Base memory address to start storing at
///
/// # Returns
/// MASM instruction string that stores all packed u32 values sequentially
fn generate_memory_store_masm(preimage: &KeccakPreimage, base_addr: u32) -> String {
    preimage
        .as_felts()
        .into_iter()
        .enumerate()
        .map(|(i, value)| format!("push.{value} push.{} mem_store", base_addr + i as u32))
        .collect::<Vec<_>>()
        .join(" ")
}

/// Generates MASM code to push the input represented as u32 values to the stack.
///
/// # Arguments
/// * `preimage` - The Keccak preimage containing the data to push
///
/// # Returns
/// MASM instruction string that pushes all packed u32 values in reverse order
/// so that the first element ends up at the top of the stack
fn generate_stack_push_masm(preimage: &KeccakPreimage) -> String {
    // Push elements in reverse order so that the first element ends up at the top
    preimage
        .as_felts()
        .into_iter()
        .rev()
        .map(|value| format!("push.{value}"))
        .collect::<Vec<_>>()
        .join(" ")
}

#[test]
fn test_keccak_hash_1to1_prove_verify() {
    // 32-byte input for 1-to-1 hash test
    let input_u8: Vec<u8> = (0..32).collect();
    let preimage = KeccakPreimage::new(input_u8);

    // Generate memory stores for the input data
    let memory_stores_source = generate_memory_store_masm(&preimage, INPUT_MEMORY_ADDR);

    // MASM program that logs the precompile (via hash_memory) and computes the digest
    let source = format!(
        r#"
            use.std::crypto::hashes::keccak256
            use.std::sys

            begin
                # Store packed u32 values in memory
                {memory_stores_source}

                # Push handler inputs: ptr and len_bytes
                push.32.{INPUT_MEMORY_ADDR}
                # => [ptr, len_bytes, ...]

                # Call hash_memory (wrapper) to log precompile and compute digest
                exec.keccak256::hash_memory
                # => [DIGEST_U32[8], ...]

                # Truncate stack to ensure fixed-size outputs
                exec.sys::truncate_stack
            end
            "#,
    );

    // Compile the program with standard library
    let program: Program = Assembler::default()
        .with_dynamic_library(StdLibrary::default())
        .expect("failed to load stdlib")
        .assemble_program(source)
        .expect("failed to compile test source");

    // Set up inputs
    let stack_inputs = StackInputs::default();
    let advice_inputs = AdviceInputs::default();

    // Create host and load standard library with event handlers
    let mut host = DefaultHost::default();
    let stdlib = StdLibrary::default();
    host.load_library(&stdlib).expect("failed to load stdlib");

    // Generate proof with 96-bit security
    let options = ProvingOptions::with_96_bit_security(miden_air::HashFunction::Blake3_192);
    let (stack_outputs, proof) = miden_utils_testing::prove(
        &program,
        stack_inputs.clone(),
        advice_inputs,
        &mut host,
        options,
    )
    .expect("failed to generate proof");

    // Check we get the same commitment from the verifier
    let mut precompile_verifiers = PrecompileVerifierRegistry::new();
<<<<<<< HEAD
    precompile_verifiers.register(KECCAK_HASH_MEMORY_EVENT_ID, Arc::new(KeccakPrecompile));
    let transcript = precompile_verifiers
        .requests_transcript(proof.precompile_requests())
=======
    precompile_verifiers
        .register(KECCAK_HASH_MEMORY_EVENT_NAME.to_event_id(), Arc::new(KeccakPrecompile));
    let deferred_commitment = precompile_verifiers
        .deferred_requests_commitment(proof.precompile_requests())
>>>>>>> 3512e5fa
        .expect("failed to verify");

    let expected_commitment = preimage.precompile_commitment();
    let expected_transcript = {
        let mut transcript = PrecompileTranscript::new();
        transcript.record(expected_commitment);
        transcript
    };
    assert_eq!(transcript, expected_transcript, "");

    // Verify the proof with precompiles
    let program_info = ProgramInfo::from(program);
    let (_, verifier_commitment) = miden_verifier::verify_with_precompiles(
        program_info,
        stack_inputs,
        stack_outputs,
        proof,
        &precompile_verifiers,
    )
    .expect("proof verification failed");

    // Assert that verification succeeds
    assert_eq!(transcript.finalize(), verifier_commitment);
}<|MERGE_RESOLUTION|>--- conflicted
+++ resolved
@@ -354,16 +354,10 @@
 
     // Check we get the same commitment from the verifier
     let mut precompile_verifiers = PrecompileVerifierRegistry::new();
-<<<<<<< HEAD
-    precompile_verifiers.register(KECCAK_HASH_MEMORY_EVENT_ID, Arc::new(KeccakPrecompile));
+    precompile_verifiers
+        .register(KECCAK_HASH_MEMORY_EVENT_NAME.to_event_id(), Arc::new(KeccakPrecompile));
     let transcript = precompile_verifiers
         .requests_transcript(proof.precompile_requests())
-=======
-    precompile_verifiers
-        .register(KECCAK_HASH_MEMORY_EVENT_NAME.to_event_id(), Arc::new(KeccakPrecompile));
-    let deferred_commitment = precompile_verifiers
-        .deferred_requests_commitment(proof.precompile_requests())
->>>>>>> 3512e5fa
         .expect("failed to verify");
 
     let expected_commitment = preimage.precompile_commitment();
