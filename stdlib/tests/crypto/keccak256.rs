--- conflicted
+++ resolved
@@ -6,13 +6,9 @@
 //! - Both memory and digest merge operations work correctly
 //! - Various input sizes and edge cases are handled properly
 
-<<<<<<< HEAD
+use core::array;
+
 use miden_core::{EventID, Felt};
-=======
-use core::array;
-
-use miden_core::{Felt, utils::string_to_event_id};
->>>>>>> 37035f11
 use miden_crypto::{
     Word,
     hash::{keccak::Keccak256, rpo::Rpo256},
@@ -115,7 +111,6 @@
 
     let test = build_debug_test!(source, &[]);
 
-    test.execute().unwrap();
     let output = test.execute().unwrap();
     let stack = output.stack_outputs();
     let commitment = stack.get_stack_word(0).unwrap();
