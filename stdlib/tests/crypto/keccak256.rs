--- conflicted
+++ resolved
@@ -131,13 +131,8 @@
 
     let output = test.execute().unwrap();
     let stack = output.stack_outputs();
-<<<<<<< HEAD
-    let commitment = stack.get_stack_word(0).unwrap();
-    let tag = stack.get_stack_word(4).unwrap();
-=======
     let commitment = stack.get_stack_word_be(0).unwrap();
     let tag = stack.get_stack_word_be(4).unwrap();
->>>>>>> 2ff002e2
     let precompile_commitment = PrecompileCommitment { tag, commitment };
     assert_eq!(
         precompile_commitment,
@@ -360,13 +355,8 @@
 
     // Verify that the commitment on the stack matches the expected precompile commitment
     let expected_commitment = preimage.precompile_commitment();
-<<<<<<< HEAD
-    let stack_commitment = stack_outputs.get_stack_word(0).unwrap();
-    let stack_tag = stack_outputs.get_stack_word(4).unwrap();
-=======
     let stack_commitment = stack_outputs.get_stack_word_be(0).unwrap();
     let stack_tag = stack_outputs.get_stack_word_be(4).unwrap();
->>>>>>> 2ff002e2
     let precompile_commitment = PrecompileCommitment {
         tag: stack_tag,
         commitment: stack_commitment,
@@ -392,11 +382,7 @@
         ];
         Rpo256::hash_elements(Word::words_as_elements(&elements))
     };
-<<<<<<< HEAD
     assert_eq!(deferred_commitment_expected, deferred_commitment.finalize(), "");
-=======
-    assert_eq!(deferred_commitment_expected, deferred_commitment, "");
->>>>>>> 2ff002e2
 
     // Verify the proof with precompiles
     let program_info = ProgramInfo::from(program);
