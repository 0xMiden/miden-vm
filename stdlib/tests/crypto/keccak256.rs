--- conflicted
+++ resolved
@@ -131,9 +131,8 @@
 
     let output = test.execute().unwrap();
     let stack = output.stack_outputs();
-<<<<<<< HEAD
-    let commitment = stack.get_stack_word(0).unwrap();
-    let tag = stack.get_stack_word(4).unwrap();
+    let commitment = stack.get_stack_word_be(0).unwrap();
+    let tag = stack.get_stack_word_be(4).unwrap();
     let precompile_commitment = PrecompileCommitment { tag, commitment };
     assert_eq!(
         precompile_commitment,
@@ -150,10 +149,6 @@
             Felt::ZERO
         ])
     );
-=======
-    let commitment = stack.get_stack_word_be(0).unwrap();
-    assert_eq!(commitment, preimage.calldata_commitment(), "calldata_commitment does not match");
->>>>>>> 96830ca4
 
     // Get the digest from stack (first 8 elements)
     let digest: [Felt; 8] = array::from_fn(|i| stack.get_stack_item(8 + i).unwrap());
@@ -360,8 +355,8 @@
 
     // Verify that the commitment on the stack matches the expected precompile commitment
     let expected_commitment = preimage.precompile_commitment();
-    let stack_commitment = stack_outputs.get_stack_word(0).unwrap();
-    let stack_tag = stack_outputs.get_stack_word(4).unwrap();
+    let stack_commitment = stack_outputs.get_stack_word_be(0).unwrap();
+    let stack_tag = stack_outputs.get_stack_word_be(4).unwrap();
     let precompile_commitment = PrecompileCommitment {
         tag: stack_tag,
         commitment: stack_commitment,
