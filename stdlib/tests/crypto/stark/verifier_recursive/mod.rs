use alloc::vec::Vec;

use miden_air::ProcessorAir;
use processor::crypto::RpoRandomCoin;
use test_utils::{
    MIN_STACK_DEPTH, VerifierError,
    crypto::{MerkleStore, RandomCoin, Rpo256},
    math::{FieldElement, QuadExtension, ToElements},
};
<<<<<<< HEAD
use vm_core::{Felt, WORD_SIZE};
=======
use vm_core::{Felt, WORD_SIZE, Word};
>>>>>>> 1eaecf59
use winter_air::{
    Air,
    proof::{Proof, merge_ood_evaluations},
};
use winter_fri::VerifierChannel as FriVerifierChannel;

mod channel;
use channel::VerifierChannel;

pub type QuadExt = QuadExtension<Felt>;

#[derive(Debug, Clone, Eq, PartialEq)]
pub struct VerifierData {
    pub initial_stack: Vec<u64>,
    pub advice_stack: Vec<u64>,
    pub store: MerkleStore,
    pub advice_map: Vec<(Word, Vec<Felt>)>,
}

pub fn generate_advice_inputs(
    proof: Proof,
    pub_inputs: <ProcessorAir as Air>::PublicInputs,
) -> Result<VerifierData, VerifierError> {
    // we compute the number of procedures in the kernel
    // the public inputs contain, in addition to the kernel procedure roots:
    //
    // 1. The input operand stack (16 field elements),
    // 2. The output operand stack (16 field elements),
    // 3. The program hash (4 field elements).
    let pub_inputs_elements = pub_inputs.to_elements();
    let num_elements_pi = pub_inputs_elements.len();
    let digests_elements = num_elements_pi - MIN_STACK_DEPTH * 2 - 2 * WORD_SIZE;
    assert_eq!(digests_elements % WORD_SIZE, 0);
    let num_kernel_procedures_digests = digests_elements / (2 * WORD_SIZE);

    // we need to provide the following instance specific data through the operand stack
    let initial_stack = vec![
        proof.context.options().grinding_factor() as u64,
        proof.context.options().num_queries() as u64,
        proof.context.trace_info().length().ilog2() as u64,
    ];

    // build a seed for the public coin; the initial seed is the hash of public inputs and proof
    // context, but as the protocol progresses, the coin will be reseeded with the info received
    // from the prover
    let mut advice_stack = vec![digests_elements as u64];
    let mut public_coin_seed = proof.context.to_elements();
    let pub_inputs_elements = pub_inputs.to_elements();
    public_coin_seed.extend_from_slice(&pub_inputs_elements);

    // add the public inputs, which is nothing but the input and output stacks to the VM as well as
    // the digests of the procedures making up the kernel against which the program was compiled,
    // to the advice tape
    let pub_inputs_int: Vec<u64> = pub_inputs_elements.iter().map(|a| a.as_int()).collect();
    advice_stack.extend_from_slice(&pub_inputs_int);

    // add a placeholder for the auxiliary randomness
    let aux_rand_insertion_index = advice_stack.len();
    advice_stack.extend_from_slice(&[0, 0, 0, 0]);
    advice_stack.push(num_kernel_procedures_digests as u64);

    // add a placeholder for the auxiliary randomness
    let aux_rand_insertion_index = advice_stack.len();
    advice_stack.extend_from_slice(&[0, 0, 0, 0]);

    // create AIR instance for the computation specified in the proof
    let air = ProcessorAir::new(proof.trace_info().to_owned(), pub_inputs, proof.options().clone());
    let seed_digest = Rpo256::hash_elements(&public_coin_seed);
    let mut public_coin: RpoRandomCoin = RpoRandomCoin::new(seed_digest);
    let mut channel = VerifierChannel::new(&air, proof)?;

    // 1 ----- main segment trace -----------------------------------------------------------------
    let trace_commitments = channel.read_trace_commitments();

    // reseed the coin with the commitment to the main segment trace
    public_coin.reseed(trace_commitments[0]);
    advice_stack.extend_from_slice(&digest_to_int_vec(trace_commitments));

    // 2 ----- auxiliary segment trace ------------------------------------------------------------

    // generate the auxiliary random elements
    let mut aux_trace_rand_elements = vec![];
    for commitment in trace_commitments.iter().skip(1) {
        let rand_elements: Vec<QuadExt> = air
            .get_aux_rand_elements(&mut public_coin)
            .map_err(|_| VerifierError::RandomCoinError)?
            .rand_elements()
            .to_vec();
        aux_trace_rand_elements.push(rand_elements);
        public_coin.reseed(*commitment);
    }

    let alpha = aux_trace_rand_elements[0][0].to_owned();
    let beta = aux_trace_rand_elements[0][2].to_owned();
    advice_stack[aux_rand_insertion_index] = QuadExt::base_element(&beta, 0).as_int();
    advice_stack[aux_rand_insertion_index + 1] = QuadExt::base_element(&beta, 1).as_int();
    advice_stack[aux_rand_insertion_index + 2] = QuadExt::base_element(&alpha, 0).as_int();
    advice_stack[aux_rand_insertion_index + 3] = QuadExt::base_element(&alpha, 1).as_int();

    // 3 ----- constraint composition trace -------------------------------------------------------

    // build random coefficients for the composition polynomial. we don't need them but we have to
    // generate them in order to update the random coin
    let _constraint_coeffs: winter_air::ConstraintCompositionCoefficients<QuadExt> = air
        .get_constraint_composition_coefficients(&mut public_coin)
        .map_err(|_| VerifierError::RandomCoinError)?;

    let constraint_commitment = channel.read_constraint_commitment();
    advice_stack.extend_from_slice(&digest_to_int_vec(&[constraint_commitment]));
    public_coin.reseed(constraint_commitment);

    // 4 ----- OOD frames --------------------------------------------------------------

    // generate the the OOD point
    let _z: QuadExt = public_coin.draw().unwrap();

    // read the main and auxiliary segments' OOD frames and add them to advice tape
    let ood_trace_frame = channel.read_ood_trace_frame();
    let ood_constraint_evaluations = channel.read_ood_constraint_evaluations();
<<<<<<< HEAD
    let ood_evals = merge_ood_evaluations(&ood_trace_frame, &ood_constraint_evaluations);
=======
    let ood_evals_merged = merge_ood_evaluations(&ood_trace_frame, &ood_constraint_evaluations);

    let ood_main_trace_frame = ood_trace_frame.main_frame();
    let ood_aux_trace_frame = ood_trace_frame.aux_frame();

    // the expected layout is:
    // [main_current, aux_current, constraint_current, main_next, aux_next, constraint_next]
    let mut ood_current = ood_main_trace_frame.current().to_vec();
    ood_current.extend_from_slice(
        ood_aux_trace_frame
            .as_ref()
            .expect("execution trace should have an auxiliary segment")
            .current(),
    );
    ood_current.extend_from_slice(ood_constraint_evaluations.current_row());

    let mut ood_next = ood_main_trace_frame.next().to_vec();
    ood_next.extend_from_slice(
        ood_aux_trace_frame
            .as_ref()
            .expect("execution trace should have an auxiliary segment")
            .next(),
    );
    ood_next.extend_from_slice(ood_constraint_evaluations.next_row());
>>>>>>> 1eaecf59

    // placeholder for the alpha_deep
    let alpha_deep_index = advice_stack.len();
    advice_stack.extend_from_slice(&[0, 0]);

    // add OOD evaluations to advice stack
<<<<<<< HEAD
    advice_stack.extend_from_slice(&to_int_vec(&ood_evals));

    // reseed with the digest of the OOD evaluations
    let ood_digest = Rpo256::hash_elements(&ood_evals);
    public_coin.reseed(ood_digest);
=======
    advice_stack.extend_from_slice(&to_int_vec(&ood_current));
    advice_stack.extend_from_slice(&to_int_vec(&ood_next));

    // reseed with the digests of the OOD evaluations
    public_coin.reseed(Rpo256::hash_elements(&ood_evals_merged));
>>>>>>> 1eaecf59

    // 5 ----- FRI  -------------------------------------------------------------------------------

    // read the FRI layer committments as well as remainder polynomial
    let fri_commitments_digests = channel.read_fri_layer_commitments();
    let poly = channel.read_remainder().unwrap();

    // add the above to the advice tape
    let fri_commitments: Vec<u64> = digest_to_int_vec(&fri_commitments_digests);
    advice_stack.extend_from_slice(&fri_commitments);
    advice_stack.extend_from_slice(&to_int_vec(&poly));

    // reseed with FRI layer commitments
    let deep_coefficients = air
        .get_deep_composition_coefficients::<QuadExt, RpoRandomCoin>(&mut public_coin)
        .map_err(|_| VerifierError::RandomCoinError)?;

    // since we are using Horner batching, the randomness will be located in the penultimate
    // position, the last position holds the constant `1`
    assert_eq!(
        deep_coefficients.constraints[deep_coefficients.constraints.len() - 1],
        QuadExt::ONE
    );
    let alpha_deep = deep_coefficients.constraints[deep_coefficients.constraints.len() - 2];
    advice_stack[alpha_deep_index] = alpha_deep.base_element(0).as_int();
    advice_stack[alpha_deep_index + 1] = alpha_deep.base_element(1).as_int();

    let layer_commitments = fri_commitments_digests.clone();
    for commitment in layer_commitments.iter() {
        public_coin.reseed(*commitment);
        let _alpha: QuadExt = public_coin.draw().expect("failed to draw random indices");
    }

    // 6 ----- trace and constraint queries -------------------------------------------------------

    // read proof-of-work nonce sent by the prover and draw pseudo-random query positions for
    // the LDE domain from the public coin
    let pow_nonce = channel.read_pow_nonce();
    let mut query_positions = public_coin
        .draw_integers(air.options().num_queries(), air.lde_domain_size(), pow_nonce)
        .map_err(|_| VerifierError::RandomCoinError)?;
    advice_stack.extend_from_slice(&[pow_nonce]);
    query_positions.sort();
    query_positions.dedup();

    // read advice maps and Merkle paths of the queries to main/aux and constraint composition
    // traces
    let (mut main_aux_adv_map, mut partial_trees_traces) =
        channel.read_queried_trace_states(&query_positions)?;
    let (mut constraint_adv_map, partial_tree_constraint) =
        channel.read_constraint_evaluations(&query_positions)?;

    let (mut partial_trees_fri, mut fri_adv_map) = channel.unbatch_fri_layer_proofs::<4>(
        &query_positions,
        air.lde_domain_size(),
        fri_commitments_digests,
    );

    // consolidate advice maps
    main_aux_adv_map.append(&mut constraint_adv_map);
    main_aux_adv_map.append(&mut fri_adv_map);

    // build the full MerkleStore
    partial_trees_fri.append(&mut partial_trees_traces);
    partial_trees_fri.push(partial_tree_constraint);
    let mut store = MerkleStore::new();
    for partial_tree in &partial_trees_fri {
        store.extend(partial_tree.inner_nodes());
    }

    Ok(VerifierData {
        initial_stack,
        advice_stack,
        store,
        advice_map: main_aux_adv_map,
    })
}

// HELPER FUNCTIONS
// ================================================================================================

pub fn digest_to_int_vec(digest: &[Word]) -> Vec<u64> {
    digest
        .iter()
        .flat_map(|digest| digest.as_elements().iter().map(|e| e.as_int()))
        .collect()
}

pub fn to_int_vec(ext_felts: &[QuadExt]) -> Vec<u64> {
    QuadExt::slice_as_base_elements(ext_felts).iter().map(|e| e.as_int()).collect()
}<|MERGE_RESOLUTION|>--- conflicted
+++ resolved
@@ -7,11 +7,7 @@
     crypto::{MerkleStore, RandomCoin, Rpo256},
     math::{FieldElement, QuadExtension, ToElements},
 };
-<<<<<<< HEAD
-use vm_core::{Felt, WORD_SIZE};
-=======
 use vm_core::{Felt, WORD_SIZE, Word};
->>>>>>> 1eaecf59
 use winter_air::{
     Air,
     proof::{Proof, merge_ood_evaluations},
@@ -131,53 +127,18 @@
     // read the main and auxiliary segments' OOD frames and add them to advice tape
     let ood_trace_frame = channel.read_ood_trace_frame();
     let ood_constraint_evaluations = channel.read_ood_constraint_evaluations();
-<<<<<<< HEAD
     let ood_evals = merge_ood_evaluations(&ood_trace_frame, &ood_constraint_evaluations);
-=======
-    let ood_evals_merged = merge_ood_evaluations(&ood_trace_frame, &ood_constraint_evaluations);
-
-    let ood_main_trace_frame = ood_trace_frame.main_frame();
-    let ood_aux_trace_frame = ood_trace_frame.aux_frame();
-
-    // the expected layout is:
-    // [main_current, aux_current, constraint_current, main_next, aux_next, constraint_next]
-    let mut ood_current = ood_main_trace_frame.current().to_vec();
-    ood_current.extend_from_slice(
-        ood_aux_trace_frame
-            .as_ref()
-            .expect("execution trace should have an auxiliary segment")
-            .current(),
-    );
-    ood_current.extend_from_slice(ood_constraint_evaluations.current_row());
-
-    let mut ood_next = ood_main_trace_frame.next().to_vec();
-    ood_next.extend_from_slice(
-        ood_aux_trace_frame
-            .as_ref()
-            .expect("execution trace should have an auxiliary segment")
-            .next(),
-    );
-    ood_next.extend_from_slice(ood_constraint_evaluations.next_row());
->>>>>>> 1eaecf59
 
     // placeholder for the alpha_deep
     let alpha_deep_index = advice_stack.len();
     advice_stack.extend_from_slice(&[0, 0]);
 
     // add OOD evaluations to advice stack
-<<<<<<< HEAD
     advice_stack.extend_from_slice(&to_int_vec(&ood_evals));
 
     // reseed with the digest of the OOD evaluations
     let ood_digest = Rpo256::hash_elements(&ood_evals);
     public_coin.reseed(ood_digest);
-=======
-    advice_stack.extend_from_slice(&to_int_vec(&ood_current));
-    advice_stack.extend_from_slice(&to_int_vec(&ood_next));
-
-    // reseed with the digests of the OOD evaluations
-    public_coin.reseed(Rpo256::hash_elements(&ood_evals_merged));
->>>>>>> 1eaecf59
 
     // 5 ----- FRI  -------------------------------------------------------------------------------
 
