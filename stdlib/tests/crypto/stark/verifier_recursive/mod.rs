use alloc::vec::Vec;

use miden_air::ProcessorAir;
use processor::crypto::RpoRandomCoin;
use test_utils::{
    MIN_STACK_DEPTH, VerifierError,
    crypto::{MerkleStore, RandomCoin, Rpo256},
    math::{FieldElement, QuadExtension, ToElements},
};
<<<<<<< HEAD
use vm_core::{Felt, WORD_SIZE};
=======
use vm_core::{Felt, WORD_SIZE, Word};
>>>>>>> dd827662
use winter_air::{
    Air,
    proof::{Proof, merge_ood_evaluations},
};
use winter_fri::VerifierChannel as FriVerifierChannel;

mod channel;
use channel::VerifierChannel;

pub type QuadExt = QuadExtension<Felt>;

#[derive(Debug, Clone, Eq, PartialEq)]
pub struct VerifierData {
    pub initial_stack: Vec<u64>,
    pub advice_stack: Vec<u64>,
    pub store: MerkleStore,
    pub advice_map: Vec<(Word, Vec<Felt>)>,
}

pub fn generate_advice_inputs(
    proof: Proof,
    pub_inputs: <ProcessorAir as Air>::PublicInputs,
) -> Result<VerifierData, VerifierError> {
    // we compute the number of procedures in the kernel
    // the public inputs contain, in addition to the kernel procedure roots:
    //
    // 1. The input operand stack (16 field elements),
    // 2. The output operand stack (16 field elements),
    // 3. The program hash (4 field elements).
    let pub_inputs_elements = pub_inputs.to_elements();
    let num_elements_pi = pub_inputs_elements.len();
<<<<<<< HEAD
=======
    // note that since we are padding the fixed length inputs, in our case the program digest, to
    // be double-word aligned, we have to subtract `2 * WORD_SIZE` instead of `WORD_SIZE` for
    // the program digest
>>>>>>> dd827662
    let digests_elements = num_elements_pi - MIN_STACK_DEPTH * 2 - 2 * WORD_SIZE;
    assert_eq!(digests_elements % WORD_SIZE, 0);
    let num_kernel_procedures_digests = digests_elements / (2 * WORD_SIZE);

    // we need to provide the following instance specific data through the operand stack
    let initial_stack = vec![
        proof.context.options().grinding_factor() as u64,
        proof.context.options().num_queries() as u64,
        proof.context.trace_info().length().ilog2() as u64,
    ];

    // build a seed for the public coin; the initial seed is the hash of public inputs and proof
    // context, but as the protocol progresses, the coin will be reseeded with the info received
    // from the prover
    let mut advice_stack = vec![digests_elements as u64];
    let mut public_coin_seed = proof.context.to_elements();
<<<<<<< HEAD
    let pub_inputs_elements = pub_inputs.to_elements();
=======
>>>>>>> dd827662
    public_coin_seed.extend_from_slice(&pub_inputs_elements);

    // add the public inputs, which is nothing but the input and output stacks to the VM as well as
    // the digests of the procedures making up the kernel against which the program was compiled,
    // to the advice tape
    let pub_inputs_int: Vec<u64> = pub_inputs_elements.iter().map(|a| a.as_int()).collect();
    advice_stack.extend_from_slice(&pub_inputs_int);

    // add a placeholder for the auxiliary randomness
    let aux_rand_insertion_index = advice_stack.len();
    advice_stack.extend_from_slice(&[0, 0, 0, 0]);
    advice_stack.push(num_kernel_procedures_digests as u64);

    // create AIR instance for the computation specified in the proof
    let air = ProcessorAir::new(proof.trace_info().to_owned(), pub_inputs, proof.options().clone());
    let seed_digest = Rpo256::hash_elements(&public_coin_seed);
    let mut public_coin: RpoRandomCoin = RpoRandomCoin::new(seed_digest);
    let mut channel = VerifierChannel::new(&air, proof)?;

    // 1 ----- main segment trace -----------------------------------------------------------------
    let trace_commitments = channel.read_trace_commitments();

    // reseed the coin with the commitment to the main segment trace
    public_coin.reseed(trace_commitments[0]);
    advice_stack.extend_from_slice(&digest_to_int_vec(trace_commitments));

    // 2 ----- auxiliary segment trace ------------------------------------------------------------

    // generate the auxiliary random elements
    let mut aux_trace_rand_elements = vec![];
    for commitment in trace_commitments.iter().skip(1) {
        let rand_elements: Vec<QuadExt> = air
            .get_aux_rand_elements(&mut public_coin)
            .map_err(|_| VerifierError::RandomCoinError)?
            .rand_elements()
            .to_vec();
        aux_trace_rand_elements.push(rand_elements);
        public_coin.reseed(*commitment);
    }

    let alpha = aux_trace_rand_elements[0][0].to_owned();
    let beta = aux_trace_rand_elements[0][2].to_owned();
    advice_stack[aux_rand_insertion_index] = QuadExt::base_element(&beta, 0).as_int();
    advice_stack[aux_rand_insertion_index + 1] = QuadExt::base_element(&beta, 1).as_int();
    advice_stack[aux_rand_insertion_index + 2] = QuadExt::base_element(&alpha, 0).as_int();
    advice_stack[aux_rand_insertion_index + 3] = QuadExt::base_element(&alpha, 1).as_int();

    // 3 ----- constraint composition trace -------------------------------------------------------

    // build random coefficients for the composition polynomial. we don't need them but we have to
    // generate them in order to update the random coin
    let _constraint_coeffs: winter_air::ConstraintCompositionCoefficients<QuadExt> = air
        .get_constraint_composition_coefficients(&mut public_coin)
        .map_err(|_| VerifierError::RandomCoinError)?;

    let constraint_commitment = channel.read_constraint_commitment();
    advice_stack.extend_from_slice(&digest_to_int_vec(&[constraint_commitment]));
    public_coin.reseed(constraint_commitment);

    // 4 ----- OOD frames --------------------------------------------------------------

    // generate the the OOD point
    let _z: QuadExt = public_coin.draw().unwrap();

    // read the main and auxiliary segments' OOD frames and add them to advice tape
    let ood_trace_frame = channel.read_ood_trace_frame();
    let ood_constraint_evaluations = channel.read_ood_constraint_evaluations();
    let ood_evals = merge_ood_evaluations(&ood_trace_frame, &ood_constraint_evaluations);

    // placeholder for the alpha_deep
    let alpha_deep_index = advice_stack.len();
    advice_stack.extend_from_slice(&[0, 0]);

    // add OOD evaluations to advice stack
    advice_stack.extend_from_slice(&to_int_vec(&ood_evals));

    // reseed with the digest of the OOD evaluations
    let ood_digest = Rpo256::hash_elements(&ood_evals);
    public_coin.reseed(ood_digest);

    // 5 ----- FRI  -------------------------------------------------------------------------------

    // read the FRI layer committments as well as remainder polynomial
    let fri_commitments_digests = channel.read_fri_layer_commitments();
    let poly = channel.read_remainder().unwrap();

    // add the above to the advice tape
    let fri_commitments: Vec<u64> = digest_to_int_vec(&fri_commitments_digests);
    advice_stack.extend_from_slice(&fri_commitments);
    advice_stack.extend_from_slice(&to_int_vec(&poly));

    // reseed with FRI layer commitments
    let deep_coefficients = air
        .get_deep_composition_coefficients::<QuadExt, RpoRandomCoin>(&mut public_coin)
        .map_err(|_| VerifierError::RandomCoinError)?;

    // since we are using Horner batching, the randomness will be located in the penultimate
    // position, the last position holds the constant `1`
    assert_eq!(
        deep_coefficients.constraints[deep_coefficients.constraints.len() - 1],
        QuadExt::ONE
    );
    let alpha_deep = deep_coefficients.constraints[deep_coefficients.constraints.len() - 2];
    advice_stack[alpha_deep_index] = alpha_deep.base_element(0).as_int();
    advice_stack[alpha_deep_index + 1] = alpha_deep.base_element(1).as_int();

    let layer_commitments = fri_commitments_digests.clone();
    for commitment in layer_commitments.iter() {
        public_coin.reseed(*commitment);
        let _alpha: QuadExt = public_coin.draw().expect("failed to draw random indices");
    }

    // 6 ----- trace and constraint queries -------------------------------------------------------

    // read proof-of-work nonce sent by the prover and draw pseudo-random query positions for
    // the LDE domain from the public coin
    let pow_nonce = channel.read_pow_nonce();
    let mut query_positions = public_coin
        .draw_integers(air.options().num_queries(), air.lde_domain_size(), pow_nonce)
        .map_err(|_| VerifierError::RandomCoinError)?;
    advice_stack.extend_from_slice(&[pow_nonce]);
    query_positions.sort();
    query_positions.dedup();

    // read advice maps and Merkle paths of the queries to main/aux and constraint composition
    // traces
    let (mut main_aux_adv_map, mut partial_trees_traces) =
        channel.read_queried_trace_states(&query_positions)?;
    let (mut constraint_adv_map, partial_tree_constraint) =
        channel.read_constraint_evaluations(&query_positions)?;

    let (mut partial_trees_fri, mut fri_adv_map) = channel.unbatch_fri_layer_proofs::<4>(
        &query_positions,
        air.lde_domain_size(),
        fri_commitments_digests,
    );

    // consolidate advice maps
    main_aux_adv_map.append(&mut constraint_adv_map);
    main_aux_adv_map.append(&mut fri_adv_map);

    // build the full MerkleStore
    partial_trees_fri.append(&mut partial_trees_traces);
    partial_trees_fri.push(partial_tree_constraint);
    let mut store = MerkleStore::new();
    for partial_tree in &partial_trees_fri {
        store.extend(partial_tree.inner_nodes());
    }

    Ok(VerifierData {
        initial_stack,
        advice_stack,
        store,
        advice_map: main_aux_adv_map,
    })
}

// HELPER FUNCTIONS
// ================================================================================================

pub fn digest_to_int_vec(digest: &[Word]) -> Vec<u64> {
    digest
        .iter()
        .flat_map(|digest| digest.as_elements().iter().map(|e| e.as_int()))
        .collect()
}

pub fn to_int_vec(ext_felts: &[QuadExt]) -> Vec<u64> {
    QuadExt::slice_as_base_elements(ext_felts).iter().map(|e| e.as_int()).collect()
}<|MERGE_RESOLUTION|>--- conflicted
+++ resolved
@@ -7,11 +7,7 @@
     crypto::{MerkleStore, RandomCoin, Rpo256},
     math::{FieldElement, QuadExtension, ToElements},
 };
-<<<<<<< HEAD
-use vm_core::{Felt, WORD_SIZE};
-=======
 use vm_core::{Felt, WORD_SIZE, Word};
->>>>>>> dd827662
 use winter_air::{
     Air,
     proof::{Proof, merge_ood_evaluations},
@@ -43,12 +39,9 @@
     // 3. The program hash (4 field elements).
     let pub_inputs_elements = pub_inputs.to_elements();
     let num_elements_pi = pub_inputs_elements.len();
-<<<<<<< HEAD
-=======
     // note that since we are padding the fixed length inputs, in our case the program digest, to
     // be double-word aligned, we have to subtract `2 * WORD_SIZE` instead of `WORD_SIZE` for
     // the program digest
->>>>>>> dd827662
     let digests_elements = num_elements_pi - MIN_STACK_DEPTH * 2 - 2 * WORD_SIZE;
     assert_eq!(digests_elements % WORD_SIZE, 0);
     let num_kernel_procedures_digests = digests_elements / (2 * WORD_SIZE);
@@ -65,10 +58,6 @@
     // from the prover
     let mut advice_stack = vec![digests_elements as u64];
     let mut public_coin_seed = proof.context.to_elements();
-<<<<<<< HEAD
-    let pub_inputs_elements = pub_inputs.to_elements();
-=======
->>>>>>> dd827662
     public_coin_seed.extend_from_slice(&pub_inputs_elements);
 
     // add the public inputs, which is nothing but the input and output stacks to the VM as well as
