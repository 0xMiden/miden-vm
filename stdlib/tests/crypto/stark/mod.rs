--- conflicted
+++ resolved
@@ -1,8 +1,4 @@
-<<<<<<< HEAD
 use std::{array, sync::Arc};
-=======
-use std::sync::Arc;
->>>>>>> 1eaecf59
 
 use assembly::{Assembler, DefaultSourceManager};
 use miden_air::{FieldExtension, HashFunction, PublicInputs};
@@ -10,23 +6,15 @@
     DefaultHost, Program, ProgramInfo,
     crypto::{RandomCoin, Rpo256, RpoRandomCoin},
 };
-<<<<<<< HEAD
 use rand::{Rng, RngCore, SeedableRng};
 use rand_chacha::ChaCha20Rng;
-=======
->>>>>>> 1eaecf59
 use rstest::rstest;
 use test_utils::{
     AdviceInputs, MemAdviceProvider, ProvingOptions, StackInputs, VerifierError,
     proptest::proptest, prove,
 };
-<<<<<<< HEAD
 use verifier_recursive::{QuadExt, VerifierData, generate_advice_inputs};
 use vm_core::{Felt, FieldElement, WORD_SIZE, Word, ZERO};
-=======
-use verifier_recursive::{VerifierData, generate_advice_inputs};
-use vm_core::{Felt, Word};
->>>>>>> 1eaecf59
 
 mod verifier_recursive;
 
@@ -122,7 +110,6 @@
     Ok(generate_advice_inputs(proof, pub_inputs).unwrap())
 }
 
-<<<<<<< HEAD
 #[rstest]
 #[case(0)]
 #[case(1)]
@@ -255,8 +242,6 @@
     test.expect_stack(&[]);
 }
 
-=======
->>>>>>> 1eaecf59
 proptest! {
     #[test]
     fn generate_query_indices_proptest(num_queries in 7..150_usize, lde_log_size in 9..32_usize) {
@@ -276,7 +261,6 @@
     }
 }
 
-<<<<<<< HEAD
 // HELPERS
 // ===============================================================================================
 
@@ -325,31 +309,6 @@
 // CONSTANTS
 // ===============================================================================================
 
-=======
-#[test]
-fn generate_query_indices() {
-    let source = TEST_RANDOM_INDICES_GENERATION;
-
-    let num_queries = 27;
-    let lde_log_size = 18;
-    let lde_size = 1 << lde_log_size;
-
-    let input_stack = vec![num_queries as u64, lde_log_size as u64, lde_size as u64];
-
-    let seed = Word::default();
-    let mut coin = RpoRandomCoin::new(seed);
-    let indices = coin
-        .draw_integers(num_queries, lde_size, 0)
-        .expect("should not fail to generate the indices");
-
-    let advice_stack: Vec<u64> = indices.iter().rev().map(|index| *index as u64).collect();
-
-    let test = build_test!(source, &input_stack, &advice_stack);
-
-    test.expect_stack(&[]);
-}
-
->>>>>>> 1eaecf59
 const KERNEL_ODD_NUM_PROC: &str = r#"
         export.foo
             add
