--- conflicted
+++ resolved
@@ -1,9 +1,5 @@
 use miden_stdlib::handlers::smt_peek::SMT_PEEK_EVENT_NAME;
-<<<<<<< HEAD
-use miden_utils_testing::{Itertools, prepend_word_to_vec as prepend_word};
-=======
-use miden_utils_testing::prepend_word_to_vec as prepend_word;
->>>>>>> 55f0a535
+use miden_utils_testing::{prepend_word_to_vec as prepend_word, Itertools};
 
 use super::*;
 
@@ -28,20 +24,12 @@
 
 /// Unlike the above `LEAVES`, these leaves use the same value for their most-significant felts, to
 /// test leaves with multiple pairs.
-<<<<<<< HEAD
-const LEAVES_MULTI: [(Word, Word); 4] = [
-=======
 const LEAVES_MULTI: [(Word, Word); 3] = [
->>>>>>> 55f0a535
     (word(101, 102, 103, 69420), word(0x1, 0x2, 0x3, 0x4)),
     // Most significant felt does NOT differ from previous.
     (word(201, 202, 203, 69420), word(0xb, 0xc, 0xd, 0xe)),
     // A key in the same leaf, but with no corresponding value.
     (word(301, 302, 303, 69420), EMPTY_WORD),
-<<<<<<< HEAD
-    (word(401, 402, 403, 69420), word(0x11, 0x22, 0x33, 0x44)),
-=======
->>>>>>> 55f0a535
 ];
 
 /// Tests `get` on every key present in the SMT, as well as an empty leaf
@@ -106,11 +94,6 @@
 
     let smt = Smt::with_entries(LEAVES_MULTI).unwrap();
 
-<<<<<<< HEAD
-    for (k, v) in LEAVES_MULTI {
-        expect_value_from_get(k, v, &smt);
-    }
-=======
     let (k0, v0) = LEAVES_MULTI[0];
     let (k1, v1) = LEAVES_MULTI[1];
     let (k2, v_empty) = LEAVES_MULTI[2];
@@ -118,7 +101,6 @@
     expect_value_from_get(k0, v0, &smt);
     expect_value_from_get(k1, v1, &smt);
     expect_value_from_get(k2, v_empty, &smt);
->>>>>>> 55f0a535
 }
 
 /// Tests inserting and removing key-value pairs to an SMT. We do the insert/removal twice to ensure
