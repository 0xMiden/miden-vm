--- conflicted
+++ resolved
@@ -7,7 +7,6 @@
 // TEST DATA
 // ================================================================================================
 
-<<<<<<< HEAD
 const fn word(e0: u64, e1: u64, e2: u64, e3: u64) -> Word {
     Word::new([Felt::new(e0), Felt::new(e1), Felt::new(e2), Felt::new(e3)])
 }
@@ -20,21 +19,6 @@
         word(101, 102, 103, 104),
         // Most significant Felt differs from previous
         word(1_u64, 2_u64, 3_u64, 4_u64),
-=======
-lazy_static! {
-/// Note: We never insert at the same key twice. This is so that the `smt::get` test can loop over
-/// leaves, get the associated value, and compare. We test inserting at the same key twice in tests
-/// that use different data.
-    static ref LEAVES: [(RpoDigest, Word); 2] = [
-    (
-        RpoDigest::new([Felt::from_u64(101), Felt::from_u64(102), Felt::from_u64(103), Felt::from_u64(104)]),
-        [Felt::from_u64(1_u64), Felt::from_u64(2_u64), Felt::from_u64(3_u64), Felt::from_u64(4_u64)],
-    ),
-    // Most significant Felt differs from previous
-    (
-        RpoDigest::new([Felt::from_u64(105), Felt::from_u64(106), Felt::from_u64(107), Felt::from_u64(108)]),
-        [Felt::from_u64(5_u64), Felt::from_u64(6_u64), Felt::from_u64(7_u64), Felt::from_u64(8_u64)],
->>>>>>> b4c46020
     ),
     (word(105, 106, 107, 108), word(5_u64, 6_u64, 7_u64, 8_u64)),
 ];
@@ -79,16 +63,7 @@
 
     // Get an empty leaf
     expect_value_from_get(
-<<<<<<< HEAD
         Word::new([42_u32.into(), 42_u32.into(), 42_u32.into(), 42_u32.into()]),
-=======
-        RpoDigest::new([
-            Felt::from_u32(42_u32),
-            Felt::from_u32(42),
-            Felt::from_u32(42),
-            Felt::from_u32(42),
-        ]),
->>>>>>> b4c46020
         EMPTY_WORD,
         &smt,
     );
@@ -188,11 +163,7 @@
     ";
 
     let key = LEAVES[0].0;
-<<<<<<< HEAD
     let value = [Felt::from(42323_u32); 4].into();
-=======
-    let value = [Felt::from_u32(42323); 4];
->>>>>>> b4c46020
     let (init_stack, final_stack, store, advice_map) = prepare_insert_or_set(key, value, &mut smt);
     build_test!(source, &init_stack, &[], store, advice_map).expect_stack(&final_stack);
 }
@@ -210,16 +181,7 @@
     end
     ";
 
-<<<<<<< HEAD
     let key = Word::new([41_u32.into(), 42_u32.into(), 43_u32.into(), 44_u32.into()]);
-=======
-    let key = RpoDigest::new([
-        Felt::from_u32(41),
-        Felt::from_u32(42),
-        Felt::from_u32(43),
-        Felt::from_u32(44),
-    ]);
->>>>>>> b4c46020
     let value = EMPTY_WORD;
     let (init_stack, final_stack, store, advice_map) = prepare_insert_or_set(key, value, &mut smt);
     build_test!(source, &init_stack, &[], store, advice_map).expect_stack(&final_stack);
@@ -264,20 +226,9 @@
     "
     );
 
-<<<<<<< HEAD
     let key = Word::new([41_u32.into(), 42_u32.into(), 43_u32.into(), 44_u32.into()]);
     let value: [Felt; 4] = [42323_u32.into(); 4];
     let (init_stack, _, store, advice_map) = prepare_insert_or_set(key, value.into(), &mut smt);
-=======
-    let key = RpoDigest::new([
-        Felt::from_u32(41),
-        Felt::from_u32(42),
-        Felt::from_u32(43),
-        Felt::from_u32(44),
-    ]);
-    let value: [Felt; 4] = [Felt::from_u32(42323); 4];
-    let (init_stack, _, store, advice_map) = prepare_insert_or_set(key, value, &mut smt);
->>>>>>> b4c46020
 
     // assert is checked in MASM
     build_test!(source, &init_stack, &[], store, advice_map).execute().unwrap();
@@ -320,13 +271,8 @@
     );
 
     let key = LEAVES[0].0;
-<<<<<<< HEAD
     let value: [Felt; 4] = [Felt::from(42323_u32); 4];
     let (init_stack, _, store, advice_map) = prepare_insert_or_set(key, value.into(), &mut smt);
-=======
-    let value: [Felt; 4] = [Felt::from_u32(42323); 4];
-    let (init_stack, _, store, advice_map) = prepare_insert_or_set(key, value, &mut smt);
->>>>>>> b4c46020
 
     // assert is checked in MASM
     build_test!(source, &init_stack, &[], store, advice_map).execute().unwrap();
@@ -338,32 +284,16 @@
 fn test_set_empty_key_in_non_empty_leaf() {
     let key_mse = Felt::from_u64(42);
 
-<<<<<<< HEAD
     let leaves: [(Word, Word); 1] = [(
         Word::new([Felt::new(101), Felt::new(102), Felt::new(103), key_mse]),
         Word::new([Felt::new(1_u64), Felt::new(2_u64), Felt::new(3_u64), Felt::new(4_u64)]),
-=======
-    let leaves: [(RpoDigest, Word); 1] = [(
-        RpoDigest::new([Felt::from_u64(101), Felt::from_u64(102), Felt::from_u64(103), key_mse]),
-        [
-            Felt::from_u64(1_u64),
-            Felt::from_u64(2_u64),
-            Felt::from_u64(3_u64),
-            Felt::from_u64(4_u64),
-        ],
->>>>>>> b4c46020
     )];
 
     let mut smt = Smt::with_entries(leaves).unwrap();
 
     // This key has same most significant element as key in the existing leaf, so will map to that
     // leaf
-<<<<<<< HEAD
     let new_key = Word::new([Felt::new(1), Felt::new(12), Felt::new(3), key_mse]);
-=======
-    let new_key =
-        RpoDigest::new([Felt::from_u64(1), Felt::from_u64(12), Felt::from_u64(3), key_mse]);
->>>>>>> b4c46020
 
     let source = "
     use.std::collections::smt
@@ -427,14 +357,4 @@
         word1[1].as_canonical_u64(),
         word1[0].as_canonical_u64(),
     ]
-<<<<<<< HEAD
-=======
-}
-
-fn append_word_to_vec(target: &mut Vec<u64>, word: Word) {
-    target.push(word[0].as_canonical_u64());
-    target.push(word[1].as_canonical_u64());
-    target.push(word[2].as_canonical_u64());
-    target.push(word[3].as_canonical_u64());
->>>>>>> b4c46020
 }