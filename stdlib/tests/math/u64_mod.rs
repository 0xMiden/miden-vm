use core::cmp;

use miden_core::assert_matches;
use miden_processor::ExecutionError;
use miden_stdlib::handlers::u64_div::{U64_DIV_EVENT_NAME, U64DivError};
use miden_utils_testing::{
    Felt, TRUNCATE_STACK_PROC, U32_BOUND, ZERO, expect_exec_error_matches, proptest::prelude::*,
    rand::rand_value,
};
<<<<<<< HEAD
=======
use vm_core::{assert_matches, PrimeCharacteristicRing};
>>>>>>> b4c46020

// ADDITION
// ------------------------------------------------------------------------------------------------

#[test]
fn wrapping_add() {
    let a: u64 = rand_value();
    let b: u64 = rand_value();
    let c = a.wrapping_add(b);

    let source = "
        use.std::math::u64
        begin
            exec.u64::wrapping_add
        end";

    let (a1, a0) = split_u64(a);
    let (b1, b0) = split_u64(b);
    let (c1, c0) = split_u64(c);

    let test = build_test!(source, &[a0, a1, b0, b1]);
    test.expect_stack(&[c1, c0]);
}

#[test]
fn overflowing_add() {
    let source = "
        use.std::math::u64
        begin
            exec.u64::overflowing_add
        end";

    let a = rand_value::<u64>() as u32 as u64;
    let b = rand_value::<u64>() as u32 as u64;
    let (c, _) = a.overflowing_add(b);

    let (a1, a0) = split_u64(a);
    let (b1, b0) = split_u64(b);
    let (c1, c0) = split_u64(c);

    let test = build_test!(source, &[a0, a1, b0, b1]);
    test.expect_stack(&[0, c1, c0]);

    let a = u64::MAX;
    let b = rand_value::<u64>();
    let (c, _) = a.overflowing_add(b);

    let (a1, a0) = split_u64(a);
    let (b1, b0) = split_u64(b);
    let (c1, c0) = split_u64(c);

    let test = build_test!(source, &[a0, a1, b0, b1]);
    test.expect_stack(&[1, c1, c0]);
}

// SUBTRACTION
// ------------------------------------------------------------------------------------------------

#[test]
fn wrapping_sub() {
    let a: u64 = rand_value();
    let b: u64 = rand_value();
    let c = a.wrapping_sub(b);

    let source = "
        use.std::math::u64
        begin
            exec.u64::wrapping_sub
        end";

    let (a1, a0) = split_u64(a);
    let (b1, b0) = split_u64(b);
    let (c1, c0) = split_u64(c);

    let test = build_test!(source, &[a0, a1, b0, b1]);
    test.expect_stack(&[c1, c0]);
}

#[test]
fn overflowing_sub() {
    let a: u64 = rand_value();
    let b: u64 = rand_value();
    let (c, flag) = a.overflowing_sub(b);

    let source = "
        use.std::math::u64
        begin
            exec.u64::overflowing_sub
        end";

    let (a1, a0) = split_u64(a);
    let (b1, b0) = split_u64(b);
    let (c1, c0) = split_u64(c);

    let test = build_test!(source, &[a0, a1, b0, b1]);
    test.expect_stack(&[flag as u64, c1, c0]);

    let base = rand_value::<u64>() as u32 as u64;
    let diff = rand_value::<u64>() as u32 as u64;

    let a = base;
    let b = base + diff;
    let (c, _) = a.overflowing_sub(b);

    let (a1, a0) = split_u64(a);
    let (b1, b0) = split_u64(b);
    let (c1, c0) = split_u64(c);

    let test = build_test!(source, &[a0, a1, b0, b1]);
    test.expect_stack(&[1, c1, c0]);

    let base = rand_value::<u64>() as u32 as u64;
    let diff = rand_value::<u64>() as u32 as u64;

    let a = base + diff;
    let b = base;
    let (c, _) = a.overflowing_sub(b);

    let (a1, a0) = split_u64(a);
    let (b1, b0) = split_u64(b);
    let (c1, c0) = split_u64(c);

    let test = build_test!(source, &[a0, a1, b0, b1]);
    test.expect_stack(&[0, c1, c0]);
}

// MULTIPLICATION
// ------------------------------------------------------------------------------------------------

#[test]
fn wrapping_mul() {
    let a: u64 = rand_value();
    let b: u64 = rand_value();
    let c = a.wrapping_mul(b);

    let source = "
        use.std::math::u64
        begin
            exec.u64::wrapping_mul
        end";

    let (a1, a0) = split_u64(a);
    let (b1, b0) = split_u64(b);
    let (c1, c0) = split_u64(c);

    let test = build_test!(source, &[a0, a1, b0, b1]);
    test.expect_stack(&[c1, c0]);
}

#[test]
fn overflowing_mul() {
    let source = "
    use.std::math::u64
    begin
        exec.u64::overflowing_mul
    end";

    let a = u64::MAX as u128;
    let b = u64::MAX as u128;
    let c = a.wrapping_mul(b);

    let a = u64::MAX;
    let b = u64::MAX;

    let (a1, a0) = split_u64(a);
    let (b1, b0) = split_u64(b);
    let (c3, c2, c1, c0) = split_u128(c);

    let test = build_test!(source, &[a0, a1, b0, b1]);
    test.expect_stack(&[c3, c2, c1, c0]);

    let a = rand_value::<u64>() as u128;
    let b = rand_value::<u64>() as u128;
    let c = a.wrapping_mul(b);

    let a = a as u64;
    let b = b as u64;

    let (a1, a0) = split_u64(a);
    let (b1, b0) = split_u64(b);
    let (c3, c2, c1, c0) = split_u128(c);

    let test = build_test!(source, &[a0, a1, b0, b1]);
    test.expect_stack(&[c3, c2, c1, c0]);
}

// COMPARISONS
// ------------------------------------------------------------------------------------------------

#[test]
fn unchecked_lt() {
    // test a few manual cases; randomized tests are done using proptest
    let source = "
        use.std::math::u64
        begin
            exec.u64::lt
        end";

    // a = 0, b = 0
    build_test!(source, &[0, 0, 0, 0]).expect_stack(&[0]);

    // a = 0, b = 1
    build_test!(source, &[0, 0, 1, 0]).expect_stack(&[1]);

    // a = 1, b = 0
    build_test!(source, &[1, 0, 0, 0]).expect_stack(&[0]);
}

#[test]
fn unchecked_lte() {
    let source = "
        use.std::math::u64
        begin
            exec.u64::lte
        end";

    // a = 0, b = 0
    build_test!(source, &[0, 0, 0, 0]).expect_stack(&[1]);

    // a = 0, b = 1
    build_test!(source, &[0, 0, 1, 0]).expect_stack(&[1]);

    // a = 1, b = 0
    build_test!(source, &[1, 0, 0, 0]).expect_stack(&[0]);

    // randomized test
    let a: u64 = rand_value();
    let b: u64 = rand_value();
    let c = (a <= b) as u64;

    let (a1, a0) = split_u64(a);
    let (b1, b0) = split_u64(b);
    build_test!(source, &[a0, a1, b0, b1]).expect_stack(&[c]);
}

#[test]
fn unchecked_gt() {
    // test a few manual cases; randomized tests are done using proptest
    let source = "
        use.std::math::u64
        begin
            exec.u64::gt
        end";

    // a = 0, b = 0
    build_test!(source, &[0, 0, 0, 0]).expect_stack(&[0]);

    // a = 0, b = 1
    build_test!(source, &[0, 0, 1, 0]).expect_stack(&[0]);

    // a = 1, b = 0
    build_test!(source, &[1, 0, 0, 0]).expect_stack(&[1]);
}

#[test]
fn unchecked_gte() {
    let source = "
        use.std::math::u64
        begin
            exec.u64::gte
        end";

    // a = 0, b = 0
    build_test!(source, &[0, 0, 0, 0]).expect_stack(&[1]);

    // a = 0, b = 1
    build_test!(source, &[0, 0, 1, 0]).expect_stack(&[0]);

    // a = 1, b = 0
    build_test!(source, &[1, 0, 0, 0]).expect_stack(&[1]);

    // randomized test
    let a: u64 = rand_value();
    let b: u64 = rand_value();
    let c = (a >= b) as u64;

    let (a1, a0) = split_u64(a);
    let (b1, b0) = split_u64(b);
    build_test!(source, &[a0, a1, b0, b1]).expect_stack(&[c]);
}

#[test]
fn unchecked_min() {
    // test a few manual cases; randomized tests are done using proptest
    let source = "
        use.std::math::u64
        begin
            exec.u64::min
        end";

    // a = 0, b = 0
    build_test!(source, &[0, 0, 0, 0]).expect_stack(&[0, 0]);

    // a = 1, b = 2
    build_test!(source, &[1, 0, 2, 0]).expect_stack(&[0, 1]);

    // a = 3, b = 2
    build_test!(source, &[3, 0, 2, 0]).expect_stack(&[0, 2]);
}

#[test]
fn unchecked_max() {
    // test a few manual cases; randomized tests are done using proptest
    let source = "
        use.std::math::u64
        begin
            exec.u64::max
        end";

    // a = 0, b = 0
    build_test!(source, &[0, 0, 0, 0]).expect_stack(&[0, 0]);

    // a = 1, b = 2
    build_test!(source, &[1, 0, 2, 0]).expect_stack(&[0, 2]);

    // a = 3, b = 2
    build_test!(source, &[3, 0, 2, 0]).expect_stack(&[0, 3]);
}

#[test]
fn unchecked_eq() {
    let source = "
        use.std::math::u64
        begin
            exec.u64::eq
        end";

    // a = 0, b = 0
    build_test!(source, &[0, 0, 0, 0]).expect_stack(&[1]);

    // a = 0, b = 1
    build_test!(source, &[0, 0, 1, 0]).expect_stack(&[0]);

    // a = 1, b = 0
    build_test!(source, &[1, 0, 0, 0]).expect_stack(&[0]);

    // randomized test
    let a: u64 = rand_value();
    let b: u64 = rand_value();
    let c = (a == b) as u64;

    let (a1, a0) = split_u64(a);
    let (b1, b0) = split_u64(b);
    build_test!(source, &[a0, a1, b0, b1]).expect_stack(&[c]);
}

#[test]
fn unchecked_neq() {
    let source = "
        use.std::math::u64
        begin
            exec.u64::neq
        end";

    // a = 0, b = 0
    build_test!(source, &[0, 0, 0, 0]).expect_stack(&[0]);

    // a = 0, b = 1
    build_test!(source, &[0, 0, 1, 0]).expect_stack(&[1]);

    // a = 1, b = 0
    build_test!(source, &[1, 0, 0, 0]).expect_stack(&[1]);

    // randomized test
    let a: u64 = rand_value();
    let b: u64 = rand_value();
    let c = (a != b) as u64;

    let (a1, a0) = split_u64(a);
    let (b1, b0) = split_u64(b);
    build_test!(source, &[a0, a1, b0, b1]).expect_stack(&[c]);
}

#[test]
fn unchecked_eqz() {
    let source = "
        use.std::math::u64
        begin
            exec.u64::eqz
        end";

    // a = 0
    build_test!(source, &[0, 0]).expect_stack(&[1]);

    // a = 1
    build_test!(source, &[1, 0]).expect_stack(&[0]);

    // randomized test
    let a: u64 = rand_value();
    let c = (a == 0) as u64;

    let (a1, a0) = split_u64(a);
    build_test!(source, &[a0, a1]).expect_stack(&[c]);
}

// DIVISION
// ------------------------------------------------------------------------------------------------

#[test]
fn advice_push_u64div() {
    // push a/b onto the advice stack and then move these values onto the operand stack.
    let source =
        format!("begin emit.event(\"{U64_DIV_EVENT_NAME}\") adv_push.4 movupw.2 dropw end");

    // get two random 64-bit integers and split them into 32-bit limbs
    let a = rand_value::<u64>();
    let a_hi = a >> 32;
    let a_lo = a as u32 as u64;

    let b = rand_value::<u64>();
    let b_hi = b >> 32;
    let b_lo = b as u32 as u64;

    // compute expected quotient
    let q = a / b;
    let q_hi = q >> 32;
    let q_lo = q as u32 as u64;

    // compute expected remainder
    let r = a % b;
    let r_hi = r >> 32;
    let r_lo = r as u32 as u64;

    let test = build_test!(source, &[a_lo, a_hi, b_lo, b_hi]);
    let expected = [r_hi, r_lo, q_hi, q_lo, b_hi, b_lo, a_hi, a_lo];
    test.expect_stack(&expected);
}

#[test]
fn advice_push_u64div_repeat() {
    // This procedure repeats the following steps 7 times:
    // - pushes quotient and remainder to advice stack
    // - drops divisor (top 2 elements of the stack representing 32 bit limbs of divisor)
    // - reads quotient from advice stack to the stack
    // - push 2_u64 to the stack divided into 2 32 bit limbs
    // Finally the first 2 elements of the stack are removed
    let source = format!(
        "
    {TRUNCATE_STACK_PROC}

    begin
        repeat.7
            emit.event(\"{U64_DIV_EVENT_NAME}\")
            drop drop
            adv_push.2
            push.2
            push.0
        end
        drop drop

        exec.truncate_stack
    end"
    );

    let mut a = 256;
    let a_hi = 0;
    let a_lo = a;

    let b = 2;
    let b_hi = 0;
    let b_lo = b;

    let mut expected = vec![a_lo, a_hi];

    for _ in 0..7 {
        let q = a / b;
        let q_hi = 0;
        let q_lo = q;
        expected.extend_from_slice(&[q_lo, q_hi]);
        a = q;
    }

    expected.reverse();

    let test = build_test!(source, &[a_lo, a_hi, b_lo, b_hi]);
    test.expect_stack(&expected);
}

#[test]
fn advice_push_u64div_local_procedure() {
    // push a/b onto the advice stack and then move these values onto the operand stack.
    let source = format!(
        "
    proc.foo
        emit.event(\"{U64_DIV_EVENT_NAME}\")
        adv_push.4
    end

    begin
        exec.foo
        movupw.2 dropw
    end"
    );

    // get two random 64-bit integers and split them into 32-bit limbs
    let a = rand_value::<u64>();
    let a_hi = a >> 32;
    let a_lo = a as u32 as u64;

    let b = rand_value::<u64>();
    let b_hi = b >> 32;
    let b_lo = b as u32 as u64;

    // compute expected quotient
    let q = a / b;
    let q_hi = q >> 32;
    let q_lo = q as u32 as u64;

    // compute expected remainder
    let r = a % b;
    let r_hi = r >> 32;
    let r_lo = r as u32 as u64;

    let test = build_test!(source, &[a_lo, a_hi, b_lo, b_hi]);
    let expected = [r_hi, r_lo, q_hi, q_lo, b_hi, b_lo, a_hi, a_lo];
    test.expect_stack(&expected);
}

#[test]
fn advice_push_u64div_conditional_execution() {
    let source = format!(
        "
    begin
        eq
        if.true
            emit.event(\"{U64_DIV_EVENT_NAME}\")
            adv_push.4
        else
            padw
        end

        movupw.2 dropw
    end"
    );

    // if branch
    let test = build_test!(&source, &[8, 0, 4, 0, 1, 1]);
    test.expect_stack(&[0, 0, 0, 2, 0, 4, 0, 8]);

    // else branch
    let test = build_test!(&source, &[8, 0, 4, 0, 1, 0]);
    test.expect_stack(&[0, 0, 0, 0, 0, 4, 0, 8]);
}

#[test]
fn unchecked_div() {
    let a: u64 = rand_value();
    let b: u64 = rand_value();
    let c = a / b;

    let source = "
        use.std::math::u64
        begin
            exec.u64::div
        end";

    let (a1, a0) = split_u64(a);
    let (b1, b0) = split_u64(b);
    let (c1, c0) = split_u64(c);

    let test = build_test!(source, &[a0, a1, b0, b1]);
    test.expect_stack(&[c1, c0]);

    let d = a / b0;
    let (d1, d0) = split_u64(d);

    let test = build_test!(source, &[a0, a1, b0, 0]);
    test.expect_stack(&[d1, d0]);
}

/// The `U64Div` event handler is susceptible to crashing the processor if we don't ensure that the
/// divisor and dividend limbs are proper u32 values.
#[test]
fn ensure_div_doesnt_crash() {
    let source = "
        use.std::math::u64
        begin
            exec.u64::div
        end";

    // 1. divisor limbs not u32

    let (dividend_hi, dividend_lo) = (0, 1);
    let (divisor_hi, divisor_lo) = (u32::MAX as u64, u32::MAX as u64 + 1);

    let test = build_test!(source, &[dividend_lo, dividend_hi, divisor_lo, divisor_hi]);
    let err = test.execute();
    match err {
        Ok(_) => panic!("expected an error"),
        Err(ExecutionError::EventError { error, .. }) => {
            let u64_div_error = error.downcast_ref::<U64DivError>().expect("Expected U64DivError");
            assert_matches!(
                u64_div_error,
                U64DivError::NotU32Value {
                    value: 4294967296,
                    position: "divisor_lo"
                }
            );
        },
        Err(err) => panic!("Unexpected error type: {:?}", err),
    }

    // 2. dividend limbs not u32

    let (dividend_hi, dividend_lo) = (u32::MAX as u64, u32::MAX as u64 + 1);
    let (divisor_hi, divisor_lo) = (0, 1);

    let test = build_test!(source, &[dividend_lo, dividend_hi, divisor_lo, divisor_hi]);
    let err = test.execute();
    match err {
        Ok(_) => panic!("expected an error"),
        Err(ExecutionError::EventError { error, .. }) => {
            let u64_div_error = error.downcast_ref::<U64DivError>().expect("Expected U64DivError");
            assert_matches!(
                u64_div_error,
                U64DivError::NotU32Value {
                    value: 4294967296,
                    position: "dividend_lo"
                }
            );
        },
        Err(err) => panic!("Unexpected error type: {:?}", err),
    }
}

// MODULO OPERATION
// ------------------------------------------------------------------------------------------------

#[test]
fn unchecked_mod() {
    let a: u64 = rand_value();
    let b: u64 = rand_value();
    let c = a % b;

    let source = "
        use.std::math::u64
        begin
            exec.u64::mod
        end";

    let (a1, a0) = split_u64(a);
    let (b1, b0) = split_u64(b);
    let (c1, c0) = split_u64(c);

    let test = build_test!(source, &[a0, a1, b0, b1]);
    test.expect_stack(&[c1, c0]);

    let d = a % b0;
    let (d1, d0) = split_u64(d);

    let test = build_test!(source, &[a0, a1, b0, 0]);
    test.expect_stack(&[d1, d0]);
}

// DIVMOD OPERATION
// ------------------------------------------------------------------------------------------------

#[test]
fn unchecked_divmod() {
    let a: u64 = rand_value();
    let b: u64 = rand_value();
    let q = a / b;
    let r = a % b;

    let source = "
        use.std::math::u64
        begin
            exec.u64::divmod
        end";

    let (a1, a0) = split_u64(a);
    let (b1, b0) = split_u64(b);
    let (q1, q0) = split_u64(q);
    let (r1, r0) = split_u64(r);

    let test = build_test!(source, &[a0, a1, b0, b1]);
    test.expect_stack(&[r1, r0, q1, q0]);
}

// BITWISE OPERATIONS
// ------------------------------------------------------------------------------------------------

#[test]
fn checked_and() {
    let a: u64 = rand_value();
    let b: u64 = rand_value();
    let c = a & b;

    let source = "
        use.std::math::u64
        begin
            exec.u64::and
        end";

    let (a1, a0) = split_u64(a);
    let (b1, b0) = split_u64(b);
    let (c1, c0) = split_u64(c);

    let test = build_test!(source, &[a0, a1, b0, b1]);
    test.expect_stack(&[c1, c0]);
}

#[test]
fn checked_and_fail() {
    let a0: u64 = rand_value();
    let b0: u64 = rand_value();

    let a1: u64 = U32_BOUND;
    let b1: u64 = U32_BOUND;

    let source = "
        use.std::math::u64
        begin
            exec.u64::and
        end";

    let test = build_test!(source, &[a0, a1, b0, b1]);

    expect_exec_error_matches!(
        test,
<<<<<<< HEAD
        ExecutionError::NotU32Values{ values, err_code, label: _, source_file: _ } if
            values.len() == 2 &&
            values.contains(&Felt::new(a0)) &&
            values.contains(&Felt::new(b0)) &&
            err_code == ZERO
=======
        ExecutionError::NotU32Value(value, err_code) if value == Felt::from_u64(a0) && err_code == ZERO
>>>>>>> b4c46020
    );
}

#[test]
fn checked_or() {
    let a: u64 = rand_value();
    let b: u64 = rand_value();
    let c = a | b;

    let source = "
        use.std::math::u64
        begin
            exec.u64::or
        end";

    let (a1, a0) = split_u64(a);
    let (b1, b0) = split_u64(b);
    let (c1, c0) = split_u64(c);

    let test = build_test!(source, &[a0, a1, b0, b1]);
    test.expect_stack(&[c1, c0]);
}

#[test]
fn checked_or_fail() {
    let a0: u64 = rand_value();
    let b0: u64 = rand_value();

    let a1: u64 = U32_BOUND;
    let b1: u64 = U32_BOUND;

    let source = "
        use.std::math::u64
        begin
            exec.u64::or
        end";

    let test = build_test!(source, &[a0, a1, b0, b1]);

    expect_exec_error_matches!(
        test,
<<<<<<< HEAD
        ExecutionError::NotU32Values{ values, err_code, label: _, source_file: _ } if
            values.len() == 2 &&
            values.contains(&Felt::new(a0)) &&
            values.contains(&Felt::new(b0)) &&
            err_code == ZERO
=======
        ExecutionError::NotU32Value(value, err_code) if value == Felt::from_u64(a0) && err_code == ZERO
>>>>>>> b4c46020
    );
}

#[test]
fn checked_xor() {
    let a: u64 = rand_value();
    let b: u64 = rand_value();
    let c = a ^ b;

    let source = "
        use.std::math::u64
        begin
            exec.u64::xor
        end";

    let (a1, a0) = split_u64(a);
    let (b1, b0) = split_u64(b);
    let (c1, c0) = split_u64(c);

    let test = build_test!(source, &[a0, a1, b0, b1]);
    test.expect_stack(&[c1, c0]);
}

#[test]
fn checked_xor_fail() {
    let a0: u64 = rand_value();
    let b0: u64 = rand_value();

    let a1: u64 = U32_BOUND;
    let b1: u64 = U32_BOUND;

    let source = "
        use.std::math::u64
        begin
            exec.u64::xor
        end";

    let test = build_test!(source, &[a0, a1, b0, b1]);

    expect_exec_error_matches!(
        test,
<<<<<<< HEAD
        ExecutionError::NotU32Values{ values, err_code, label: _, source_file: _ } if
            values.len() == 2 &&
            values.contains(&Felt::new(a0)) &&
            values.contains(&Felt::new(b0)) &&
            err_code == ZERO
=======
        ExecutionError::NotU32Value(value, err_code) if value == Felt::from_u64(a0) && err_code == ZERO
>>>>>>> b4c46020
    );
}

#[test]
fn unchecked_shl() {
    let source = "
        use.std::math::u64
        begin
            exec.u64::shl
        end";

    // shift by 0
    let a: u64 = rand_value();
    let (a1, a0) = split_u64(a);
    let b: u32 = 0;

    build_test!(source, &[5, a0, a1, b as u64]).expect_stack(&[a1, a0, 5]);

    // shift by 31 (max lower limb of b)
    let b: u32 = 31;
    let c = a.wrapping_shl(b);
    let (c1, c0) = split_u64(c);

    build_test!(source, &[5, a0, a1, b as u64]).expect_stack(&[c1, c0, 5]);

    // shift by 32 (min for upper limb of b)
    let a = 1_u64;
    let (a1, a0) = split_u64(a);
    let b: u32 = 32;
    let c = a.wrapping_shl(b);
    let (c1, c0) = split_u64(c);

    build_test!(source, &[5, a0, a1, b as u64]).expect_stack(&[c1, c0, 5]);

    // shift by 33
    let a = 1_u64;
    let (a1, a0) = split_u64(a);
    let b: u32 = 33;
    let c = a.wrapping_shl(b);
    let (c1, c0) = split_u64(c);

    build_test!(source, &[5, a0, a1, b as u64]).expect_stack(&[c1, c0, 5]);

    // shift 64 by 58
    let a = 64_u64;
    let (a1, a0) = split_u64(a);
    let b: u32 = 58;
    let c = a.wrapping_shl(b);
    let (c1, c0) = split_u64(c);

    build_test!(source, &[5, a0, a1, b as u64]).expect_stack(&[c1, c0, 5]);
}

#[test]
fn unchecked_shr() {
    let source = "
        use.std::math::u64
        begin
            exec.u64::shr
        end";

    // shift by 0
    let a: u64 = rand_value();
    let (a1, a0) = split_u64(a);
    let b: u32 = 0;

    build_test!(source, &[5, a0, a1, b as u64]).expect_stack(&[a1, a0, 5]);

    // simple right shift
    build_test!(source, &[5, 1, 1, 1]).expect_stack(&[0, 2_u64.pow(31), 5]);

    // simple right shift
    build_test!(source, &[5, 3, 3, 1]).expect_stack(&[1, 2_u64.pow(31) + 1, 5]);

    // shift by 31 (max lower limb of b)
    let b: u32 = 31;
    let c = a.wrapping_shr(b);
    let (c1, c0) = split_u64(c);

    build_test!(source, &[5, a0, a1, b as u64]).expect_stack(&[c1, c0, 5]);

    // shift by 32 (min for upper limb of b)
    let a = 1_u64;
    let (a1, a0) = split_u64(a);
    let b: u32 = 32;
    let c = a.wrapping_shr(b);
    let (c1, c0) = split_u64(c);

    build_test!(source, &[5, a0, a1, b as u64]).expect_stack(&[c1, c0, 5]);

    // shift by 33
    let a = 1_u64;
    let (a1, a0) = split_u64(a);
    let b: u32 = 33;
    let c = a.wrapping_shr(b);
    let (c1, c0) = split_u64(c);

    build_test!(source, &[5, a0, a1, b as u64]).expect_stack(&[c1, c0, 5]);

    // shift 4294967296 by 2
    let a = 4294967296;
    let (a1, a0) = split_u64(a);
    let b: u32 = 2;
    let c = a.wrapping_shr(b);
    let (c1, c0) = split_u64(c);

    build_test!(source, &[5, a0, a1, b as u64]).expect_stack(&[c1, c0, 5]);
}

#[test]
fn unchecked_rotl() {
    let source = "
        use.std::math::u64
        begin
            exec.u64::rotl
        end";

    // shift by 0
    let a: u64 = rand_value();
    let (a1, a0) = split_u64(a);
    let b: u32 = 0;

    build_test!(source, &[5, a0, a1, b as u64]).expect_stack(&[a1, a0, 5]);

    // shift by 31 (max lower limb of b)
    let b: u32 = 31;
    let c = a.rotate_left(b);
    let (c1, c0) = split_u64(c);

    build_test!(source, &[5, a0, a1, b as u64]).expect_stack(&[c1, c0, 5]);

    // shift by 32 (min for upper limb of b)
    let a = 1_u64;
    let (a1, a0) = split_u64(a);
    let b: u32 = 32;
    let c = a.rotate_left(b);
    let (c1, c0) = split_u64(c);

    build_test!(source, &[5, a0, a1, b as u64]).expect_stack(&[c1, c0, 5]);

    // shift by 33
    let a = 1_u64;
    let (a1, a0) = split_u64(a);
    let b: u32 = 33;
    let c = a.rotate_left(b);
    let (c1, c0) = split_u64(c);

    build_test!(source, &[5, a0, a1, b as u64]).expect_stack(&[c1, c0, 5]);

    // shift 64 by 58
    let a = 64_u64;
    let (a1, a0) = split_u64(a);
    let b: u32 = 58;
    let c = a.rotate_left(b);
    let (c1, c0) = split_u64(c);

    build_test!(source, &[5, a0, a1, b as u64]).expect_stack(&[c1, c0, 5]);
}

#[test]
fn unchecked_rotr() {
    let source = "
        use.std::math::u64
        begin
            exec.u64::rotr
        end";

    // shift by 0
    let a: u64 = rand_value();
    let (a1, a0) = split_u64(a);
    let b: u32 = 0;

    build_test!(source, &[5, a0, a1, b as u64]).expect_stack(&[a1, a0, 5]);

    // shift by 31 (max lower limb of b)
    let b: u32 = 31;
    let c = a.rotate_right(b);
    let (c1, c0) = split_u64(c);

    build_test!(source, &[5, a0, a1, b as u64]).expect_stack(&[c1, c0, 5]);

    // shift by 32 (min for upper limb of b)
    let a = 1_u64;
    let (a1, a0) = split_u64(a);
    let b: u32 = 32;
    let c = a.rotate_right(b);
    let (c1, c0) = split_u64(c);

    build_test!(source, &[5, a0, a1, b as u64]).expect_stack(&[c1, c0, 5]);

    // shift by 33
    let a = 1_u64;
    let (a1, a0) = split_u64(a);
    let b: u32 = 33;
    let c = a.rotate_right(b);
    let (c1, c0) = split_u64(c);

    build_test!(source, &[5, a0, a1, b as u64]).expect_stack(&[c1, c0, 5]);

    // shift 64 by 58
    let a = 64_u64;
    let (a1, a0) = split_u64(a);
    let b: u32 = 58;
    let c = a.rotate_right(b);
    let (c1, c0) = split_u64(c);

    build_test!(source, &[5, a0, a1, b as u64]).expect_stack(&[c1, c0, 5]);
}

#[test]
fn clz() {
    let source = "
    use.std::math::u64
    begin
        exec.u64::clz
    end";

    build_test!(source, &[0, 0]).expect_stack(&[64]);
    build_test!(source, &[492665065, 0]).expect_stack(&[35]);
    build_test!(source, &[3941320520, 0]).expect_stack(&[32]);
    build_test!(source, &[3941320520, 492665065]).expect_stack(&[3]);
    build_test!(source, &[492665065, 492665065]).expect_stack(&[3]);
}

#[test]
fn ctz() {
    let source = "
    use.std::math::u64
    begin
        exec.u64::ctz
    end";

    build_test!(source, &[0, 0]).expect_stack(&[64]);
    build_test!(source, &[0, 3668265216]).expect_stack(&[40]);
    build_test!(source, &[0, 3668265217]).expect_stack(&[32]);
    build_test!(source, &[3668265216, 3668265217]).expect_stack(&[8]);
    build_test!(source, &[3668265216, 3668265216]).expect_stack(&[8]);
}

#[test]
fn clo() {
    let source = "
    use.std::math::u64
    begin
        exec.u64::clo
    end";

    build_test!(source, &[4294967295, 4294967295]).expect_stack(&[64]);
    build_test!(source, &[4278190080, 4294967295]).expect_stack(&[40]);
    build_test!(source, &[0, 4294967295]).expect_stack(&[32]);
    build_test!(source, &[0, 4278190080]).expect_stack(&[8]);
    build_test!(source, &[4278190080, 4278190080]).expect_stack(&[8]);
}

#[test]
fn cto() {
    let source = "
    use.std::math::u64
    begin
        exec.u64::cto
    end";

    build_test!(source, &[4294967295, 4294967295]).expect_stack(&[64]);
    build_test!(source, &[4294967295, 255]).expect_stack(&[40]);
    build_test!(source, &[4294967295, 0]).expect_stack(&[32]);
    build_test!(source, &[255, 0]).expect_stack(&[8]);
    build_test!(source, &[255, 255]).expect_stack(&[8]);
}

// RANDOMIZED TESTS
// ================================================================================================

proptest! {
    #[test]
    fn unchecked_lt_proptest(a in any::<u64>(), b in any::<u64>()) {

        let (a1, a0) = split_u64(a);
        let (b1, b0) = split_u64(b);
        let c = (a < b) as u64;

        let source = "
            use.std::math::u64
            begin
                exec.u64::lt
            end";

        build_test!(source, &[a0, a1, b0, b1]).prop_expect_stack(&[c])?;
    }

    #[test]
    fn unchecked_gt_proptest(a in any::<u64>(), b in any::<u64>()) {

        let (a1, a0) = split_u64(a);
        let (b1, b0) = split_u64(b);
        let c = (a > b) as u64;

        let source = "
            use.std::math::u64
            begin
                exec.u64::gt
            end";

        build_test!(source, &[a0, a1, b0, b1]).prop_expect_stack(&[c])?;
    }

    #[test]
    fn unchecked_min_proptest(a in any::<u64>(), b in any::<u64>()) {

        let (a1, a0) = split_u64(a);
        let (b1, b0) = split_u64(b);
        let c = cmp::min(a, b);
        let (c1, c0) = split_u64(c);
        let source = "
            use.std::math::u64
            begin
                exec.u64::min
            end";

        build_test!(source, &[a0, a1, b0, b1]).prop_expect_stack(&[c1, c0])?;
    }

    #[test]
    fn unchecked_max_proptest(a in any::<u64>(), b in any::<u64>()) {

        let (a1, a0) = split_u64(a);
        let (b1, b0) = split_u64(b);
        let c = cmp::max(a, b);
        let (c1, c0) = split_u64(c);
        let source = "
            use.std::math::u64
            begin
                exec.u64::max
            end";

        build_test!(source, &[a0, a1, b0, b1]).prop_expect_stack(&[c1, c0])?;
    }

    #[test]
    fn unchecked_div_proptest(a in any::<u64>(), b in any::<u64>()) {

        let c = a / b;

        let (a1, a0) = split_u64(a);
        let (b1, b0) = split_u64(b);
        let (c1, c0) = split_u64(c);

        let source = "
            use.std::math::u64
            begin
                exec.u64::div
            end";

        build_test!(source, &[a0, a1, b0, b1]).prop_expect_stack(&[c1, c0])?;
    }

    #[test]
    fn unchecked_mod_proptest(a in any::<u64>(), b in any::<u64>()) {

        let c = a % b;

        let (a1, a0) = split_u64(a);
        let (b1, b0) = split_u64(b);
        let (c1, c0) = split_u64(c);

        let source = "
            use.std::math::u64
            begin
                exec.u64::mod
            end";

        build_test!(source, &[a0, a1, b0, b1]).prop_expect_stack(&[c1, c0])?;
    }

    #[test]
    fn shl_proptest(a in any::<u64>(), b in 0_u32..64) {

        let c = a.wrapping_shl(b);

        let (a1, a0) = split_u64(a);
        let (c1, c0) = split_u64(c);

        let source = "
        use.std::math::u64
        begin
            exec.u64::shl
        end";

        build_test!(source, &[5, a0, a1, b as u64]).prop_expect_stack(&[c1, c0, 5])?;
    }

    #[test]
    fn shr_proptest(a in any::<u64>(), b in 0_u32..64) {

        let c = a.wrapping_shr(b);

        let (a1, a0) = split_u64(a);
        let (c1, c0) = split_u64(c);

        let source = "
        use.std::math::u64
        begin
            exec.u64::shr
        end";

        build_test!(source, &[5, a0, a1, b as u64]).prop_expect_stack(&[c1, c0, 5])?;
    }

    #[test]
    fn rotl_proptest(a in any::<u64>(), b in 0_u32..64) {

        let c = a.rotate_left(b);

        let (a1, a0) = split_u64(a);
        let (c1, c0) = split_u64(c);

        let source = "
        use.std::math::u64
        begin
            exec.u64::rotl
        end";

        build_test!(source, &[5, a0, a1, b as u64]).prop_expect_stack(&[c1, c0, 5])?;
    }

    #[test]
    fn rotr_proptest(a in any::<u64>(), b in 0_u32..64) {

        let c = a.rotate_right(b);

        let (a1, a0) = split_u64(a);
        let (c1, c0) = split_u64(c);

        let source = "
        use.std::math::u64
        begin
            exec.u64::rotr
        end";

        build_test!(source, &[5, a0, a1, b as u64]).prop_expect_stack(&[c1, c0, 5])?;
    }

    #[test]
    fn clz_proptest(a in any::<u64>()) {

        let (a1, a0) = split_u64(a);
        let c = a.leading_zeros() as u64;

        let source = "
            use.std::math::u64
            begin
                exec.u64::clz
            end";

        build_test!(source, &[a0, a1]).prop_expect_stack(&[c])?;
    }

    #[test]
    fn ctz_proptest(a in any::<u64>()) {

        let (a1, a0) = split_u64(a);
        let c = a.trailing_zeros() as u64;

        let source = "
            use.std::math::u64
            begin
                exec.u64::ctz
            end";

        build_test!(source, &[a0, a1]).prop_expect_stack(&[c])?;
    }

    #[test]
    fn clo_proptest(a in any::<u64>()) {

        let (a1, a0) = split_u64(a);
        let c = a.leading_ones() as u64;

        let source = "
            use.std::math::u64
            begin
                exec.u64::clo
            end";

        build_test!(source, &[a0, a1]).prop_expect_stack(&[c])?;
    }

    #[test]
    fn cto_proptest(a in any::<u64>()) {

        let (a1, a0) = split_u64(a);
        let c = a.trailing_ones() as u64;

        let source = "
            use.std::math::u64
            begin
                exec.u64::cto
            end";

        build_test!(source, &[a0, a1]).prop_expect_stack(&[c])?;
    }
}

// HELPER FUNCTIONS
// ================================================================================================

/// Split the provided u64 value into 32 high and low bits.
fn split_u64(value: u64) -> (u64, u64) {
    (value >> 32, value as u32 as u64)
}

fn split_u128(value: u128) -> (u64, u64, u64, u64) {
    (
        (value >> 96) as u64,
        (value >> 64) as u32 as u64,
        (value >> 32) as u32 as u64,
        value as u32 as u64,
    )
}<|MERGE_RESOLUTION|>--- conflicted
+++ resolved
@@ -7,10 +7,7 @@
     Felt, TRUNCATE_STACK_PROC, U32_BOUND, ZERO, expect_exec_error_matches, proptest::prelude::*,
     rand::rand_value,
 };
-<<<<<<< HEAD
-=======
 use vm_core::{assert_matches, PrimeCharacteristicRing};
->>>>>>> b4c46020
 
 // ADDITION
 // ------------------------------------------------------------------------------------------------
@@ -731,15 +728,11 @@
 
     expect_exec_error_matches!(
         test,
-<<<<<<< HEAD
         ExecutionError::NotU32Values{ values, err_code, label: _, source_file: _ } if
             values.len() == 2 &&
             values.contains(&Felt::new(a0)) &&
             values.contains(&Felt::new(b0)) &&
             err_code == ZERO
-=======
-        ExecutionError::NotU32Value(value, err_code) if value == Felt::from_u64(a0) && err_code == ZERO
->>>>>>> b4c46020
     );
 }
 
@@ -781,15 +774,11 @@
 
     expect_exec_error_matches!(
         test,
-<<<<<<< HEAD
         ExecutionError::NotU32Values{ values, err_code, label: _, source_file: _ } if
             values.len() == 2 &&
             values.contains(&Felt::new(a0)) &&
             values.contains(&Felt::new(b0)) &&
             err_code == ZERO
-=======
-        ExecutionError::NotU32Value(value, err_code) if value == Felt::from_u64(a0) && err_code == ZERO
->>>>>>> b4c46020
     );
 }
 
@@ -831,15 +820,11 @@
 
     expect_exec_error_matches!(
         test,
-<<<<<<< HEAD
         ExecutionError::NotU32Values{ values, err_code, label: _, source_file: _ } if
             values.len() == 2 &&
             values.contains(&Felt::new(a0)) &&
             values.contains(&Felt::new(b0)) &&
             err_code == ZERO
-=======
-        ExecutionError::NotU32Value(value, err_code) if value == Felt::from_u64(a0) && err_code == ZERO
->>>>>>> b4c46020
     );
 }
 
