--- conflicted
+++ resolved
@@ -35,13 +35,8 @@
 vm-core = { package = "miden-core", path = "../core", version = "0.15", default-features = false }
 
 [dev-dependencies]
-<<<<<<< HEAD
 blake3 = "1.8"
-criterion = "0.5"
-=======
-blake3 = "1.5"
 criterion = "0.6"
->>>>>>> 1eaecf59
 miden-air = { package = "miden-air", path = "../air", version = "0.15", default-features = false }
 num = "0.4"
 num-bigint = "0.4"
@@ -50,12 +45,8 @@
     "testing",
 ] }
 rand = { version = "0.9", default-features = false }
-<<<<<<< HEAD
 rand_chacha = { version = "0.9", default-features = false }
-rstest = { version = "0.24" }
-=======
 rstest = { version = "0.25" }
->>>>>>> 1eaecf59
 serde_json = "1.0"
 sha2 = "0.10"
 sha3 = "0.10"
