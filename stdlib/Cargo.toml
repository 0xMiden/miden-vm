[package]
name = "miden-stdlib"
version = "0.17.0"
description = "Miden VM standard library"
documentation = "https://docs.rs/miden-stdlib/0.17.0"
readme = "README.md"
categories = ["cryptography", "mathematics"]
keywords = ["miden", "program", "stdlib"]
license.workspace = true
authors.workspace = true
homepage.workspace = true
repository.workspace = true
rust-version.workspace = true
edition.workspace = true

[lib]
bench = false
doctest = false

[[bench]]
name = "compilation"
harness = false

[[test]]
name = "stdlib"
path = "tests/main.rs"

[features]
default = ["std"]
std = ["miden-assembly/std", "miden-utils-sync/std"]
with-debug-info = []

[dependencies]
<<<<<<< HEAD
assembly = { package = "miden-assembly", path = "../assembly", version = "0.15", default-features = false }
thiserror.workspace = true
vm-core = { package = "miden-core", path = "../core", version = "0.15", default-features = false }
=======
miden-assembly.workspace = true
miden-core.workspace = true
miden-utils-sync.workspace = true
>>>>>>> a990549d

[dev-dependencies]
blake3 = "1.8"
criterion = "0.6"
miden-air.workspace = true
miden-processor = { workspace = true, features = ["testing"] }
miden-utils-testing.workspace = true
num = "0.4"
num-bigint = "0.4"
pretty_assertions = "1.4"
rand = { version = "0.9", default-features = false }
rand_chacha = { version = "0.9", default-features = false }
rstest = "0.25"
serde_json.workspace = true
sha2 = "0.10"
sha3 = "0.10"
winter-air.workspace = true
winter-fri.workspace = true

[build-dependencies]
env_logger = "0.11"
miden-assembly = { workspace = true, features = ["std"] }<|MERGE_RESOLUTION|>--- conflicted
+++ resolved
@@ -31,15 +31,10 @@
 with-debug-info = []
 
 [dependencies]
-<<<<<<< HEAD
-assembly = { package = "miden-assembly", path = "../assembly", version = "0.15", default-features = false }
-thiserror.workspace = true
-vm-core = { package = "miden-core", path = "../core", version = "0.15", default-features = false }
-=======
 miden-assembly.workspace = true
 miden-core.workspace = true
 miden-utils-sync.workspace = true
->>>>>>> a990549d
+thiserror.workspace = true
 
 [dev-dependencies]
 blake3 = "1.8"
