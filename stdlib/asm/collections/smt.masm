<<<<<<< HEAD
use.std::crypto::hashes::rpo
use.std::collections::sorted_array
use.std::math::u64
use.std::mem
use.std::sys
use.std::word
=======
use.std::mem
use.std::collections::sorted_array
use.std::sys
>>>>>>> 55f0a535

# Constant value for the depth at which leaves sit
const.LEAF_DEPTH=64

# Each key-value pair is two words, and a leaf can hold up to 1024 pairs.
const.MAX_LEAF_SIZE=8192

<<<<<<< HEAD
# SET MULTILEAF
# =================================================================================================

#! Copies from the memory range starting at `read_start_ptr` and ending at `read_end_ptr`, to
#! memory starting at `write_ptr`, and returns updated pointers, advanced by how much data was
#! copied.
#!
#! Unlike mem::memcopy_words, this procedure takes a start and end pointer, and does not copy
#! anything if `end - start < 1`.
#!
#! Inputs: [read_start_ptr, read_end_ptr, write_ptr]
#! Outputs: [read_ptr', write_ptr']
#!
#! Where:
#! - `read_ptr'` is `read_start_ptr` plus the count of elements that were copied.
#! - `write_ptr'` is `write_ptr` plus the count of elements that were copied.
proc.memcopy_word_range_and_advance_ptrs
    # => [read_start_ptr, read_end_ptr, write_ptr]

    # => [cur_read=read_start_ptr, read_end, cur_write=write_ptr]

    dup movdn.2
    # => [cur_read, read_end, cur_read, cur_write]

    # Our pointers are originally from local memory, whose address range fits in a u32:
    # https://0xmiden.github.io/miden-vm/user_docs/assembly/execution_contexts.html#memory-layout.
    u32overflowing_sub
    # => [ovf, read_end - cur_read, cur_read, cur_write]

    dup.1 neq.0
    # => [nonzero, ovf, read_end - cur_read, cur_read, cur_write]

    # Fewer cycles than xor.
    u32xor
    # => [anything_to_read, read_end - cur_read, cur_read, cur_write]

    if.true
        div.4
        # => [num_words, cur_read, cur_write]

        dup.2 dup.2 dup.2
        # => [num_words, cur_read, cur_write, num_words, cur_read, cur_write]

        exec.mem::memcopy_words
        # => [num_words, cur_read, cur_write]

        mul.4 dup
        # => [num_elems, num_elems, cur_read, cur_write]

        # cur_write += num_elems
        movup.3 add
        # => [cur_write', num_elems, cur_read]

        # cur_read += num_elems
        swap.2 add
        # => [cur_read', cur_write']
    else
        drop
    end
end

#! Hashes an array of SMT leaves, then updates both the advice map and Merkle store.
#!
#! Returns the node value (hash) of the previous leaf at the given index, as well as
#! the root for the new SMT.
#!
#! Inputs: [start_addr, end_addr, leaf_index, R]
#! Outputs: [NV_old, R_new]
proc.hash_and_insert_mem
    # => [start_addr, end_addr, i, R, ...]

    dup.1 dup.1
    # => [start_addr, end_addr, start_addr, end_addr, i, R, ...]

    exec.rpo::hash_memory_words
    # => [NV, start_addr, end_addr, i, R, ...]

    # We're already ready for adv.insert_mem.
    adv.insert_mem

    # Prepare for mtree_set
    movup.4 drop movup.4 drop
    # => [NV, i, R, ...]

    movup.4 movdn.8
    # => [NV, R, i]

    swapw movup.8
    # => [i, R, NV]

    push.LEAF_DEPTH
    # => [d, i, R, NV]

    mtree_set
    # => [NV_old, R_new, ...]
end

#! Inserts a key-value pair into a leaf currently containing a single, non-empty pair,
#! converting the leaf to a multi-leaf.
#!
#! Inputs: [K_in_leaf, K, V_in_leaf, V, R]
#! Outputs: [V_in_leaf, R_new]
proc.insert_single_to_multi_leaf.16

    # Pairs in leaves are sorted by key, so we need to compare the new key against the existing
    # key.

    dupw dupw.2
    # => [K, K_l, K_l, K, V_l, V, R]

    exec.word::lt
    # => [K_l < K, K_l, K, V_l, V, R]

    # We need a contiguous region of memory containing the sorted pairs. Converting a single-leaf
    # To a multi-leaf will always involve 2 pairs (8 words), so we can use local memory for this.

    if.true
        # => [K_l, K, V_l, V, R]

        # Place our locals as follows:
        #   0..4: K_in_leaf
        #   4..8: V_in_leaf
        #  8..12: K
        # 12..16: V

        loc_storew.0 dropw
        # => [K, V_l, V, R]

        # Save K[3], as that is our index `i`.
        dup movdn.12
        # => [K, V_l, V, i, R]

        loc_storew.8 dropw
        # => [V_l, V, i, R]

        loc_storew.4 dropw
        # => [V, i, R]

        loc_storew.12 dropw
        # => [i, R]
    else
        # => [K_l, K, V_l, V, R]

        # Place our locals as follows:
        #   0..4: K
        #   4..8: V
        #  8..12: K_in_leaf
        # 12..16: V_in_leaf

        loc_storew.8 dropw
        # => [K, V_l, V, R]

        # Save K[3], as that is our index `i`.
        dup movdn.12
        # => [K, V_l, V, i, R]

        loc_storew.0 dropw
        # => [V_l, V, i, R]

        loc_storew.12 dropw
        # => [V, i, R]

        loc_storew.4 dropw
        # => [i, R]
    end

    # => [i, R]

    # Prepare for hash_memory_words,
    locaddr.12 add.4
    locaddr.0
    # => [start_addr, end_addr, i, R]

    exec.hash_and_insert_mem
    # => [NV_old, R_new]

    # By nature, if an insertion transforms a single-leaf to a multi-leaf, then the old value at
    # this key is an empty word.

    padw swapw dropw
    # => [Z, R_new]
end


# MAX_LEAF_SIZE + 4
proc.insert_into_leaf.8196
    # => [key_ptr, start_ptr, end_ptr, V, K, R]

    # LOCALS:
    # 0: pairs_array_start
    # 1: pairs_array_end
    # 2: cur_read
    # 3: cur_write

    movdn.2
    # => [start_ptr, end_ptr, key_ptr, V, K, R]

    loc_store.0 # start_ptr
    loc_store.1 # end_ptr
    # => [key_ptr, V, K, R]

    # Save K[3], which is the leaf index `i`.
    dup.5 movdn.9
    # => [key_ptr, V, K, i, R]

    #
    # STEP 1: Copy from pairs_array_start..key_ptr.
    #

    # cur_read = pairs_array_start
    loc_load.0 loc_store.2

    # cur_write = &LOCALS[4]
    locaddr.4 loc_store.3

    loc_load.2 # cur_read
    # => [cur_read, key_ptr, V, K, i, R]

    loc_load.3 # cur_write
    # => [cur_write, cur_read, key_ptr, V, K, i, R]

    movdn.2
    # => [cur_read, read_end=key_ptr, cur_write; V, K, i, R]

    exec.memcopy_word_range_and_advance_ptrs
    # => [cur_read', cur_write', V, K, i, R]
    loc_store.2 loc_store.3

    # => [V, K, i, R]

    #
    # STEP 2: write (K, V) there.
    #

    swapw
    # => [K, V, i, R]

    loc_load.3 movdn.4 dup.4
    # => [cur_write, K, cur_write, V, i, R]

    # *cur_write = K
    mem_storew dropw
    # => [cur_write, V, i, R]

    add.4 movdn.4 dup.4
    # => [cur_write, V, cur_write, i, R]

    # *cur_write = V
    mem_storew dropw
    # => [cur_write, i, R, ]

    # cur_write = &new_pairs[2]
    add.4 loc_store.3
    # => [i, R]

    #
    # STEP 3: copy from cur_read..pairs_array_end
    #

    loc_load.3 # cur_write
    loc_load.1 # read_end = pairs_array_end
    loc_load.2 # cur_read
    # => [cur_read, read_end, cur_write, i, R]

    exec.memcopy_word_range_and_advance_ptrs
    # => [cur_read', cur_write', i, R]

    # Prepare for hash_memory_words and mtree_set.

    drop
    # => [cur_write, i, R]

    # end_addr = cur_write
    # => [end_addr, i, R]

    # start_addr = &LOCALS[4]
    locaddr.4
    # => [start_addr, end_addr, i, R]

    exec.hash_and_insert_mem
    # => [NV_old, R_new]

    # FIXME: Confirm that old leaf hashes to NV_old.

    # By nature, if this insertion put a value where there wasn't one, then the
    # old value at this key is an empty word.
    padw swapw dropw
    # => [Z, R_new]
end

proc.insert_or_replace_in_multi_leaf
    # => [V, K, NV, start_ptr, end_ptr, leaf_size, R]

    # Prepare for sorted_array::find_key_value

    swapw
    # => [K, V, NV, start_ptr, end_ptr, leaf_size, R]
    movupw.2 dropw
    # => [K, V, start_ptr, end_ptr, leaf_size, R]

    movup.10 drop
    # => [K, V, start_ptr, end_ptr, R]

    swapw dupw.1
    # => [K, V, K, start_ptr, end_ptr, R]

    movup.12 movdn.4
    # => [K, start_ptr, V, K, end_ptr, R]

    movup.13 movdn.5
    # => [K, start_ptr, end_ptr; V, K, R]

    exec.sorted_array::find_key_value
    # => [is_key_found, key_ptr, start_ptr, end_ptr; V, K, R]
    if.true
        # => [key_ptr, start_ptr, end_ptr, V, K, R]

        # We're replacing or removing an existing value.
        # To check which, we'll word-align the stack for a moment.
        push.0
        # => [X, V, K, R]
        swapw padw
        # => [Z, V, X, K, R]

        eqw movdn.8
        # => [Z, V, V==EMPTY, 0, key_ptr, start_ptr, end_ptr, K, R]

        dropw
        # => [V, V==EMPTY, 0, key_ptr, start_ptr, end_ptr, K, R]

        # Now we can use V==EMPTY for word-aligning the stack instead.
        # Convenient!
        movup.5 drop
        # => [V, X, K, R]
        # => [V, V==EMPTY, key_ptr, start_ptr, end_ptr, V, K, R]

        swapw
        # => [V==EMPTY, key_ptr, start_ptr, end_ptr, V, K, R]

        if.true
            exec.remove_in_multi_leaf
        else
            exec.replace_in_multi_leaf
        end
    else
        # => [key_ptr, start_ptr, end_ptr, V, K, R]

        # We still need to check if V is empty, which would make this a no-op.
        push.0
        # => [X, V, K, R]
        swapw padw
        # => [Z, V, X, K, R]
        eqw
        if.true
            # No-op case. Clean up the stack.

            # => [Z, V, X, K, R]
            dropw swapw dropw
            # => [V, K, R]
            swapw dropw
            # => [V, R]
        else
            # We're inserting a new value in the sorted array.

            # => [Z, V, X, K, R]
            dropw
            swapw drop
            # => [key_ptr, start_ptr, end_ptr, V, K, R]

            exec.insert_into_leaf
        end
    end
end

# MAX_LEAF_SIZE + 4
proc.remove_in_multi_leaf.8196
    # => [key_ptr, start_ptr, end_ptr, V=EMPTY, K, R]

    # LOCALS:
    # 0: pairs_array_start
    # 1: pairs_array_end
    # 2: cur_read
    # 3: cur_write
    # 8..8196: leaf memory space

    movdn.6
    # => [start_ptr, end_ptr, V=EMPTY, key_ptr, K, R]
    dup loc_store.0 # start_ptr
    loc_store.2 # cur_read = start_ptr
    loc_store.1 # end_ptr
    # => [V, key_ptr, K, R]

    # cur_write = &LOCALS[4]
    locaddr.4 loc_store.3
    # => [V=EMPTY, key_ptr, K, R]

    # Get V_in_leaf from key_ptr+4. We'll need it later. Since we know V is an
    # empty word, we can reuse that stack space for mem_loadw.

    dup.4 add.4
    # => [val_ptr, V=EMPTY, key_ptr, K, R]
    mem_loadw
    # => [V_old, key_ptr, K, R]

    # Now copy from pairs_array_start..key_ptr.

    loc_load.3
    # => [cur_write, V_old, key_ptr, K, R]

    dup.5
    # => [read_end=key_ptr, cur_write, V_old, key_ptr, K, R]

    loc_load.2
    # => [cur_read, read_end, cur_write; V_old, key_ptr, K, R]
    exec.memcopy_word_range_and_advance_ptrs
    # => [cur_read', cur_write'; V_old, key_ptr, K, R]

    # We ignore the advanced cur_read, and instead set it to key_ptr+8.
    drop

    # We still update cur_write, though.
    loc_store.3
    # => [V_old, key_ptr, K, R]

    # cur_read = key_ptr+8
    movup.4 add.8 loc_store.2


    # Copy from cur_read..end_ptr

    loc_load.3
    # => [cur_write, V_old, key_ptr, K, R]
    loc_load.1
    # => [cur_write, end_ptr=pairs_array_end, V_old, key_ptr, K, R]
    loc_load.2
    # => [cur_read, cur_write, end_ptr; V_old, key_ptr, K, R]
    exec.memcopy_word_range_and_advance_ptrs
    # => [cur_read', cur_write'; V_old, K, R]

    drop loc_store.3
    # => [V_old, K, R]

    movupw.2
    # => [R, V_old, K]

    # K[3] is the leaf index.
    dup.8
    # => [i, R, V_old, K]

    loc_load.3 locaddr.4
    # => [start_addr, end_addr, i, R; V_old, K]

    exec.hash_and_insert_mem
    # => [NV_old, R_new, V_old, K]

    # FIXME: Confirm that old leaf hashes to NV_old.

    dropw movupw.2 dropw swapw
    # => [V_old, R_new]
end

# Inputs: [leaf_size, NV, V, K, R]
proc.set_multi_leaf.8192

    # => [leaf_size, NV, V, K, R]

    # We'll have to pipe all the pairs from the advice stack. Let's get the
    # stack ready for pipe_double_words_preimage_to_memory.

    movdn.12
    # => [NV, V, K, leaf_size, R]

    movupw.2 swapw
    # => [NV, K, V, leaf_size, R]

    dup.12 div.4
    # => [num_words, NV, K, V, leaf_size, R]

    movdn.4
    # => [NV, num_words, K, V, leaf_size, R]

    # COM = NV
    dupw movup.8
    # => [num_words, COM, NV, K, V, leaf_size, R]

    locaddr.0 swap
    # => [num_words, ptr, COM; NV, K, V, leaf_size, R]

    exec.mem::pipe_double_words_preimage_to_memory
    # => [end_ptr; NV, K, V, leaf_size, R]

    movdn.12
    # => [NV, K, V, end_ptr, leaf_size, R]
    swapw.2
    # => [V, K, NV, end_ptr, leaf_size, R]
    locaddr.0 movdn.12
    # => [V, K, NV, start_ptr, end_ptr, leaf_size, R]

    exec.insert_or_replace_in_multi_leaf
end

proc.replace_in_multi_leaf
    # => [key_ptr, start_ptr, end_ptr, V, K, R]

    add.4
    # => [val_ptr, start_ptr, end_ptr, V, K, R]

    padw dup.4
    # => [val_ptr, Z, val_ptr, start_ptr, end_ptr, V, K, R]
    mem_loadw
    # => [V_old, val_ptr, start_ptr, end_ptr, V, K, R]

    # Word-align the stack for a moment.
    push.0 movdn.4
    # => [V_old, X, V, K, R]

    swapw.2
    # => [V, z, val_ptr, start_ptr, end_ptr, V_old, K, R]
    dup.5
    # => [val_ptr, V, z, val_ptr, start_ptr, end_ptr, V_old, K, R]
    mem_storew
    # => [V, z, val_ptr, start_ptr, end_ptr, V_old, K, R]

    # Prepare for hash_memory_words

    dropw
    # => [z, val_ptr, start_ptr, end_ptr, V_old, K, R]
    # => [X, V_old, K, R]

    movupw.2
    # => [K, X, V_old, R]

    movupw.3
    # => [R, K, X, V_old]

    movupw.2
    # => [X, R, K, V_old]
    # => [z, val_ptr, start_ptr, end_ptr, R, K, V_old]

    drop drop
    # => [start_ptr, end_ptr, R, K, V_old]

    dup.6 # K[3]
    # => [i, start_ptr, end_ptr, R, K, V_old]

    movdn.2
    # => [start_ptr, end_ptr, i, R; K, V_old]

    exec.hash_and_insert_mem
    # => [NV_old, R_new; K, V_old]

    dropw
    # => [R_new, K, V_old]
    swapw dropw
    # => [R_new, V_old]
    swapw
    # => [V_old, R_new]
end

# SET SINGLE LEAF
=======
# SET
>>>>>>> 55f0a535
# =================================================================================================

#! Inserts or removes a value associated with the given key. The leaf to which we're inserting is
#! guaranteed to be empty.
#!
#! Inputs:
#!   Operand stack: [V, K, R, ...]
#!
#! Outputs:
#!   Operand stack: [V_old, R_new, ...]
#!
#! Cycles
#!   Insert empty value: X cycles
#!   Insert non-empty value: X cycles
proc.set_empty_leaf
    # Check if we're inserting the empty value (X cycles)
    padw eqw
    #=> [V == ZERO, ZERO, V, K, R]

    if.true
        # Inserting an empty value; this is a no-op (4 cycles)
        dropw
        #=> [V (=ZERO), K, R, ...]

        # Prepare stack: verify that the leaf is actually empty
        # (X cycles)
        movupw.2 swapw dup.8 movdn.4 push.LEAF_DEPTH movdn.4
        #=> [V (=ZERO), depth, K[3], R, K, ...]

        # (1 cycle)
        mtree_verify
        #=> [V (=ZERO), depth, K[3], R, K, ...]

        # Prepare stack for return (X cycles)
        movup.4 drop movup.4 drop movupw.2 dropw
        #=> [V (=ZERO), R, ...]
    else
        # Inserting a non-empty value (4 cycles)
        dropw
        #=> [V, K, R, ...]

        # Update advice map
        adv.insert_hdword
        #=> [V, K, R, ...]

        # Compute hash([K, V]); the new node value (NV)
        # (21 cycles)
        dupw.1 swapw hmerge
        # => [NV, K, R]

        # Prepare stack for `mtree_set` (5 cycles)
        movupw.2 dup.8 push.LEAF_DEPTH
        #=> [depth, K[3], R, NV, K]

        # Insert node in Merkle store (29 cycles)
        mtree_set
        #=> [V_in_leaf, R_new, K]

        # Check that V_in_leaf is indeed empty (15 cycles)
        padw assert_eqw
        #=> [R_new, K]

        # Prepare stack for return (9 cycles)
        swapw dropw padw
        #=> [ZERO, R_new]
    end
end

#! Inserts a value at the given key. The leaf to which we're inserting is
#! guaranteed to hold a single key-value pair (provided on the advice stack).
#!
<<<<<<< HEAD
#! If `K != K_in_leaf`
#!
=======
>>>>>>> 55f0a535
#! Inputs:
#!   Operand stack: [V, K, R, ...]
#!   Advice stack:  [K_in_leaf, V_in_leaf]
#!
#! Outputs:
#!   Operand stack: [V_old, R_new, ...]
#!
#! Cycles:
#!   Leaf single after insertion: X cycles
#!   Leaf multiple after insertion: unimplemented
proc.insert_single_leaf
    # Push the leaf pre-image on stack
    # (X cycles)
    adv_push.8
    # => [V_in_leaf, K_in_leaf, V, K, R]

    # Check if the key stored in the leaf is the same as K
    # (X cycles)
    movupw.3 movupw.2 eqw
    # => [K_in_leaf==K, K_in_leaf, K, V_in_leaf, V, R]

    if.true
        # Leaf stays a "single" variant

        # (4 cycles)
        dropw
        # => [K, V_in_leaf, V, R]

        # Update advice map (3 cycles)
        movupw.2 adv.insert_hdword
        # => [V, K, V_in_leaf, R]

        # Compute hash([K, V]); the new node value (NV)
        # (X cycles)
        dupw.1 swapw hmerge
        # => [NV, K, V_in_leaf, R]

        # Prepare stack to update Merkle store
        # (X cycles)
        movupw.3 dup.8 push.LEAF_DEPTH
        # => [depth, K[3], R, NV, K, V_in_leaf]

        # Update Merkle store (29 cycles)
        mtree_set
        # => [NV_old, R_new, K, V_in_leaf]

        # Confirm that claimed `V_in_leaf` from advice provider is correct by checking if
        # `[K, V_in_leaf]` hashes to `NV_old`
        # (33 cycles)
        movupw.2 dupw.3 hmerge assert_eqw
        # => [R_new, V_in_leaf]

        # Clean up stack for return
        # (1 cycle)
        swapw
        # => [V_in_leaf, R_new]
    else
        # Leaf becomes a Multiple kv-pair case

        exec.insert_single_to_multi_leaf
        # => [V_in_leaf, R_new]
    end
end

#! Removes the provided key/value pair from the leaf. The leaf to which we're inserting is
#! guaranteed to hold a single key-value pair (provided on the advice stack). Hence, after the
#! operation, the leaf will be empty.
#!
#! Inputs:
#!   Operand stack: [V (=ZERO), K, R, ...]
#!   Advice stack:  [K_in_leaf, V_in_leaf]
#!
#! Outputs:
#!   Operand stack: [V_old, R_new, ...]
#!
#! Cycles: X
proc.remove_single_leaf
    # Push the leaf pre-image on stack
    # (0 cycles)
    adv_push.8
    # => [V_in_leaf, K_in_leaf, V, K, R]

    # Check if the key stored in the leaf is the same as K
    # (X cycles)
    movupw.3 movupw.2 eqw
    # => [K_in_leaf==K, K_in_leaf, K, V_in_leaf, V, R]

    if.true
        # Keys match; we're removing the value associated with K

        # (4 cycles)
        dropw
        # => [K, V_in_leaf, V, R]

        # Update advice map (3 cycles)
        movupw.2 adv.insert_hdword
        # => [V, K, V_in_leaf, R]

        # Prepare the stack for `mtree_set`
        # Note that the new node value will be the empty word, so we can use `V`
        # as the node value (since we confirmed that it's `ZERO`)
        # (7 cycles)
        movupw.3 dup.8 push.LEAF_DEPTH
        # => [depth, K[3], R, V, K, V_in_leaf]

        # (29 cycles)
        mtree_set
        # => [NV_old, R_new, K, V_in_leaf, ...]

        # Confirm that hmerge([K, V_in_leaf]) = NV_old
        # (33 cycles)
        movupw.2 dupw.3 hmerge assert_eqw
        # => [R_new, V_in_leaf, ...]

        # Cleanup stack for return (1 cycle)
        swapw
        # => [V_in_leaf, R_new, ...]
    else
        # Keys don't match; this is a no-op
        # We need to ensure that hash([K_in_leaf, V_in_leaf]) = NV;
        # that is, we need to verify the advice provider's claims.
        # If all checks pass, we're done.

        # => [K_in_leaf, K, V_in_leaf, V, R]

        # We no longer need V, since we're not removing anything
        movupw.3 dropw
        # => [K_in_leaf, K, V_in_leaf, R]

        # Prepare stack for mtree_get
        movupw.3 dup.8 push.LEAF_DEPTH
        # => [depth, K[3], R, K_in_leaf, K, V_in_leaf]

        # Retrieve node value (NV) from merkle tree
        mtree_get
        # => [NV, R, K_in_leaf, K, V_in_leaf]

        # Cleanup stack (we no longer need K)
        movupw.3 dropw
        # => [NV, R, K_in_leaf, V_in_leaf]

        # Ensure that hash([K_in_leaf, V_in_leaf]) == NV
        movupw.2 movupw.3 hmerge assert_eqw
        # => [R]

        # Prepare stack for return
        padw
        # => [ZERO, R]
    end
end

#! Inserts or removes a value associated with the given key. The leaf to which we're inserting is
#! guaranteed to hold a single key-value pair (provided on the advice stack).
#!
#! Inputs:
#!   Operand stack: [V, K, R, ...]
#!   Advice stack:  [K_in_leaf, V_in_leaf]
#!
#! Outputs:
#!   Operand stack: [V_old, R_new, ...]
#! Cycles:
#!   Remove: X cycles
#!   Insert; leaf single after insertion: X cycles
#!   Insert; leaf multiple after insertion: unimplemented
proc.set_single_leaf
    # Check if we're inserting or removing a value
    # (X cycles)
    padw eqw
    # => [V==ZERO, ZERO, V, K, R, ...]
    if.true
        # we're removing the value associated with K (if any)

        # (4 cycles)
        dropw
        # => [V, K, R, ...]

        # (X cycles)
        exec.remove_single_leaf
        # => [V_old, R_new]
    else
        # we're inserting the key/value pair

        # (4 cycles)
        dropw
        # => [V, K, R, ...]

        # (X cycles)
        exec.insert_single_leaf
        # => [V_old, R_new]
    end
end

#! Inserts the specified value under the specified key in a Sparse Merkle Tree defined by the
#! specified root. If the insert is successful, the old value located under the specified key
#! is returned via the stack.
#!
#! If the VALUE is an empty word (i.e., [ZERO; 4]), the new state of the tree is guaranteed to
#! be equivalent to the state as if the updated value was never inserted.
#!
#! Inputs:
#!   Operand stack: [V, K, R, ...]
#! Outputs:
#!   Operand stack: [V_old, R_new, ...]
#!
#! Fails if the tree with the specified root does not exits in the VM's advice provider.
#!
#! Cycles
#!   Leaf empty
#!     removal: 74 cycles
#!     insertion: 133 cycles
#!   Leaf single
#!     removal: 227 cycles
#!     insertion (leaf remains single): 205
#!     insertion (leaf becomes multiple): unimplemented
#!   Leaf multiple
#!     unimplemented
export.set
    # Prepare stack for adv.push_mtnode
    # (X cycles)
    movupw.2 dup.8 push.LEAF_DEPTH
    # => [depth, leaf_index, R, V, K]

    # Push MT node on advice stack, cleanup operand stack, and then
    # push MT node on operand stack (NV)
    # (X cycles)
    adv.push_mtnode drop drop movdnw.2 adv_push.4
    # => [NV, V, K, R]

    # (X cycles)
    padw eqw
    # => [NV == ZERO, ZERO, NV, V, K, R]

    if.true
        # empty leaf

        # (8 cycles)
        dropw dropw
        #=> [V, K, R]

        # (insert empty value: X cycles)
        # (insert non-empty value: X cycles)
        exec.set_empty_leaf
    else
        # Single or Multiple leaf

        # (X cycles)
        dropw
        # => [NV, V, K, R]

        # Retrieve leaf pre-image on advice stack, and push leaf size on stack
        # Note: the rest of the leaf pre-image will be pulled out later
        # (4 cycles)
        adv.push_mapvaln adv_push.1
        # => [leaf_size, NV, V, K, R]

        # Leaf size will be a multiple of 8 (each kv-pair in a leaf is 8 elements)
        # (3 cycles)
        dup eq.8
        # => [is_single_kv_pair, leaf_size, NV, V, K, R]

        if.true
            #  Single kv-pair case

            # (1 cycle)
            drop dropw
            # => [V, K, R]

            # (remove key/value: X cycles)
            # (insert; leaf single after insertion: X cycles)
            # NOTE: set_single_leaf includes the case where the single leaf
            # becomes a multi-leaf.
            exec.set_single_leaf
        else
            # Multiple kv-pair case

            # => [leaf_size, NV, V, K, R]
            exec.set_multi_leaf
        end
    end
end

# GET
# =================================================================================================

#! Gets a value at the given key.
#!
#! The leaf we're retrieving from is guaranteed to hold more than one key-value
#! pair (provided on the advice stack).
#!
#! Inputs:
#!   Operand stack: [leaf_size, NV, K, R]
#!   Advice stack:  [V1, K2, V2, K2, ...]
#!
#! Outputs:
#!   Operand stack: [V, R]
#!
#! Cycles:
#!  Non-empty: 125 + 3 * pair_count
#!  Empty: 122 + 3 * pair_count
proc.get_multi_leaf_value.8192
    # First, we'll pipe all the pairs in the leaf from the advice stack.
    # We'll need a pointer, the count of words to copy, and a "commitment" that it should hash to.
    # The node value (its hash) is our commitment, and we can just divide `leaf_size` to get the
    # word count.

    # => [leaf_size, COM=NV, K, R]

    # (2 cycles).
    div.4
    # => [num_words, COM, K, R]

    # We can use our local memory for this. A leaf can have a maximum of 1024 entries, each being
    # a pair of words, for a total max leaf size of 8192.
    # (3 cycles)
    locaddr.0 swap
    # => [num_words, ptr, COM, K, R]

    # Cycles: 56 + 3 * num_words / 2
    exec.mem::pipe_double_words_preimage_to_memory
    # => [ptr_end, K, R]

    # (4 cycles)
    movdn.4 locaddr.0 movdn.4
    # => [K, start_ptr, end_ptr, R]

    # (56 cycles)
    exec.sorted_array::find_key_value
    # => [is_key_found, key_ptr, start_ptr, end_ptr, R]

    if.true

        # If the key was found then key_ptr+4 points to the value we need to load from memory.
        # We can reuse the [start_ptr, end_ptr] part of the stack when loading.
        # => [key_ptr, x, x, R]

        # (2 cycles)
        add.4
        # => [val_ptr, x, x, R]

        # (2 cycles)
        push.0.0
        # => [x, x, key_ptr, x, x, R]

        # (1 cycle)
        movup.2
        # => [val_ptr, x, x, x, x, R]

        # (1 cycle)
        mem_loadw
        # => [V, R]
    else
        # If the key wasn't found, then the key's value is an empty word.
        # => [x, x, x, R]

        # (7 cycles)
        drop drop drop padw
        # => [Z, R]
    end
end

#! Returns the value located under the specified key in the Sparse Merkle Tree defined by the
#! specified root.
#!
#! If no values had been previously inserted under the specified key, an empty word (i.e.,
#! [ZERO; 4]) is returned.
#!
#! Inputs:
#!   Operand stack: [K, R, ...]
#!
#! Outputs:
#!   Operand stack: [V, R, ...]
#!
#! Fails if the tree with the specified root does not exits in the VM's advice provider.
#!
#! Cycles
#!   Leaf empty: 66 cycles
<<<<<<< HEAD
#!   Leaf single: 117 cycles
=======
#!   Leaf single: 115 cycles
>>>>>>> 55f0a535
#!   Leaf multiple, non-empty value: 189 + 3 * pair_count
#!   Leaf multiple, empty value: 186 + 3 * pair_count
export.get
    # Prepare for `mtree_get`
    # (6 cycles)
    dupw.1 dup.4 push.LEAF_DEPTH
    # => [depth, K[3], R, K, R]

    # Retrieve node value from merkle store
    # (14 cycles)
    mtree_get swapw dropw
    # => [NV, K, R]

    # Check if value is empty; if so, return empty value
    # (19 cycles)
    padw eqw
    # => [NV == 0, ZERO, V, K, R]

    if.true
        # Return empty value
        # (9 cycles)
        dropw swapw dropw
        # => [NV, R]
    else
        # Drop extra ZERO word
        # (4 cycles)
        dropw
        # => [NV, K, R]

        # Get leaf pre-image from advice map. Push the leaf preimage size on the stack
        # (0 cycles)
        adv.push_mapvaln adv_push.1
        # => [leaf_size, NV, K, R]

        # Consistency check: assert this is actually a valid leaf.
        # (18 cycles).
<<<<<<< HEAD
        dup u32lte.MAX_LEAF_SIZE u32assert.err="invalid leaf: larger than maximum size of 8192" drop
=======
        dup u32assert2 u32lte.MAX_LEAF_SIZE assert.err="invalid leaf: larger than maximum size of 8192"
>>>>>>> 55f0a535
        dup u32mod.8 assertz.err="invalid leaf: size must be a multiple of 8"

        # Leaf size will be a multiple of 8 (each kv-pair in a leaf is 8 elements)
        # (3 cycles)
        dup eq.8
        # => [is_single_kv_pair, leaf_size, NV, K, R]

        if.true
            # Single kv-pair case

            # Push leaf pre-image on stack (single K-V pair)
            # (1 cycle)
            drop adv_push.8
            # => [V, K, NV, K, R]

            # Confirm that the key stored in the leaf is as expected
            # (18 cycles)
            movupw.3 dupw.2 assert_eqw
            # => [V, K, NV, R]

            # Duplicate V to return it after hash check
            # (7 cycles)
            dupw movdnw.3
            # => [V, K, NV, V, R]

            # Hash leaf preimage and ensure that it equals node value
            # (27 cycles)
            hmerge assert_eqw
            # => [V, R]
        else
            # => [leaf_size, NV, K, R]

            # (125 + 3 * leaf_size / 8 cycles if V is not empty)
            # (122 + 3 * leaf_size / 8 cycles if V is empty)
            exec.get_multi_leaf_value
            # => [V, R]
        end
    end
end<|MERGE_RESOLUTION|>--- conflicted
+++ resolved
@@ -1,15 +1,9 @@
-<<<<<<< HEAD
 use.std::crypto::hashes::rpo
 use.std::collections::sorted_array
 use.std::math::u64
 use.std::mem
 use.std::sys
 use.std::word
-=======
-use.std::mem
-use.std::collections::sorted_array
-use.std::sys
->>>>>>> 55f0a535
 
 # Constant value for the depth at which leaves sit
 const.LEAF_DEPTH=64
@@ -17,7 +11,6 @@
 # Each key-value pair is two words, and a leaf can hold up to 1024 pairs.
 const.MAX_LEAF_SIZE=8192
 
-<<<<<<< HEAD
 # SET MULTILEAF
 # =================================================================================================
 
@@ -578,9 +571,6 @@
 end
 
 # SET SINGLE LEAF
-=======
-# SET
->>>>>>> 55f0a535
 # =================================================================================================
 
 #! Inserts or removes a value associated with the given key. The leaf to which we're inserting is
@@ -652,11 +642,8 @@
 #! Inserts a value at the given key. The leaf to which we're inserting is
 #! guaranteed to hold a single key-value pair (provided on the advice stack).
 #!
-<<<<<<< HEAD
 #! If `K != K_in_leaf`
 #!
-=======
->>>>>>> 55f0a535
 #! Inputs:
 #!   Operand stack: [V, K, R, ...]
 #!   Advice stack:  [K_in_leaf, V_in_leaf]
@@ -1033,11 +1020,7 @@
 #!
 #! Cycles
 #!   Leaf empty: 66 cycles
-<<<<<<< HEAD
-#!   Leaf single: 117 cycles
-=======
 #!   Leaf single: 115 cycles
->>>>>>> 55f0a535
 #!   Leaf multiple, non-empty value: 189 + 3 * pair_count
 #!   Leaf multiple, empty value: 186 + 3 * pair_count
 export.get
@@ -1074,11 +1057,7 @@
 
         # Consistency check: assert this is actually a valid leaf.
         # (18 cycles).
-<<<<<<< HEAD
-        dup u32lte.MAX_LEAF_SIZE u32assert.err="invalid leaf: larger than maximum size of 8192" drop
-=======
         dup u32assert2 u32lte.MAX_LEAF_SIZE assert.err="invalid leaf: larger than maximum size of 8192"
->>>>>>> 55f0a535
         dup u32mod.8 assertz.err="invalid leaf: size must be a multiple of 8"
 
         # Leaf size will be a multiple of 8 (each kv-pair in a leaf is 8 elements)
