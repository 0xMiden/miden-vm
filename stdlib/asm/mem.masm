--- conflicted
+++ resolved
@@ -324,7 +324,6 @@
 #!  - Even `num_words`: 43 + 9 * num_words / 2
 #!  - Odd `num_words`: 60 + 9 * round_down(num_words / 2)
 pub proc pipe_words_to_memory
-<<<<<<< HEAD
     # check if there is an odd number of words (6 cycles)
     dup is_odd
     # => [is_odd, num_words, write_ptr, ...]
@@ -383,74 +382,10 @@
         padw
         # => [C, B', A, write_ptr+1, ...]
 
-        # Run RPO permutation (1 cycles)
-        hperm
+        # Run RPO permutation (1 cycle)
+        exec.rpo::permute
         # => [C', B', A', write_ptr+1, ...]
     end
-=======
-  # check if there is an odd number of words (6 cycles)
-  dup is_odd
-  # => [is_odd, num_words, write_ptr, ...]
-
-  # copy is_odd, it defines if last word requires padding (2 cycles)
-  dup movdn.3
-  # => [is_odd, num_words, write_ptr, needs_padding, ...]
-
-  # compute `end_ptr` with an even number of words (7 cycles)
-  sub mul.4 dup.1 add swap
-  # => [write_ptr, end_ptr, needs_padding, ...]
-
-  # Prepare the capacity word. We use the padding rule which sets the first capacity
-  # element to `len % 8` where `len` is the length of the hashed sequence. Since `len % 8`
-  # is either equal to 0 or 4,  this is determined by the `needs_padding` flag multiplied
-  # by 4. (6 cycles)
-  dup.2 mul.4 push.0.0.0
-  # => [A, write_ptr, end_ptr, needs_padding, ...]
-
-  # set initial hasher state (8 cycles)
-  padw padw
-  # => [C, B, A, write_ptr, end_ptr, needs_padding, ...]
-
-  # (9 + 6 * num_words cycles)
-  exec.pipe_double_words_to_memory
-  # => [C, B, A, write_ptr, needs_padding, ...]
-
-  # (4 cycles)
-  movup.13
-  # => [needs_padding, C, B, A, write_ptr, ...]
-
-  # if(needs_padding) (17 cycles)
-  if.true
-    # Rescue Prime Optimized uses overwrite mode, drop `C`. (4 cycles)
-    dropw
-    # => [B, A, write_ptr, ...]
-
-    # Overwrite the `B` with the new data (1 cycles)
-    adv_loadw
-    # => [B', A, write_ptr, ...]
-
-    # - get the memory address that B' should be saved to
-    # - update the write_ptr to point to the next address (4 cycles)
-    movup.8 dup.0 add.4 movdn.5
-    # => [write_ptr, B', write_ptr+4, A, ...]
-
-    # save data to memory (1 cycles)
-    mem_storew_be
-    # => [B', write_ptr+1, A, ...]
-
-    # Fix write_ptr position (2 cycles)
-    movup.4 movdn.8
-    # => [B', A, write_ptr+1, ...]
-
-    # Push padding word (4 cycles)
-    padw
-    # => [C, B', A, write_ptr+1, ...]
-
-    # Run RPO permutation (1 cycles)
-    exec.rpo::permute
-    # => [C', B', A', write_ptr+1, ...]
-  end
->>>>>>> accd9dbb
 end
 
 #! Moves an arbitrary number of words from the advice stack to memory and asserts it matches the
