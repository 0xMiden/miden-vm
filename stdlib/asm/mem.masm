--- conflicted
+++ resolved
@@ -2,35 +2,35 @@
 
 # ===== MEMORY FUNCTIONS ==========================================================================
 
-#! Copies `n` felts from `read_ptr` to `write_ptr`.
+#! Copies `n` elements from `read_ptr` to `write_ptr`.
 #!
 #! If possible, this procedure will copy word-aligned words internally using `memcopy_words` 
 #! procedure, decreasing the total number of cycles required to make a copy.
 #!
-#! It is advised to copy small chunks of memory using `memcopy_felts` procedure instead, since it
+#! It is advised to copy small chunks of memory using `memcopy_elements` procedure instead, since it
 #! won't have a computation logic overhead.
 #!
 #! Inputs:  [n, read_ptr, write_ptr]
 #! Outputs: []
 #!
 #! Where:
-#! - n is the number of felts which should be copied.
-#! - read_ptr is the memory pointer where the felts to copy are stored.
-#! - write_ptr is the memory pointer where the felts will be copied.
+#! - n is the number of elements which should be copied.
+#! - read_ptr is the memory pointer where the elements to copy are stored.
+#! - write_ptr is the memory pointer where the elements will be copied.
 #!
 #! Panics if:
 #! - read_ptr and write_ptr are not a u32 values.
 #!
 #! Total cycles:
-#! - if read and write pointers are mutually unaligned: 23 + 14 * num_felts
+#! - if read and write pointers are mutually unaligned: 23 + 14 * num_elements
 #! - if read and write pointers are mutually aligned, it's equal to the sum of:
 #!   - prologue: 14 cycles
-#!   - prefix handling (worst case): 28 + 14 * num_felts_to_next_wa, where num_felts_to_next_wa is 
-#!     the number of felts required to make the read (and write) pointer word-aligned
+#!   - prefix handling (worst case): 28 + 14 * num_prefix_elements, where num_prefix_elements is 
+#!     the number of elements required to make the read (and write) pointer word-aligned
 #!   - words handling: 15 + 16 * num_words
-#!   - suffix handling: 9 + 14 * num_remaining_felts
-#!     - in total: 66 + 14 * num_prefix_felts + 16 * num_words + 14 * num_suffix_felts
-export.memcopy
+#!   - suffix handling: 9 + 14 * num_suffix_elements
+#!     - in total: 66 + 14 * num_prefix_elements + 16 * num_words + 14 * num_suffix_elements
+pub proc memcopy
     # check whether the difference between `read_ptr` and `write_ptr` is 4, otherwise these pointers 
     # will never be simultaneously word-alined, so we won't be able to use `memcopy_words`
     movdn.2 u32assert2.err="memory addresses must be valid u32 values" # 2 cycles
@@ -51,7 +51,7 @@
         # if the current read pointer (and write pointer, since now they are in "sync") is not
         # word-aligned and we need to copy at least the (4 - write_ptr%4) values (so
         # n >= (4 - write_ptr%4), meaning we have enough values to copy to make pointers
-        # word-aligned), use `memcopy_felts_internal` to copy values until it become word-aligned
+        # word-aligned), use `memcopy_elements_internal` to copy values until it become word-aligned
         dup neq.0 # 3 cycles
         # => [is_not_word_aligned, write_ptr%4, read_ptr, write_ptr, n]
 
@@ -72,7 +72,7 @@
             dup movdn.3 # 2 cycles
             # => [4 - write_ptr%4, read_ptr, write_ptr, 4 - write_ptr%4, n]
 
-            exec.memcopy_felts_internal # 4 + 14 * num_felts_to_next_alignment
+            exec.memcopy_elements_internal # 4 + 14 * num_prefix_elements cycles
             # => [0, wa_read_ptr, wa_write_ptr, 4 - write_ptr%4, n]
 
             # update the total number of values left to copy
@@ -95,20 +95,20 @@
         u32divmod.4 # 2 cycles
         # => [values_left, num_words, read_ptr', write_ptr']
 
-        movdn.3 exec.memcopy_words_internal # 13 + 16 * num_words
+        movdn.3 exec.memcopy_words_internal # 13 + 16 * num_words cycles
         # => [0, read_ptr'', write_ptr'', values_left]
 
         ### "suffix" handling #####################################################################
 
         # handle the remaining values
-        drop movup.2 exec.memcopy_felts # 9 + 14 * num_felts
+        drop movup.2 exec.memcopy_elements # 9 + 14 * num_suffix_elements cycles
         # => []
     else
         # if read pointer and write pointer are not word-aligned between each other, use 
-        # `memcopy_felts` to copy values one-by-one
+        # `memcopy_elements` to copy values one-by-one
         # => [write_ptr%4, read_ptr, write_ptr, n]
 
-        drop movup.2 exec.memcopy_felts # 9 + 14 * num_felts
+        drop movup.2 exec.memcopy_elements # 9 + 14 * num_elements cycles
         # => []
     end
     # => []
@@ -117,7 +117,6 @@
 #! Copies `n` words from `read_ptr` to `write_ptr`.
 #!
 #! `read_ptr` and `write_ptr` pointers *must be* word-aligned.
-<<<<<<< HEAD
 #!
 #! Inputs:  [n, read_ptr, write_ptr]
 #! Outputs: []
@@ -128,46 +127,29 @@
 #! - write_ptr is the memory pointer where the words will be copied.
 #!
 #! Total cycles: 15 + 16 * num_words
-export.memcopy_words
+pub proc memcopy_words
     exec.memcopy_words_internal
-    # => [0, read_ptr + 4n, write_ptr + 4n]
+    # => [n = 0, read_ptr + 4n, write_ptr + 4n]
     
     # clean the stack (3 cycles)
     drop drop drop
     # => []
 end
-=======
+
+#! Copies `n` words from `read_ptr` to `write_ptr`.
+#!
+#! `read_ptr` and `write_ptr` pointers *must be* word-aligned.
 #!
 #! Inputs:  [n, read_ptr, write_ptr]
-#! Outputs: []
+#! Outputs: [n = 0, read_ptr + 4n, write_ptr + 4n]
 #!
 #! Where:
 #! - n is the number of words which should be copied.
 #! - read_ptr is the memory pointer where the words to copy are stored.
 #! - write_ptr is the memory pointer where the words will be copied.
 #!
-#! Total cycles: 15 + 16 * num_words
-pub proc memcopy_words
-  # The loop variable is changed with an add instead of sub because the former
-  # uses one fewer cycle. So here the counter is negated. (1 cycles)
-  # stack: [-n, read_ptr, write_ptr, ...]
-  neg
->>>>>>> f18bb449
-
-#! Copies `n` words from `read_ptr` to `write_ptr`.
-#!
-#! `read_ptr` and `write_ptr` pointers *must be* word-aligned.
-#!
-#! Inputs:  [n, read_ptr, write_ptr]
-#! Outputs: [0, read_ptr + 4n, write_ptr + 4n]
-#!
-#! Where:
-#! - n is the number of words which should be copied.
-#! - read_ptr is the memory pointer where the words to copy are stored.
-#! - write_ptr is the memory pointer where the words will be copied.
-#!
 #! Total cycles: 12 + 16 * num_words
-proc.memcopy_words_internal
+proc memcopy_words_internal
     # The loop variable is changed with an add instead of sub because the former
     # uses one fewer cycle. So here the counter is negated. (1 cycles)
     # stack: [-n, read_ptr, write_ptr, ...]
@@ -182,21 +164,15 @@
     dup.4 neq.0
 
     # LOOP: [0, 0, 0, 0, -n, read_ptr, write_ptr, ...]
-    # while(n!=0) (16 cycles)
+    # while(n != 0) (16 cycles)
     while.true
         # perform read (2 cycles)
         # stack: [a3, a2, a1, a0, -n, read_ptr, write_ptr, ...]
         dup.5 mem_loadw_be
 
-<<<<<<< HEAD
         # perform write (2 cycles)
         # stack: [a3, a2, a1, a0, -n, read_ptr, write_ptr, ...]
         dup.6 mem_storew_be
-=======
-    # perform write (2 cycles)
-    # stack: [a3, a2, a1, a0, -n, read_ptr, write_ptr, ...]
-    dup.6 mem_storew_be
->>>>>>> f18bb449
 
         # note: the values of `A` are no longer necessary, use 0 to signal its a
         # padding
@@ -210,7 +186,7 @@
         # stack: [0, 0, 0, 0, -n+1, read_ptr+4, write_ptr+4, x, ...]
         swapw
 
-        dup.4 neq.0 # while(n!=0) (3 cycles)
+        dup.4 neq.0 # while(n != 0) (3 cycles)
     end
 
     # clean stack (4 cycles)
@@ -218,8 +194,7 @@
     # => [-n+n = 0, read_ptr + 4n, write_ptr + 4n]
 end
 
-<<<<<<< HEAD
-#! Copies `n` felts from `read_ptr` to `write_ptr`.
+#! Copies `n` elements from `read_ptr` to `write_ptr`.
 #!
 #! It is advised to copy big chunks of memory using `memcopy` procedure instead, since it will 
 #! handle the memory more efficiently.
@@ -228,13 +203,13 @@
 #! Outputs: []
 #!
 #! Where:
-#! - n is the number of felts which should be copied.
-#! - read_ptr is the memory pointer where the felts to copy are stored.
-#! - write_ptr is the memory pointer where the felts will be copied.
-#!
-#! Total cycles: 7 + 14 * num_felts
-export.memcopy_felts
-    exec.memcopy_felts_internal
+#! - n is the number of elements which should be copied.
+#! - read_ptr is the memory pointer where the elements to copy are stored.
+#! - write_ptr is the memory pointer where the elements will be copied.
+#!
+#! Total cycles: 7 + 14 * num_elements
+pub proc memcopy_elements
+    exec.memcopy_elements_internal
     # => [n = 0, read_ptr + n, write_ptr + n]
 
     # clean stack (3 cycles)
@@ -242,18 +217,18 @@
     # => []
 end
 
-#! Copies `n` felts from `read_ptr` to `write_ptr`.
+#! Copies `n` elements from `read_ptr` to `write_ptr`.
 #!
 #! Inputs:  [n, read_ptr, write_ptr]
 #! Outputs: [n = 0, read_ptr + n, write_ptr + n]
 #!
 #! Where:
-#! - n is the number of felts which should be copied.
-#! - read_ptr is the memory pointer where the felts to copy are stored.
-#! - write_ptr is the memory pointer where the felts will be copied.
-#!
-#! Total cycles: 4 + 14 * num_felts
-proc.memcopy_felts_internal
+#! - n is the number of elements which should be copied.
+#! - read_ptr is the memory pointer where the elements to copy are stored.
+#! - write_ptr is the memory pointer where the elements will be copied.
+#!
+#! Total cycles: 4 + 14 * num_elements
+proc memcopy_elements_internal
     # The loop variable is changed with an `add` instead of `sub` because the former uses one fewer 
     # cycle. So here the counter is negated. (1 cycle)
     neg
@@ -272,7 +247,7 @@
         dup.3 mem_store
         # => [-n, read_ptr, write_ptr]
 
-        # update the counters (6 cycles)
+        # update the pointers and the counter (6 cycles)
         add.1 movup.2 add.1 movup.2 add.1 movup.2
         # => [-n+1, read_ptr+1, write_ptr+1]
 
@@ -285,54 +260,6 @@
 
 #! Copies an even number of words from the advice_stack to memory, computing their permutation.
 #!
-=======
-#! Copies `n` elements from `read_ptr` to `write_ptr`.
-#!
-#! Inputs:  [n, read_ptr, write_ptr]
-#! Outputs: []
-#!
-#! Where:
-#! - n is the number of elements which should be copied.
-#! - read_ptr is the memory pointer where the elements to copy are stored.
-#! - write_ptr is the memory pointer where the elements will be copied.
-#!
-#! Total cycles: 7 + 14 * num_elements
-pub proc memcopy_elements
-    # The loop variable is changed with an `add` instead of `sub` because the former uses one fewer 
-    # cycle. So here the counter is negated. (1 cycle)
-    neg
-    # => [-n, read_ptr, write_ptr]
-
-    # check the loop condition (3 cycles)
-    dup neq.0
-    # => [loop_flag, -n, read_ptr, write_ptr]
-
-    while.true
-        # perform read (2 cycles)
-        dup.1 mem_load
-        # => [value_to_store, -n, read_ptr, write_ptr]
-
-        # perform write (3 cycles)
-        dup.3 mem_store
-        # => [-n, read_ptr, write_ptr]
-
-        # update the pointers and the counter (6 cycles)
-        add.1 movup.2 add.1 movup.2 add.1 movup.2
-        # => [-n+1, read_ptr+1, write_ptr+1]
-
-        # check the loop condition (3 cycles)
-        dup neq.0
-        # => [loop_flag, -n+1, read_ptr+1, write_ptr+1]
-    end
-    # => [n = 0, read_ptr + n, write_ptr + n]
-
-    # clean stack (3 cycles)
-    drop drop drop
-end
-
-#! Copies an even number of words from the advice_stack to memory, computing their permutation.
-#!
->>>>>>> f18bb449
 #! Inputs:  [C, B, A, write_ptr, end_ptr]
 #! Outputs: [C, B, A, write_ptr]
 #!
@@ -341,19 +268,11 @@
 #! - C and B are the rate portion of the RPO hasher state
 #! - write_ptr is the memory pointer where the words will be copied.
 #! - end_ptr is the memory pointer where the copying should end.
-<<<<<<< HEAD
-#!
-#! Notice that the `end_ptr - write_ptr` value must be positive and a multiple of 8.
-#!
-#! Total cycles: 9 + 6 * num_word_pairs
-export.pipe_double_words_to_memory.0
-=======
 #!
 #! Notice that the `end_ptr - write_ptr` value must be positive and a multiple of 8.
 #!
 #! Total cycles: 9 + 6 * num_word_pairs
 pub proc pipe_double_words_to_memory
->>>>>>> f18bb449
   dup.13 dup.13 neq # (4 cycles)
 
   # loop until write_ptr reaches end_ptr (6 cycles per iteration + 1)
@@ -374,20 +293,6 @@
 #!
 #! Inputs:  [num_words, write_ptr]
 #! Outputs: [C, B, A, write_ptr']
-<<<<<<< HEAD
-#!
-#! Where:
-#! - num_words is the number of words which will be copied to the memory.
-#! - write_ptr is the memory pointer where the words will be copied.
-#! - write_ptr' is the memory pointer to the end of the copied words.
-#! - A is the capacity of the RPO hasher state
-#! - C and B are the rate portion of the RPO hasher state
-#!
-#! Total cycles:
-#!  - Even `num_words`: 43 + 9 * num_words / 2
-#!  - Odd `num_words`: 60 + 9 * round_down(num_words / 2)
-export.pipe_words_to_memory.0
-=======
 #!
 #! Where:
 #! - num_words is the number of words which will be copied to the memory.
@@ -400,84 +305,76 @@
 #!  - Even `num_words`: 43 + 9 * num_words / 2
 #!  - Odd `num_words`: 60 + 9 * round_down(num_words / 2)
 pub proc pipe_words_to_memory
->>>>>>> f18bb449
-  # check if there is an odd number of words (6 cycles)
-  dup is_odd
-  # => [is_odd, num_words, write_ptr, ...]
-
-  # copy is_odd, it defines if last word requires padding (2 cycles)
-  dup movdn.3
-  # => [is_odd, num_words, write_ptr, needs_padding, ...]
-
-  # compute `end_ptr` with an even number of words (7 cycles)
-  sub mul.4 dup.1 add swap
-  # => [write_ptr, end_ptr, needs_padding, ...]
-
-  # Prepare the capacity word. We use the padding rule which sets the first capacity
-  # element to `len % 8` where `len` is the length of the hashed sequence. Since `len % 8`
-  # is either equal to 0 or 4,  this is determined by the `needs_padding` flag multiplied
-  # by 4. (6 cycles)
-  dup.2 mul.4 push.0.0.0
-  # => [A, write_ptr, end_ptr, needs_padding, ...]
-
-  # set initial hasher state (8 cycles)
-  padw padw
-  # => [C, B, A, write_ptr, end_ptr, needs_padding, ...]
-
-  # (9 + 6 * num_words cycles)
-  exec.pipe_double_words_to_memory
-  # => [C, B, A, write_ptr, needs_padding, ...]
-
-  # (4 cycles)
-  movup.13
-  # => [needs_padding, C, B, A, write_ptr, ...]
-
-  # if(needs_padding) (17 cycles)
-  if.true
-    # Rescue Prime Optimized uses overwrite mode, drop `C`. (4 cycles)
-    dropw
-    # => [B, A, write_ptr, ...]
-
-    # Overwrite the `B` with the new data (1 cycles)
-    adv_loadw
-    # => [B', A, write_ptr, ...]
-
-    # - get the memory address that B' should be saved to
-    # - update the write_ptr to point to the next address (4 cycles)
-    movup.8 dup.0 add.4 movdn.5
-    # => [write_ptr, B', write_ptr+4, A, ...]
-
-    # save data to memory (1 cycles)
-    mem_storew_be
-    # => [B', write_ptr+1, A, ...]
-
-    # Fix write_ptr position (2 cycles)
-    movup.4 movdn.8
-    # => [B', A, write_ptr+1, ...]
-
-    # Push padding word (4 cycles)
-    padw
-    # => [C, B', A, write_ptr+1, ...]
-
-    # Run RPO permutation (1 cycles)
-    hperm
-    # => [C', B', A', write_ptr+1, ...]
-  end
+    # check if there is an odd number of words (6 cycles)
+    dup is_odd
+    # => [is_odd, num_words, write_ptr, ...]
+
+    # copy is_odd, it defines if last word requires padding (2 cycles)
+    dup movdn.3
+    # => [is_odd, num_words, write_ptr, needs_padding, ...]
+
+    # compute `end_ptr` with an even number of words (7 cycles)
+    sub mul.4 dup.1 add swap
+    # => [write_ptr, end_ptr, needs_padding, ...]
+
+    # Prepare the capacity word. We use the padding rule which sets the first capacity
+    # element to `len % 8` where `len` is the length of the hashed sequence. Since `len % 8`
+    # is either equal to 0 or 4,  this is determined by the `needs_padding` flag multiplied
+    # by 4. (6 cycles)
+    dup.2 mul.4 push.0.0.0
+    # => [A, write_ptr, end_ptr, needs_padding, ...]
+
+    # set initial hasher state (8 cycles)
+    padw padw
+    # => [C, B, A, write_ptr, end_ptr, needs_padding, ...]
+
+    # (9 + 6 * num_words cycles)
+    exec.pipe_double_words_to_memory
+    # => [C, B, A, write_ptr, needs_padding, ...]
+
+    # (4 cycles)
+    movup.13
+    # => [needs_padding, C, B, A, write_ptr, ...]
+
+    # if(needs_padding) (17 cycles)
+    if.true
+        # Rescue Prime Optimized uses overwrite mode, drop `C`. (4 cycles)
+        dropw
+        # => [B, A, write_ptr, ...]
+
+        # Overwrite the `B` with the new data (1 cycles)
+        adv_loadw
+        # => [B', A, write_ptr, ...]
+
+        # - get the memory address that B' should be saved to
+        # - update the write_ptr to point to the next address (4 cycles)
+        movup.8 dup.0 add.4 movdn.5
+        # => [write_ptr, B', write_ptr+4, A, ...]
+
+        # save data to memory (1 cycles)
+        mem_storew_be
+        # => [B', write_ptr+1, A, ...]
+
+        # Fix write_ptr position (2 cycles)
+        movup.4 movdn.8
+        # => [B', A, write_ptr+1, ...]
+
+        # Push padding word (4 cycles)
+        padw
+        # => [C, B', A, write_ptr+1, ...]
+
+        # Run RPO permutation (1 cycles)
+        hperm
+        # => [C', B', A', write_ptr+1, ...]
+    end
 end
 
 #! Moves an arbitrary number of words from the advice stack to memory and asserts it matches the
 #! commitment.
-<<<<<<< HEAD
 #!
 #! Inputs:  [num_words, write_ptr, COMMITMENT]
 #! Outputs: [write_ptr']
 #!
-=======
-#!
-#! Inputs:  [num_words, write_ptr, COMMITMENT]
-#! Outputs: [write_ptr']
-#!
->>>>>>> f18bb449
 #! Where:
 #! - num_words is the number of words which will be copied to the memory.
 #! - write_ptr is the memory pointer where the words will be copied.
@@ -488,26 +385,22 @@
 #! Total cycles:
 #!  - Even `num_words`: 62 + 9 * num_words / 2
 #!  - Odd `num_words`: 79 + 9 * round_down(num_words / 2)
-<<<<<<< HEAD
-export.pipe_preimage_to_memory.0
-=======
 pub proc pipe_preimage_to_memory
->>>>>>> f18bb449
-  # Copies the advice stack data to memory
-  exec.pipe_words_to_memory
-  # => [C, B, A, write_ptr', COMMITMENT, ...]
-
-  # Leave only the digest on the stack
-  exec.rpo::squeeze_digest
-  # => [B, write_ptr', COMMITMENT, ...]
-
-  # Save the write_ptr (2 cycles)
-  movup.4 movdn.8
-  # => [HASH, COMMITMENT, write_ptr', ...]
-
-  # Check the COMMITMENT (10 cycles)
-  assert_eqw
-  # => [write_ptr', ...]
+    # Copies the advice stack data to memory
+    exec.pipe_words_to_memory
+    # => [C, B, A, write_ptr', COMMITMENT, ...]
+
+    # Leave only the digest on the stack
+    exec.rpo::squeeze_digest
+    # => [B, write_ptr', COMMITMENT, ...]
+
+    # Save the write_ptr (2 cycles)
+    movup.4 movdn.8
+    # => [HASH, COMMITMENT, write_ptr', ...]
+
+    # Check the COMMITMENT (10 cycles)
+    assert_eqw
+    # => [write_ptr', ...]
 end
 
 #! Moves an even number of words from the advice stack to memory and asserts that their sequential
@@ -524,37 +417,33 @@
 #!   with.
 #!
 #! Total cycles: 56 + 3 * num_words / 2
-<<<<<<< HEAD
-export.pipe_double_words_preimage_to_memory
-=======
 pub proc pipe_double_words_preimage_to_memory
->>>>>>> f18bb449
-  # Assert precondition (8 cycles).
-  dup is_odd assertz.err="pipe_double_words_preimage_to_memory: num_words must be even"
-  # => [num_words, write_ptr, COMMITMENT, ...]
-
-  # Compute and move end_ptr (5 cycles)
-  mul.4 dup.1 add swap
-  # => [write_ptr, end_ptr, COMMITMENT, ...]
-
-  # Setup the initial hasher state, which starts with a capacity word `A`.
-  # For us, the capacity word is entirely empty.
-  # (12 cycles).
-  exec.rpo::init_no_padding
-  # => [C, B, A, write_ptr, end_ptr, COMMITMENT, ...]
-
-  # (9 + 3 * num_words cycles)
-  # (e.g., 25 cycles for 4 words)
-  exec.pipe_double_words_to_memory
-  # => [C, B, A, write_ptr', COMMITMENT, ...]
-
-  # Leave just the digest on the stack (9 cycles).
-  exec.rpo::squeeze_digest
-  # => [B, write_ptr', COMMITMENT, ...]
-
-  # Move write_ptr out of the way so we can assert the commitment (2 cycles).
-  movup.4 movdn.8
-
-  # Assert the commitment (11 cycles).
-  assert_eqw.err="pipe_double_words_preimage_to_memory: COMMITMENT does not match"
+    # Assert precondition (8 cycles).
+    dup is_odd assertz.err="pipe_double_words_preimage_to_memory: num_words must be even"
+    # => [num_words, write_ptr, COMMITMENT, ...]
+
+    # Compute and move end_ptr (5 cycles)
+    mul.4 dup.1 add swap
+    # => [write_ptr, end_ptr, COMMITMENT, ...]
+
+    # Setup the initial hasher state, which starts with a capacity word `A`.
+    # For us, the capacity word is entirely empty.
+    # (12 cycles).
+    exec.rpo::init_no_padding
+    # => [C, B, A, write_ptr, end_ptr, COMMITMENT, ...]
+
+    # (9 + 3 * num_words cycles)
+    # (e.g., 25 cycles for 4 words)
+    exec.pipe_double_words_to_memory
+    # => [C, B, A, write_ptr', COMMITMENT, ...]
+
+    # Leave just the digest on the stack (9 cycles).
+    exec.rpo::squeeze_digest
+    # => [B, write_ptr', COMMITMENT, ...]
+
+    # Move write_ptr out of the way so we can assert the commitment (2 cycles).
+    movup.4 movdn.8
+
+    # Assert the commitment (11 cycles).
+    assert_eqw.err="pipe_double_words_preimage_to_memory: COMMITMENT does not match"
 end