--- conflicted
+++ resolved
@@ -110,18 +110,15 @@
 pub fn falcon_sign(sk: &[Felt], msg: Word) -> Option<Vec<Felt>> {
     use alloc::vec;
 
-<<<<<<< HEAD
     use miden_core::{
-        Felt,
-=======
-    use vm_core::{
->>>>>>> b4c46020
+        Felt,};
+    use miden_core::{
         crypto::{
             dsa::rpo_falcon512::{Polynomial, SecretKey},
             hash::Rpo256,
         }, utils::Deserializable, Felt, PrimeCharacteristicRing
     };
-    use vm_core::PrimeField64;
+    use miden_core::PrimeField64;
 
     // Create the corresponding secret key
     let mut sk_bytes = Vec::with_capacity(sk.len());
