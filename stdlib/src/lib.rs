--- conflicted
+++ resolved
@@ -15,11 +15,8 @@
 use miden_utils_sync::LazyLock;
 
 use crate::handlers::{
-<<<<<<< HEAD
     aead_decrypt::{AEAD_DECRYPT_EVENT_NAME, handle_aead_decrypt},
-=======
     bytes_to_packed_u32_felts,
->>>>>>> 9cd8c138
     ecdsa::{ECDSA_VERIFY_EVENT_NAME, EcdsaPrecompile},
     falcon_div::{FALCON_DIV_EVENT_NAME, handle_falcon_div},
     keccak256::{KECCAK_HASH_MEMORY_EVENT_NAME, KeccakPrecompile},
