//! This module is automatically generated during build time and should not be modified manually.

/// An array of modules defined in Miden standard library.
///
/// Entries in the array are tuples containing module namespace and module source code.
#[rustfmt::skip]
<<<<<<< HEAD
pub const MODULES: [(&str, &str); 12] = [
=======
pub const MODULES: [(&str, &str); 11] = [
// ----- std::crypto::dsa::falcon -----------------------------------------------------------------
("std::crypto::dsa::falcon", "use.std::math::poly512

# Given an element on stack top, this routine normalizes that element in 
# interval (-q/2, q/2] | q = 12289
#
# Imagine, a is the provided element, which needs to be normalized
#
# b = normalize(a)
#   = (a + (q >> 1)) % q - (q >> 1) | a ∈ [0, q), q = 12289
#
# Note, normalization requires that we can represent the number as signed integer,
# which is not allowed inside Miden VM stack. But we can ignore the sign of integer and only
# store the absolute value as field element. This can be safely done because after normalization
# anyway `b` will be squared ( for computing norm of a vector i.e. polynomial, where b is a coefficient ).
# That means we can just drop the sign, and that's what is done in this routine.
#
# To be more concrete, normalization of 12166 ( = a ) should result into -123, but absolute value 
# 123 will be kept on stack. While normalization of 21, should result into 21, which has absolute
# value 21 --- that's what is kept on stack.
#
# Expected stack state :
#
# [a, ...]
#
# After normalization ( represented using unsigned integer i.e. Miden field element ) stack looks like
#
# [b, ...]
proc.normalize
    dup
    push.6144
    gt

    if.true
        push.6144
        add

        exec.poly512::mod_12289

        dup
        push.6144
        gte

        if.true
            push.6144
            sub
        else
            push.6144
            swap
            sub
        end
    end
end

# Given four elements from Falcon prime field, on stack top, this routine 
# normalizes each of them, using above defined `normalize()` routine.
#
# Expected stack state :
#
# [a0, a1, a2, a3, ...]
#
# Output stack state :
#
# [b0, b1, b2, b3, ...]
#
# b`i` = normalize(a`i`) | i ∈ [0..4)
proc.normalize_word
    exec.normalize

    swap
    exec.normalize
    swap

    movup.2
    exec.normalize
    movdn.2

    movup.3
    exec.normalize
    movdn.3
end

# Given a degree 512 polynomial on stack, using its starting (absolute) memory address, 
# this routine normalizes each coefficient of the polynomial, using above defined 
# `normalize()` routine
#
# Imagine, f is the given polynomial of degree 512. It can be normalized using
#
# g = [normalize(f[i]) for i in range(512)]
#
# Expected stack state :
#
# [f_start_addr, g_start_addr, ...] | next 127 absolute addresses can be computed using `INCR` instruction
#
# Post normalization stack state looks like
#
# [ ... ]
#
# Note, input polynomial which is provided using memory addresses, is not mutated.
export.normalize_poly512
    push.0.0.0.0

    repeat.128
        dup.4
        mem_loadw

        exec.normalize_word

        dup.5
        mem_storew

        movup.5
        add.1
        movdn.5

        movup.4
        add.1
        movdn.4
    end

    dropw
    drop
    drop
end

# Given four elements on stack top, this routine computes squared norm of that
# vector ( read polynomial ) with four coefficients.
#
# Imagine, given vector is f, which is described as
#
# f = [a0, a1, a2, a3]
#
# Norm of that vector is
#
# √(a0 ^ 2 + a1 ^ 2 + a2 ^ 2 + a3 ^ 2)
#
# But we need squared norm, which is just skipping the final square root operation.
#
# Expected stack state :
#
# [a0, a1, a2, a3, ...]
#
# Final stack state :
#
# [b, ...] | b = a0 ^ 2 + a1 ^ 2 + a2 ^ 2 + a3 ^ 2
proc.squared_norm_word
    dup
    mul

    swap
    dup
    mul

    add

    swap
    dup
    mul

    add

    swap
    dup
    mul

    add
end

# Given a degree 512 polynomial in coefficient form, as starting (absolute) memory address 
# on stack, this routine computes squared norm of that vector, using following formula
#
# Say, f = [a0, a1, a2, ..., a510, a511]
#      g = sq_norm(f) = a0 ^ 2 + a1 ^ 2 + ... + a510 ^ 2 + a511 ^ 2
#
# Expected input stack state :
#
# [f_start_addr, ...] | f_addr`i` holds f[(i << 2) .. ((i+1) << 2)]
#
# Consecutive 127 addresses on stack can be computed using `INCR` instruction, because memory 
# addresses are consecutive i.e. monotonically increasing by 1.
#
# Final stack state :
#
# [g, ...] | g = sq_norm(f)
export.squared_norm_poly512
    push.0.0.0.0.0

    repeat.128
        dup.5
        mem_loadw

        exec.squared_norm_word
        add

        swap
        add.1
        swap

        push.0.0.0.0
    end

    dropw
    swap
    drop
end

# Falcon-512 Digital Signature Verification routine
#
# Given four degree-511 polynomials, using initial absolute memory addresses on stack, 
# this routine checks whether it's a valid Falcon signature or not.
#
# Four degree-511 polynomials, which are provided ( in order )
#
# f = [f0, f1, ..., f510, f511] -> decompressed Falcon-512 signature
# g = [g0, g1, ..., g510, g511] -> public key used for signing input message
# h = [h0, h1, ..., h510, h511] -> input message hashed using SHAKE256 XOF and converted to polynomial
# k = [k0, k1, ..., k510, k511] -> [abs(i) for i in f] | abs(a) = a < 0 ? 0 - a : a
#
# Each of these polynomials are represented using starting absolute memory address. Contiguous 127 
# memory addresses can be computed by repeated application of INCR instruction ( read add.1 ) on previous
# absolute memory address.
#
# f`i` holds f[(i << 2) .. ((i+1) << 2)] | i ∈ [0..128)
# g`i` holds g[(i << 2) .. ((i+1) << 2)] | i ∈ [0..128)
# h`i` holds h[(i << 2) .. ((i+1) << 2)] | i ∈ [0..128)
# k`i` holds k[(i << 2) .. ((i+1) << 2)] | i ∈ [0..128)
#
# Expected stack state :
#
# [f_start_addr, g_start_addr, h_start_addr, k_start_addr, ...]
#
# After execution of verification routine, stack looks like
#
# [ ... ]
#
# If verification fails, program panics, due to failure in assertion !
#
# Note, input memory addresses are considered to be immutable.
export.verify.257
    locaddr.0
    movdn.2
    exec.poly512::mul_zq

    locaddr.128
    locaddr.0
    exec.poly512::neg_zq

    locaddr.0
    swap
    locaddr.128
    exec.poly512::add_zq

    locaddr.128
    locaddr.0
    exec.normalize_poly512

    # compute squared norm of s0

    locaddr.128
    exec.squared_norm_poly512

    locaddr.256
    mem_store
    drop

    # compute squared norm of s1 ( where s1 is provided as polynomial
    # with coefficients represented using absolute value i.e. signs are ignored )

    exec.squared_norm_poly512

    locaddr.256
    mem_load
    add

    # check that norm of the signature is small enough

    push.34034726 # constant sig_bound for Falcon-512 signature
    lte
    assert
end
"),
>>>>>>> 7dedb98a
// ----- std::crypto::hashes::blake3 --------------------------------------------------------------
("std::crypto::hashes::blake3", "# Initializes four memory addresses, provided for storing initial 4x4 blake3 
# state matrix ( i.e. 16 elements each of 32 -bit ), for computing blake3 2-to-1 hash
#
# Expected stack state:
#
# [state_0_3_addr, state_4_7_addr, state_8_11_addr, state_12_15_addr]
#
# Note, state_`i`_`j`_addr -> absolute address of {state[i], state[i+1], state[i+2], state[i+3]} in memory | j = i+3
#
# Final stack state:
#
# [...]
#
# Initialized stack state is written back to provided memory addresses.
#
# Functionally this routine is equivalent to https://github.com/itzmeanjan/blake3/blob/f07d32e/include/blake3.hpp#L1709-L1713
proc.initialize
    push.0xA54FF53A.0x3C6EF372.0xBB67AE85.0x6A09E667
    movup.4
    mem_storew
    dropw

    push.0x5BE0CD19.0x1F83D9AB.0x9B05688C.0x510E527F
    movup.4
    mem_storew
    dropw

    push.0xA54FF53A.0x3C6EF372.0xBB67AE85.0x6A09E667
    movup.4
    mem_storew
    dropw

    push.11.64.0.0
    movup.4
    mem_storew
    dropw
end

# Permutes ordered message words, kept on stack top ( = sixteen 32 -bit BLAKE3 words )
#
# Expected stack top: 
#
# [s0, s1, s2, s3, s4, s5, s6, s7, s8, s9, s10, s11, s12, s13, s14, s15]
#
# After permutation, stack top:
#
# [s2, s6, s3, s10, s7, s0, s4, s13, s1, s11, s12, s5, s9, s14, s15, s8]
#
# See https://github.com/itzmeanjan/blake3/blob/f07d32ec10cbc8a10663b7e6539e0b1dab3e453b/include/blake3.hpp#L1623-L1639
# and https://github.com/maticnetwork/miden/pull/313#discussion_r922627984
proc.permute_msg_words
    movdn.7
    movup.5
    movdn.2
    movup.4
    movdn.7
    swapw.3
    swap
    movdn.7
    swapdw
    movup.2
    movdn.7
    swapw
    swapw.2
    movup.3
    movdn.6
    movdn.5
    movup.3
    swapw
    movup.3
    swapdw
end

# Given blake3 state matrix on stack top ( in order ) as 16 elements ( each of 32 -bit ),
# this routine computes output chaining value i.e. 2-to-1 hashing digest.
#
# Expected stack state:
#
# [state0, state1, state2, state3, state4, state5, state6, state7, state8, state9, state10, state11, state12, state13, state14, state15]
#
# After finalizing, stack should look like
#
# [dig0, dig1, dig2, dig3, dig4, dig5, dig6, dig7]
#
# See https://github.com/BLAKE3-team/BLAKE3/blob/da4c792/reference_impl/reference_impl.rs#L116-L119 ,
# you'll notice I've skipped executing second statement in loop body of above hyperlinked implementation,
# that's because it doesn't dictate what output of 2-to-1 hash will be.
proc.finalize
    movup.8
    u32checked_xor

    swap
    movup.8
    u32checked_xor
    swap

    movup.2
    movup.8
    u32checked_xor
    movdn.2

    movup.3
    movup.8
    u32checked_xor
    movdn.3

    movup.4
    movup.8
    u32checked_xor
    movdn.4

    movup.5
    movup.8
    u32checked_xor
    movdn.5

    movup.6
    movup.8
    u32checked_xor
    movdn.6

    movup.7
    movup.8
    u32checked_xor
    movdn.7
end

# Given blake3 state matrix ( total 16 elements, each of 32 -bit ) and 
# 8 message words ( each of 32 -bit ), this routine performs column-wise mixing
# of message words into blake3 hash state.
#
# Functionality wise this routine is equivalent to https://github.com/BLAKE3-team/BLAKE3/blob/da4c792/reference_impl/reference_impl.rs#L55-L59
#
# Expected stack state:
#
# [state0_3_addr, state4_7_addr, state8_11_addr, state12_15_addr, m0, m1, m2, m3, m4, m5, m6, m7]
#
# Note, state_`i`_`j`_addr -> absolute address of {state[i], state[i+1], state[i+2], state[i+3]} in memory | j = i+3
#
# Meaning four consecutive blake3 state words can be read from memory easily.
#
# Final stack state:
#
# [state0, state1, state2, state3, state4, state5, state6, state7, state8, state9, state10, state11, state12, state13, state14, state15]
#
# i.e. whole blake3 state is placed on stack ( in order ).
proc.columnar_mixing.1
    swapw.2
    swapw

    movup.7
    movup.6
    movup.5
    movup.4

    loc_storew.0

    movup.9
    mem_loadw
    movup.8
    push.0.0.0.0
    movup.4
    mem_loadw

    movup.8
    dup.5
    u32overflowing_add3
    drop

    swap
    movup.8
    dup.6
    u32overflowing_add3
    drop
    swap

    movup.2
    dup.6
    movup.9
    u32overflowing_add3
    drop
    movdn.2

    movup.3
    dup.7
    movup.9
    u32overflowing_add3
    drop
    movdn.3

    movup.9
    push.0.0.0.0
    movup.4
    mem_loadw

    dup.4
    u32checked_xor
    u32unchecked_rotr.16
    
    swap
    dup.5
    u32checked_xor
    u32unchecked_rotr.16
    swap

    movup.2
    dup.6
    u32checked_xor
    u32unchecked_rotr.16
    movdn.2

    movup.3
    dup.7
    u32checked_xor
    u32unchecked_rotr.16
    movdn.3

    movup.12
    push.0.0.0.0
    movup.4
    mem_loadw

    dup.4
    u32wrapping_add

    swap
    dup.5
    u32wrapping_add
    swap

    movup.2
    dup.6
    u32wrapping_add
    movdn.2

    movup.3
    dup.7
    u32wrapping_add
    movdn.3

    movupw.3

    dup.4
    u32checked_xor
    u32unchecked_rotr.12
    
    swap
    dup.5
    u32checked_xor
    u32unchecked_rotr.12
    swap

    movup.2
    dup.6
    u32checked_xor
    u32unchecked_rotr.12
    movdn.2

    movup.3
    dup.7
    u32checked_xor
    u32unchecked_rotr.12
    movdn.3

    movupw.3
    push.0.0.0.0
    loc_loadw.0
    swapw

    movup.4
    dup.8
    u32overflowing_add3
    drop

    swap
    movup.4
    dup.8
    u32overflowing_add3
    drop
    swap

    movup.2
    movup.4
    dup.8
    u32overflowing_add3
    drop
    movdn.2

    movup.3
    movup.4
    dup.8
    u32overflowing_add3
    drop
    movdn.3

    movupw.3

    dup.4
    u32checked_xor
    u32unchecked_rotr.8
    
    swap
    dup.5
    u32checked_xor
    u32unchecked_rotr.8
    swap

    movup.2
    dup.6
    u32checked_xor
    u32unchecked_rotr.8
    movdn.2

    movup.3
    dup.7
    u32checked_xor
    u32unchecked_rotr.8
    movdn.3

    movupw.3

    dup.4
    u32wrapping_add

    swap
    dup.5
    u32wrapping_add
    swap

    movup.2
    dup.6
    u32wrapping_add
    movdn.2

    movup.3
    dup.7
    u32wrapping_add
    movdn.3

    movupw.3

    dup.4
    u32checked_xor
    u32unchecked_rotr.7

    swap
    dup.5
    u32checked_xor
    u32unchecked_rotr.7
    swap

    movup.2
    dup.6
    u32checked_xor
    u32unchecked_rotr.7
    movdn.2

    movup.3
    dup.7
    u32checked_xor
    u32unchecked_rotr.7
    movdn.3

    movupw.3
end

# Given blake3 state matrix ( total 16 elements, each of 32 -bit ) and 
# 8 message words ( each of 32 -bit ), this routine performs diagonal-wise mixing
# of message words into blake3 hash state.
#
# Functionality wise this routine is equivalent to https://github.com/BLAKE3-team/BLAKE3/blob/da4c792/reference_impl/reference_impl.rs#L61-L64
#
# Expected stack state:
#
# [state0_3_addr, state4_7_addr, state8_11_addr, state12_15_addr, m0, m1, m2, m3, m4, m5, m6, m7]
#
# Note, state_`i`_`j`_addr -> absolute address of {state[i], state[i+1], state[i+2], state[i+3]} in memory | j = i+3
#
# Meaning four consecutive blake3 state words can be read from memory easily.
#
# Final stack state:
#
# [state0, state1, state2, state3, state4, state5, state6, state7, state8, state9, state10, state11, state12, state13, state14, state15]
#
# i.e. whole blake3 state is placed on stack ( in order ).
proc.diagonal_mixing.1
    swapw.2
    swapw

    movup.7
    movup.6
    movup.5
    movup.4

    loc_storew.0

    movup.9
    mem_loadw
    movup.8
    push.0.0.0.0
    movup.4
    mem_loadw

    movup.8
    dup.6
    u32overflowing_add3
    drop

    swap
    movup.8
    dup.7
    u32overflowing_add3
    drop
    swap

    movup.2
    movup.8
    dup.8
    u32overflowing_add3
    drop
    movdn.2

    movup.3
    movup.8
    dup.5
    u32overflowing_add3
    drop
    movdn.3

    movup.9
    push.0.0.0.0
    movup.4
    mem_loadw

    movup.3
    dup.4
    u32checked_xor
    u32unchecked_rotr.16
    movdn.3

    dup.5
    u32checked_xor
    u32unchecked_rotr.16

    swap
    dup.6
    u32checked_xor
    u32unchecked_rotr.16
    swap

    movup.2
    dup.7
    u32checked_xor
    u32unchecked_rotr.16
    movdn.2

    movup.12
    push.0.0.0.0
    movup.4
    mem_loadw

    movup.2
    dup.7
    u32wrapping_add
    movdn.2

    movup.3
    dup.4
    u32wrapping_add
    movdn.3

    dup.5
    u32wrapping_add

    swap
    dup.6
    u32wrapping_add
    swap

    movupw.3

    swap
    dup.6
    u32checked_xor
    u32unchecked_rotr.12
    swap

    movup.2
    dup.7
    u32checked_xor
    u32unchecked_rotr.12
    movdn.2

    movup.3
    dup.4
    u32checked_xor
    u32unchecked_rotr.12
    movdn.3

    dup.5
    u32checked_xor
    u32unchecked_rotr.12

    movupw.3
    push.0.0.0.0
    loc_loadw.0
    swapw

    movup.4
    dup.9
    u32overflowing_add3
    drop

    swap
    movup.4
    dup.9
    u32overflowing_add3
    drop
    swap

    movup.2
    movup.4
    dup.9
    u32overflowing_add3
    drop
    movdn.2

    movup.3
    movup.4
    dup.5
    u32overflowing_add3
    drop
    movdn.3

    movupw.3

    movup.3
    dup.4
    u32checked_xor
    u32unchecked_rotr.8
    movdn.3

    dup.5
    u32checked_xor
    u32unchecked_rotr.8

    swap
    dup.6
    u32checked_xor
    u32unchecked_rotr.8
    swap

    movup.2
    dup.7
    u32checked_xor
    u32unchecked_rotr.8
    movdn.2

    movupw.3

    movup.2
    dup.7
    u32wrapping_add
    movdn.2

    movup.3
    dup.4
    u32wrapping_add
    movdn.3

    dup.5
    u32wrapping_add

    swap
    dup.6
    u32wrapping_add
    swap

    movupw.3

    swap
    dup.6
    u32checked_xor
    u32unchecked_rotr.7
    swap

    movup.2
    dup.7
    u32checked_xor
    u32unchecked_rotr.7
    movdn.2

    movup.3
    dup.4
    u32checked_xor
    u32unchecked_rotr.7
    movdn.3

    dup.5
    u32checked_xor
    u32unchecked_rotr.7

    movupw.3
end

# Given blake3 state matrix ( total 16 elements, each of 32 -bit ) and 
# 16 message words ( each of 32 -bit ), this routine applies single round of mixing
# of message words into hash state i.e. msg_word[0..8] are mixed into hash state using
# columnar mixing while remaining message words ( msg_word[8..16] ) are mixed into hash state
# using diagonal mixing.
#
# Functionality wise this routine is equivalent to https://github.com/BLAKE3-team/BLAKE3/blob/da4c792/reference_impl/reference_impl.rs#L54-L65
#
# Expected stack state:
#
# [state0_3_addr, state4_7_addr, state8_11_addr, state12_15_addr, m0, m1, m2, m3, m4, m5, m6, m7, m8, m9, m10, m11, m12, m13, m14, m15]
#
# Note, state_`i`_`j`_addr -> absolute address of {state[i], state[i+1], state[i+2], state[i+3]} in memory | j = i+3
#
# Meaning four consecutive blake3 state words can be read from memory easily.
#
# Final stack state:
#
# [...]
#
# i.e. mixed state matrix lives in memory addresses {state0_3_addr, state4_7_addr, state8_11_addr, state12_15_addr}, 
# which were provided, on stack top, while invoking this routine.
proc.round.5
    loc_storew.0

    exec.columnar_mixing

    loc_storew.1
    dropw
    loc_storew.2
    dropw
    loc_storew.3
    dropw
    loc_storew.4
    dropw

    locaddr.4
    locaddr.3
    locaddr.2
    locaddr.1

    exec.diagonal_mixing

    push.0.0.0.0
    loc_loadw.0
    swapw
    movup.4
    mem_storew
    dropw

    repeat.3
        push.0
        movdn.3
        swapw
        movup.4
        mem_storew
        dropw
    end

    repeat.3
        drop
    end
end

# Given blake3 state matrix ( total 16 elements, each of 32 -bit ) and a message block
# i.e. 16 message words ( each of 32 -bit ), this routine applies 7 rounds of mixing
# of (permuted) message words into hash state.
#
# Functionality wise this routine is equivalent to https://github.com/BLAKE3-team/BLAKE3/blob/da4c792/reference_impl/reference_impl.rs#L75-L114
#
# Expected stack state:
#
# [state0_3_addr, state4_7_addr, state8_11_addr, state12_15_addr, m0, m1, m2, m3, m4, m5, m6, m7, m8, m9, m10, m11, m12, m13, m14, m15]
#
# Note, state_`i`_`j`_addr -> absolute address of {state[i], state[i+1], state[i+2], state[i+3]} in memory | j = i+3
#
# Meaning four consecutive blake3 state words can be read from memory easily.
#
# Final stack state:
#
# [...]
#
# i.e. 7 -round mixed state matrix lives in memory addresses {state0_3_addr, state4_7_addr, state8_11_addr, state12_15_addr}, 
# which were provided, on stack top, while invoking this routine. So updated state matrix can be read by caller routine, by reading
# the content of memory addresses where state was provided as routine input.
proc.compress.1
    loc_storew.0
    dropw

    # apply first 6 rounds of mixing
    repeat.6
        # round `i` | i ∈ [1..7)
        repeat.4
            dupw.3
        end

        push.0.0.0.0
        loc_loadw.0
        exec.round
        exec.permute_msg_words
    end

    # round 7 ( last round, so no message word permutation required )
    push.0.0.0.0
    loc_loadw.0
    exec.round
end

# Blake3 2-to-1 hash function, which takes 64 -bytes input and produces 32 -bytes output digest
#
# Expected stack state:
#
# [msg0, msg1, msg2, msg3, msg4, msg5, msg6, msg7, msg8, msg9, msg10, msg11, msg12, msg13, msg14, msg15]
#
# msg`i` -> 32 -bit message word | i ∈ [0, 16)
#
# Output stack state:
#
# [dig0, dig1, dig2, dig3, dig4, dig5, dig6, dig7]
#
# dig`i` -> 32 -bit digest word | i ∈ [0, 8)
export.hash.4
    locaddr.3
    locaddr.2
    locaddr.1
    locaddr.0

    exec.initialize

    # Note, chunk compression routine needs to compress only one chunk with one message 
    # block ( = 64 -bytes ) because what we're doing here is 2-to-1 hashing i.e. 64 -bytes 
    # input being converted to 32 -bytes output

    locaddr.3
    locaddr.2
    locaddr.1
    locaddr.0

    exec.compress

    push.0.0.0.0
    loc_loadw.3
    push.0.0.0.0
    loc_loadw.2
    push.0.0.0.0
    loc_loadw.1
    push.0.0.0.0
    loc_loadw.0

    exec.finalize
end
"),
// ----- std::crypto::hashes::keccak256 -----------------------------------------------------------
("std::crypto::hashes::keccak256", "# Keccak-p[1600, 24] permutation's θ step mapping function, which is implemented 
# in terms of 32 -bit word size ( bit interleaved representation )
#
# See https://github.com/itzmeanjan/merklize-sha/blob/1d35aae9da7fed20127489f362b4bc93242a516c/include/sha3.hpp#L55-L98 for original implementation
#
# Expected stack state :
#
# [state_addr, ...]
#
# Final stack state :
#
# [ ... ]
#
# Whole keccak-p[1600, 24] state can be represented using fifty u32 elements i.e. 13 absolute memory addresses
# s.t. last two elements of 12 -th ( when indexed from zero ) memory address are zeroed.
#
# Consecutive memory addresses can be computed by repeated application of `add.1`.
proc.theta.3
    dup
    locaddr.0
    mem_store
    drop

    # compute (S[0] ^ S[10] ^ S[20] ^ S[30] ^ S[40], S[1] ^ S[11] ^ S[21] ^ S[31] ^ S[41])

    # bring S[0], S[1]
    dup
    push.0.0.0.0
    movup.4
    mem_loadw

    movup.2
    drop
    movup.2
    drop

    movup.2
    add.2

    # bring S[10], S[11]
    dup
    push.0.0.0.0
    movup.4
    mem_loadw

    drop
    drop

    movup.3
    u32checked_xor

    swap

    movup.3
    u32checked_xor

    swap

    movup.2
    add.3

    # bring S[20], S[21]
    dup
    push.0.0.0.0
    movup.4
    mem_loadw

    movup.2
    drop
    movup.2
    drop

    movup.3
    u32checked_xor

    swap

    movup.3
    u32checked_xor

    swap

    movup.2
    add.2

    # bring S[30], S[31]
    dup
    push.0.0.0.0
    movup.4
    mem_loadw

    drop
    drop

    movup.3
    u32checked_xor

    swap

    movup.3
    u32checked_xor

    swap

    movup.2
    add.3

    # bring S[40], S[41]
    push.0.0.0.0
    movup.4
    mem_loadw

    movup.2
    drop
    movup.2
    drop

    movup.2
    u32checked_xor

    swap

    movup.2
    u32checked_xor

    swap

    # stack = [c0, c1]
    # compute (S[2] ^ S[12] ^ S[22] ^ S[32] ^ S[42], S[3] ^ S[13] ^ S[23] ^ S[33] ^ S[43])

    locaddr.0
    mem_load
    
    # bring S[2], S[3]
    dup
    push.0.0.0.0
    movup.4
    mem_loadw

    drop
    drop

    movup.2
    add.3

    # bring S[12], S[13]
    dup
    push.0.0.0.0
    movup.4
    mem_loadw

    movup.2
    drop
    movup.2
    drop

    movup.3
    u32checked_xor

    swap

    movup.3
    u32checked_xor

    swap

    movup.2
    add.2

    # bring S[22], S[23]
    dup
    push.0.0.0.0
    movup.4
    mem_loadw

    drop
    drop

    movup.3
    u32checked_xor

    swap

    movup.3
    u32checked_xor

    swap

    movup.2
    add.3

    # bring S[32], S[33]
    dup
    push.0.0.0.0
    movup.4
    mem_loadw

    movup.2
    drop
    movup.2
    drop

    movup.3
    u32checked_xor

    swap

    movup.3
    u32checked_xor

    swap

    movup.2
    add.2

    # bring S[42], S[43]
    push.0.0.0.0
    movup.4
    mem_loadw

    drop
    drop

    movup.2
    u32checked_xor

    swap

    movup.2
    u32checked_xor

    swap

    movup.3
    movup.3

    # stack = [c0, c1, c2, c3]

    locaddr.1
    mem_storew
    dropw

    # compute (S[4] ^ S[14] ^ S[24] ^ S[34] ^ S[44], S[5] ^ S[15] ^ S[25] ^ S[35] ^ S[45])

    locaddr.0
    mem_load
    add.1

    # bring S[4], S[5]
    dup
    push.0.0.0.0
    movup.4
    mem_loadw

    movup.2
    drop
    movup.2
    drop

    movup.2
    add.2

    # bring S[14], S[15]
    dup
    push.0.0.0.0
    movup.4
    mem_loadw

    drop
    drop

    movup.3
    u32checked_xor

    swap

    movup.3
    u32checked_xor

    swap

    movup.2
    add.3

    # bring S[24], S[25]
    dup
    push.0.0.0.0
    movup.4
    mem_loadw

    movup.2
    drop
    movup.2
    drop

    movup.3
    u32checked_xor

    swap

    movup.3
    u32checked_xor

    swap

    movup.2
    add.2

    # bring S[34], S[35]
    dup
    push.0.0.0.0
    movup.4
    mem_loadw

    drop
    drop

    movup.3
    u32checked_xor

    swap

    movup.3
    u32checked_xor

    swap

    movup.2
    add.3

    # bring S[44], S[45]
    push.0.0.0.0
    movup.4
    mem_loadw

    movup.2
    drop
    movup.2
    drop

    movup.2
    u32checked_xor

    swap

    movup.2
    u32checked_xor

    swap

    # stack = [c4, c5]
    # compute (S[6] ^ S[16] ^ S[26] ^ S[36] ^ S[46], S[7] ^ S[17] ^ S[27] ^ S[37] ^ S[47])

    locaddr.0
    mem_load
    add.1
    
    # bring S[6], S[7]
    dup
    push.0.0.0.0
    movup.4
    mem_loadw

    drop
    drop

    movup.2
    add.3

    # bring S[16], S[17]
    dup
    push.0.0.0.0
    movup.4
    mem_loadw

    movup.2
    drop
    movup.2
    drop

    movup.3
    u32checked_xor

    swap

    movup.3
    u32checked_xor

    swap

    movup.2
    add.2

    # bring S[26], S[27]
    dup
    push.0.0.0.0
    movup.4
    mem_loadw

    drop
    drop

    movup.3
    u32checked_xor

    swap

    movup.3
    u32checked_xor

    swap

    movup.2
    add.3

    # bring S[36], S[37]
    dup
    push.0.0.0.0
    movup.4
    mem_loadw

    movup.2
    drop
    movup.2
    drop

    movup.3
    u32checked_xor

    swap

    movup.3
    u32checked_xor

    swap

    movup.2
    add.2

    # bring S[46], S[47]
    push.0.0.0.0
    movup.4
    mem_loadw

    drop
    drop

    movup.2
    u32checked_xor

    swap

    movup.2
    u32checked_xor

    swap

    movup.3
    movup.3

    # stack = [c4, c5, c6, c7]

    locaddr.2
    mem_storew
    dropw

    # compute (S[8] ^ S[18] ^ S[28] ^ S[38] ^ S[48], S[9] ^ S[19] ^ S[29] ^ S[39] ^ S[49])

    locaddr.0
    mem_load
    add.2

    # bring S[8], S[9]
    dup
    push.0.0.0.0
    movup.4
    mem_loadw

    movup.2
    drop
    movup.2
    drop

    movup.2
    add.2

    # bring S[18], S[19]
    dup
    push.0.0.0.0
    movup.4
    mem_loadw

    drop
    drop

    movup.3
    u32checked_xor

    swap

    movup.3
    u32checked_xor

    swap

    movup.2
    add.3

    # bring S[28], S[29]
    dup
    push.0.0.0.0
    movup.4
    mem_loadw

    movup.2
    drop
    movup.2
    drop

    movup.3
    u32checked_xor

    swap

    movup.3
    u32checked_xor

    swap

    movup.2
    add.2

    # bring S[38], S[39]
    dup
    push.0.0.0.0
    movup.4
    mem_loadw

    drop
    drop

    movup.3
    u32checked_xor

    swap

    movup.3
    u32checked_xor

    swap

    movup.2
    add.3

    # bring S[48], S[49]
    push.0.0.0.0
    movup.4
    mem_loadw

    movup.2
    drop
    movup.2
    drop

    movup.2
    u32checked_xor

    swap

    movup.2
    u32checked_xor

    swap

    # stack = [c8, c9]

    locaddr.2
    push.0.0.0.0
    movup.4
    mem_loadw
    locaddr.1
    push.0.0.0.0
    movup.4
    mem_loadw

    # stack = [c0, c1, c2, c3, c4, c5, c6, c7, c8, c9]

    dup.8
    dup.4
    u32unchecked_rotl.1
    u32checked_xor

    dup.10
    dup.4
    u32checked_xor

    dup.2
    dup.8
    u32unchecked_rotl.1
    u32checked_xor

    dup.4
    dup.8
    u32checked_xor

    movup.6
    dup.11
    u32unchecked_rotl.1
    u32checked_xor

    movup.7
    dup.10
    u32checked_xor

    movup.8
    movup.13
    u32unchecked_rotl.1
    u32checked_xor

    movup.9
    movup.12
    u32checked_xor

    movup.10
    movup.10
    u32unchecked_rotl.1
    u32checked_xor

    movup.10
    movup.10
    u32checked_xor

    # stack = [d9, d8, d7, d6, d5, d4, d3, d2, d1, d0]

    swap
    movup.2
    movup.3
    movup.4
    movup.5
    movup.6
    movup.7
    movup.8
    movup.9

    # stack = [d0, d1, d2, d3, d4, d5, d6, d7, d8, d9]

    locaddr.0
    mem_load

    # compute state[0..4)

    dup
    push.0.0.0.0
    movup.4
    mem_loadw

    dup.5
    u32checked_xor

    swap
    dup.6
    u32checked_xor
    swap

    movup.2
    dup.7
    u32checked_xor
    movdn.2

    movup.3
    dup.8
    u32checked_xor
    movdn.3

    dup.4
    mem_storew
    dropw

    add.1

    # compute state[4..8)

    dup
    push.0.0.0.0
    movup.4
    mem_loadw

    dup.9
    u32checked_xor

    swap
    dup.10
    u32checked_xor
    swap

    movup.2
    dup.11
    u32checked_xor
    movdn.2

    movup.3
    dup.12
    u32checked_xor
    movdn.3

    dup.4
    mem_storew
    dropw

    add.1

    # compute state[8..12)

    dup
    push.0.0.0.0
    movup.4
    mem_loadw

    dup.13
    u32checked_xor

    swap
    dup.14
    u32checked_xor
    swap

    movup.2
    dup.5
    u32checked_xor
    movdn.2

    movup.3
    dup.6
    u32checked_xor
    movdn.3

    dup.4
    mem_storew
    dropw

    add.1

    # compute state[12..16)

    dup
    push.0.0.0.0
    movup.4
    mem_loadw

    dup.7
    u32checked_xor

    swap
    dup.8
    u32checked_xor
    swap

    movup.2
    dup.9
    u32checked_xor
    movdn.2

    movup.3
    dup.10
    u32checked_xor
    movdn.3

    dup.4
    mem_storew
    dropw

    add.1

    # compute state[16..20)

    dup
    push.0.0.0.0
    movup.4
    mem_loadw

    dup.11
    u32checked_xor

    swap
    dup.12
    u32checked_xor
    swap

    movup.2
    dup.13
    u32checked_xor
    movdn.2

    movup.3
    dup.14
    u32checked_xor
    movdn.3

    dup.4
    mem_storew
    dropw

    add.1

    # compute state[20..24)

    dup
    push.0.0.0.0
    movup.4
    mem_loadw

    dup.5
    u32checked_xor

    swap
    dup.6
    u32checked_xor
    swap

    movup.2
    dup.7
    u32checked_xor
    movdn.2

    movup.3
    dup.8
    u32checked_xor
    movdn.3

    dup.4
    mem_storew
    dropw

    add.1

    # compute state[24..28)

    dup
    push.0.0.0.0
    movup.4
    mem_loadw

    dup.9
    u32checked_xor

    swap
    dup.10
    u32checked_xor
    swap

    movup.2
    dup.11
    u32checked_xor
    movdn.2

    movup.3
    dup.12
    u32checked_xor
    movdn.3

    dup.4
    mem_storew
    dropw

    add.1

    # compute state[28..32)

    dup
    push.0.0.0.0
    movup.4
    mem_loadw

    dup.13
    u32checked_xor

    swap
    dup.14
    u32checked_xor
    swap

    movup.2
    dup.5
    u32checked_xor
    movdn.2

    movup.3
    dup.6
    u32checked_xor
    movdn.3

    dup.4
    mem_storew
    dropw

    add.1

    # compute state[32..36)

    dup
    push.0.0.0.0
    movup.4
    mem_loadw

    dup.7
    u32checked_xor

    swap
    dup.8
    u32checked_xor
    swap

    movup.2
    dup.9
    u32checked_xor
    movdn.2

    movup.3
    dup.10
    u32checked_xor
    movdn.3

    dup.4
    mem_storew
    dropw

    add.1

    # compute state[36..40)

    dup
    push.0.0.0.0
    movup.4
    mem_loadw

    dup.11
    u32checked_xor

    swap
    dup.12
    u32checked_xor
    swap

    movup.2
    dup.13
    u32checked_xor
    movdn.2

    movup.3
    dup.14
    u32checked_xor
    movdn.3

    dup.4
    mem_storew
    dropw

    add.1

    # compute state[40..44)

    dup
    push.0.0.0.0
    movup.4
    mem_loadw

    movup.5
    u32checked_xor

    swap
    movup.5
    u32checked_xor
    swap

    movup.2
    movup.5
    u32checked_xor
    movdn.2

    movup.3
    movup.5
    u32checked_xor
    movdn.3

    dup.4
    mem_storew
    dropw

    add.1

    # compute state[44..48)

    dup
    push.0.0.0.0
    movup.4
    mem_loadw

    movup.5
    u32checked_xor

    swap
    movup.5
    u32checked_xor
    swap

    movup.2
    movup.5
    u32checked_xor
    movdn.2

    movup.3
    movup.5
    u32checked_xor
    movdn.3

    dup.4
    mem_storew
    dropw

    add.1

    # compute state[48..50)

    dup
    push.0.0.0.0
    movup.4
    mem_loadw

    movup.5
    u32checked_xor

    swap
    movup.5
    u32checked_xor
    swap

    movup.4
    mem_storew
    dropw
end

# Keccak-p[1600, 24] permutation's ρ step mapping function, which is implemented 
# in terms of 32 -bit word size ( bit interleaved representation )
#
# See https://github.com/itzmeanjan/merklize-sha/blob/1d35aae9da7fed20127489f362b4bc93242a516c/include/sha3.hpp#L115-L147 for original implementation
#
# Expected stack state :
#
# [state_addr, ...]
#
# Final stack state :
#
# [ ... ]
#
# Whole keccak-p[1600, 24] state can be represented using fifty u32 elements i.e. 13 absolute memory addresses
# s.t. last two elements of 12 -th ( when indexed from zero ) memory address are zeroed.
#
# Consecutive memory addresses can be computed by repeated application of `add.1`.
proc.rho.1
    dup
    locaddr.0
    mem_store
    drop

    # rotate state[0..4)
    push.0.0.0.0
    dup.4
    mem_loadw

    movup.3
    u32unchecked_rotl.1
    movdn.2

    movup.4
    dup
    add.1
    movdn.5
    mem_storew

    # rotate state[4..8)
    dup.4
    mem_loadw

    u32unchecked_rotl.31
    swap
    u32unchecked_rotl.31
    swap

    movup.2
    u32unchecked_rotl.14
    movdn.2
    movup.3
    u32unchecked_rotl.14
    movdn.3

    movup.4
    dup
    add.1
    movdn.5
    mem_storew

    # rotate state[8..12)
    dup.4
    mem_loadw

    u32unchecked_rotl.13
    swap
    u32unchecked_rotl.14

    movup.2
    u32unchecked_rotl.18
    movdn.2
    movup.3
    u32unchecked_rotl.18
    movdn.3

    movup.4
    dup
    add.1
    movdn.5
    mem_storew

    # rotate state[12..16)
    dup.4
    mem_loadw

    u32unchecked_rotl.22
    swap
    u32unchecked_rotl.22
    swap

    movup.2
    u32unchecked_rotl.3
    movdn.2
    movup.3
    u32unchecked_rotl.3
    movdn.3

    movup.4
    dup
    add.1
    movdn.5
    mem_storew

    # rotate state[16..20)
    dup.4
    mem_loadw

    u32unchecked_rotl.27
    swap
    u32unchecked_rotl.28

    movup.2
    u32unchecked_rotl.10
    movdn.2
    movup.3
    u32unchecked_rotl.10
    movdn.3

    movup.4
    dup
    add.1
    movdn.5
    mem_storew

    # rotate state[20..24)
    dup.4
    mem_loadw

    u32unchecked_rotl.1
    swap
    u32unchecked_rotl.2

    movup.2
    u32unchecked_rotl.5
    movdn.2
    movup.3
    u32unchecked_rotl.5
    movdn.3

    movup.4
    dup
    add.1
    movdn.5
    mem_storew

    # rotate state[24..28)
    dup.4
    mem_loadw

    u32unchecked_rotl.21
    swap
    u32unchecked_rotl.22

    movup.2
    u32unchecked_rotl.12
    movdn.3
    movup.2
    u32unchecked_rotl.13
    movdn.2

    movup.4
    dup
    add.1
    movdn.5
    mem_storew

    # rotate state[28..32)
    dup.4
    mem_loadw

    u32unchecked_rotl.19
    swap
    u32unchecked_rotl.20

    movup.2
    u32unchecked_rotl.20
    movdn.3
    movup.2
    u32unchecked_rotl.21
    movdn.2

    movup.4
    dup
    add.1
    movdn.5
    mem_storew
     
    # rotate state[32..36)
    dup.4
    mem_loadw

    u32unchecked_rotl.22
    swap
    u32unchecked_rotl.23

    movup.2
    u32unchecked_rotl.7
    movdn.3
    movup.2
    u32unchecked_rotl.8
    movdn.2

    movup.4
    dup
    add.1
    movdn.5
    mem_storew

    # rotate state[36..40)
    dup.4
    mem_loadw

    u32unchecked_rotl.10
    swap
    u32unchecked_rotl.11

    movup.2
    u32unchecked_rotl.4
    movdn.2
    movup.3
    u32unchecked_rotl.4
    movdn.3

    movup.4
    dup
    add.1
    movdn.5
    mem_storew

    # rotate state[40..44)
    dup.4
    mem_loadw
    
    u32unchecked_rotl.9
    swap
    u32unchecked_rotl.9
    swap

    movup.2
    u32unchecked_rotl.1
    movdn.2
    movup.3
    u32unchecked_rotl.1
    movdn.3

    movup.4
    dup
    add.1
    movdn.5
    mem_storew

    # rotate state[44..48)
    dup.4
    mem_loadw

    u32unchecked_rotl.30
    swap
    u32unchecked_rotl.31

    movup.2
    u32unchecked_rotl.28
    movdn.2
    movup.3
    u32unchecked_rotl.28
    movdn.3

    movup.4
    dup
    add.1
    movdn.5
    mem_storew

    # rotate state[48..50)
    dup.4
    mem_loadw

    u32unchecked_rotl.7
    swap
    u32unchecked_rotl.7
    swap

    movup.4
    mem_storew
    dropw
end

# Keccak-p[1600, 24] permutation's π step mapping function, which is implemented 
# in terms of 32 -bit word size ( bit interleaved representation )
#
# See https://github.com/itzmeanjan/merklize-sha/blob/1d35aae9da7fed20127489f362b4bc93242a516c/include/sha3.hpp#L169-L207 for original implementation
#
# Expected stack state :
#
# [state_addr, ...]
#
# Final stack state :
#
# [ ... ]
#
# Whole keccak-p[1600, 24] state can be represented using fifty u32 elements i.e. 13 absolute memory addresses
# s.t. last two elements of 12 -th ( when indexed from zero ) memory address are zeroed.
#
# Consecutive memory addresses can be computed by repeated application of `add.1`.
proc.pi.14
    dup
    locaddr.0
    mem_store
    drop

    locaddr.1
    swap
    push.0.0.0.0

    # place state[0..4) to desired location(s)
    dup.4
    mem_loadw

    push.0.0
    movdn.3
    movdn.3

    dup.7
    mem_storew

    drop
    drop
    movdn.3
    movdn.3

    dup.5
    add.5
    mem_storew

    # place state[4..8) to desired location(s)
    movup.4
    add.1
    movdn.4

    dup.4
    mem_loadw

    push.0.0
    movdn.3
    movdn.3

    dup.7
    add.10
    mem_storew

    drop
    drop

    dup.5
    add.2
    mem_storew

    # place state[8..12) to desired location(s)
    movup.4
    add.1
    movdn.4

    dup.4
    mem_loadw

    push.0.0

    dup.7
    add.7
    mem_storew

    movup.2
    drop
    movup.2
    drop

    movdn.3
    movdn.3

    dup.5
    add.8
    mem_storew

    # place state[12..16) to desired location(s)
    movup.4
    add.1
    movdn.4

    dup.4
    mem_loadw

    dup.5
    push.0.0.0.0
    movup.4
    mem_loadw

    movup.2
    drop
    movup.2
    drop

    dup.7
    mem_storew

    dup.7
    add.5
    mem_loadw

    movup.2
    drop
    movup.2
    drop

    dup.5
    add.5
    mem_storew

    # place state[16..20) to desired location(s)
    movup.4
    add.1
    movdn.4

    dup.4
    mem_loadw

    dup.5
    add.10
    push.0.0.0.0
    movup.4
    mem_loadw

    movup.2
    drop
    movup.2
    drop

    dup.7
    add.10
    mem_storew

    dropw

    push.0.0
    movdn.3
    movdn.3

    dup.5
    add.3
    mem_storew

    # place state[20..24) to desired location(s)
    movup.4
    add.1
    movdn.4

    dup.4
    mem_loadw

    dup.5
    add.3
    push.0.0.0.0
    movup.4
    mem_loadw

    movup.2
    drop
    movup.2
    drop

    dup.7
    add.3
    mem_storew

    dup.7
    add.8
    mem_loadw

    movup.2
    drop
    movup.2
    drop

    dup.5
    add.8
    mem_storew

    # place state[24..28) to desired location(s)
    movup.4
    add.1
    movdn.4

    dup.4
    mem_loadw

    push.0.0
    movdn.3
    movdn.3

    dup.7
    add.1
    mem_storew

    drop
    drop
    movdn.3
    movdn.3

    dup.5
    add.6
    mem_storew

    # place state[28..32) to desired location(s)
    movup.4
    add.1
    movdn.4

    dup.4
    mem_loadw

    dup.5
    add.11
    mem_storew

    # place state[32..36) to desired location(s)
    movup.4
    add.1
    movdn.4

    dup.4
    mem_loadw

    push.0.0
    movdn.3
    movdn.3

    dup.7
    add.4
    mem_storew

    drop
    drop
    movdn.3
    movdn.3

    dup.5
    add.9
    mem_storew

    # place state[36..40) to desired location(s)
    movup.4
    add.1
    movdn.4

    dup.4
    mem_loadw

    dup.5
    add.1
    push.0.0.0.0
    movup.4
    mem_loadw

    movup.2
    drop
    movup.2
    drop

    dup.7
    add.1
    mem_storew

    dup.7
    add.6
    mem_loadw

    movup.2
    drop
    movup.2
    drop

    dup.5
    add.6
    mem_storew

    # place state[40..44) to desired location(s)
    movup.4
    add.1
    movdn.4

    dup.4
    mem_loadw

    dup.5
    add.7
    push.0.0.0.0
    movup.4
    mem_loadw

    drop
    drop
    movup.3
    movup.3

    dup.7
    add.7
    mem_storew

    dropw

    push.0.0
    movdn.3
    movdn.3

    dup.5
    add.12
    mem_storew

    # place state[44..48) to desired location(s)
    movup.4
    add.1
    movdn.4

    dup.4
    mem_loadw

    dup.5
    add.4
    push.0.0.0.0
    movup.4
    mem_loadw

    movup.2
    drop
    movup.2
    drop

    dup.7
    add.4
    mem_storew

    dup.7
    add.9
    mem_loadw

    movup.2
    drop
    movup.2
    drop

    dup.5
    add.9
    mem_storew

    # place state[48..50) to desired location(s)
    movup.4
    add.1
    movdn.4

    dup.4
    mem_loadw

    dup.5
    add.2
    push.0.0.0.0
    movup.4
    mem_loadw

    drop
    drop
    movdn.3
    movdn.3

    dup.7
    add.2
    mem_storew

    drop
    drop

    # memcpy
    movup.4
    drop
    locaddr.0
    mem_load
    movdn.4

    repeat.13
        dup.5
        mem_loadw

        dup.4
        mem_storew

        movup.4
        add.1
        movdn.4

        movup.5
        add.1
        movdn.5
    end

    dropw
    drop
    drop
end

# Keccak-p[1600, 24] permutation's χ step mapping function, which is implemented 
# in terms of 32 -bit word size ( bit interleaved representation )
#
# See https://github.com/itzmeanjan/merklize-sha/blob/1d35aae9da7fed20127489f362b4bc93242a516c/include/sha3.hpp#L233-L271 for original implementation
#
# Expected stack state :
#
# [state_addr, ...]
#
# Final stack state :
#
# [ ... ]
#
# Whole keccak-p[1600, 24] state can be represented using fifty u32 elements i.e. 13 absolute memory addresses
# s.t. last two elements of 12 -th ( when indexed from zero ) memory address are zeroed.
#
# Consecutive memory addresses can be computed by repeated application of `add.1`.
proc.chi.4
    dup
    locaddr.0
    mem_store
    drop

    # process state[0..10)
    dup
    push.0.0.0.0
    movup.4
    mem_loadw

    drop
    drop

    u32checked_not
    swap
    u32checked_not
    swap

    movup.2
    add.1
    dup
    movdn.3

    push.0.0.0.0
    movup.4
    mem_loadw

    dup.1
    dup.1

    movup.6
    u32checked_and

    swap

    movup.6
    u32checked_and

    swap

    movup.3
    u32checked_not
    movup.3
    u32checked_not

    movup.4
    u32checked_and
    swap
    movup.4
    u32checked_and
    swap

    movup.3
    movup.3

    locaddr.1
    mem_storew

    dup.4
    mem_loadw

    drop
    drop

    u32checked_not
    swap
    u32checked_not
    swap

    movup.2
    add.1
    dup
    movdn.3

    push.0.0.0.0
    movup.4
    mem_loadw

    movup.2
    drop
    movup.2
    drop

    dup.1
    dup.1

    movup.4
    u32checked_and
    swap
    movup.4
    u32checked_and
    swap

    movup.3
    movup.3

    movup.4
    sub.2
    push.0.0.0.0
    movup.4
    mem_loadw

    movup.5
    u32checked_not
    movup.5
    u32checked_not

    dup.2
    u32checked_and
    swap
    dup.3
    u32checked_and
    swap

    movup.7
    movup.7

    locaddr.2
    mem_storew
    dropw

    u32checked_not
    swap
    u32checked_not
    swap

    movup.2
    u32checked_and
    swap
    movup.2
    u32checked_and
    swap

    locaddr.0
    mem_load

    push.0.0.0.0

    dup.4
    mem_loadw

    locaddr.1
    push.0.0.0.0
    movup.4
    mem_loadw

    movup.4
    u32checked_xor

    swap
    movup.4
    u32checked_xor
    swap

    movup.2
    movup.4
    u32checked_xor
    movdn.2

    movup.3
    movup.4
    u32checked_xor
    movdn.3

    dup.4
    mem_storew

    movup.4
    add.1
    movdn.4

    dup.4
    mem_loadw

    locaddr.2
    push.0.0.0.0
    movup.4
    mem_loadw

    movup.4
    u32checked_xor

    swap
    movup.4
    u32checked_xor
    swap

    movup.2
    movup.4
    u32checked_xor
    movdn.2

    movup.3
    movup.4
    u32checked_xor
    movdn.3

    dup.4
    mem_storew

    movup.4
    add.1
    movdn.4

    dup.4
    mem_loadw

    movup.5
    u32checked_xor
    swap
    movup.5
    u32checked_xor
    swap

    dup.4
    mem_storew

    # process state[10..20)
    movup.4
    add.1
    movdn.4

    dup.4
    mem_loadw

    u32checked_not
    swap
    u32checked_not
    swap

    dup.3
    dup.3

    movup.2
    u32checked_and
    swap
    movup.2
    u32checked_and
    swap

    push.0.0
    locaddr.1
    mem_storew

    movup.6
    add.1
    dup
    movdn.7

    mem_loadw

    movup.5
    movup.5

    u32checked_not
    swap
    u32checked_not
    swap

    dup.2
    u32checked_and
    swap
    dup.3
    u32checked_and
    swap

    movup.3
    movup.3

    u32checked_not
    swap
    u32checked_not
    swap

    dup.4
    u32checked_and
    swap
    dup.5
    u32checked_and
    swap

    movup.3
    movup.3

    locaddr.2
    mem_storew

    movup.6
    sub.2
    dup
    movdn.7

    mem_loadw

    drop
    drop

    dup.1
    dup.1

    movup.4
    u32checked_not
    movup.5
    u32checked_not
    swap

    movup.2
    u32checked_and
    swap
    movup.2
    u32checked_and
    swap

    movup.3
    movup.3

    movup.4
    add.1
    push.0.0.0.0
    movup.4
    mem_loadw

    movup.2
    drop
    movup.2
    drop

    movup.3
    movup.3

    u32checked_not
    swap
    u32checked_not
    swap

    movup.2
    u32checked_and
    swap
    movup.2
    u32checked_and
    swap

    movup.3
    movup.3

    locaddr.3
    mem_storew

    locaddr.0
    mem_load
    add.2
    dup
    movdn.5

    mem_loadw

    push.0.0.0.0
    loc_loadw.1

    movup.4
    u32checked_xor

    swap
    movup.4
    u32checked_xor
    swap

    movup.2
    movup.4
    u32checked_xor
    movdn.2

    movup.3
    movup.4
    u32checked_xor
    movdn.3

    dup.4
    mem_storew

    movup.4
    add.1
    movdn.4

    dup.4
    mem_loadw

    push.0.0.0.0
    loc_loadw.2
    
    movup.4
    u32checked_xor

    swap
    movup.4
    u32checked_xor
    swap

    movup.2
    movup.4
    u32checked_xor
    movdn.2

    movup.3
    movup.4
    u32checked_xor
    movdn.3

    dup.4
    mem_storew

    movup.4
    add.1
    movdn.4

    dup.4
    mem_loadw

    push.0.0.0.0
    loc_loadw.3
    
    movup.4
    u32checked_xor

    swap
    movup.4
    u32checked_xor
    swap

    movup.2
    movup.4
    u32checked_xor
    movdn.2

    movup.3
    movup.4
    u32checked_xor
    movdn.3

    dup.4
    mem_storew

    # process state[20..30)
    movup.4
    add.1
    movdn.4

    dup.4
    mem_loadw

    drop
    drop

    u32checked_not
    swap
    u32checked_not
    swap

    movup.2
    add.1
    movdn.2

    dup.2
    push.0.0.0.0
    movup.4
    mem_loadw

    dup.1
    dup.1

    movup.6
    u32checked_and
    swap
    movup.6
    u32checked_and
    swap

    movup.3
    movup.3

    u32checked_not
    swap
    u32checked_not
    swap

    dup.4
    u32checked_and
    swap
    dup.5
    u32checked_and
    swap

    movup.3
    movup.3

    loc_storew.1

    movup.6
    add.1
    movdn.6

    dup.6
    mem_loadw

    movup.2
    drop
    movup.2
    drop

    dup.1
    dup.1

    movup.5
    movup.5

    u32checked_not
    swap
    u32checked_not
    swap

    movup.2
    u32checked_and
    swap
    movup.2
    u32checked_and
    swap

    movup.4
    sub.2
    movdn.4

    dup.4
    push.0.0.0.0
    movup.4
    mem_loadw

    movup.7
    movup.7

    u32checked_not
    swap
    u32checked_not
    swap

    dup.3
    dup.3

    movup.2
    u32checked_and
    swap
    movup.2
    u32checked_and
    swap

    movup.7
    movup.7

    loc_storew.2
    dropw

    u32checked_not
    swap
    u32checked_not
    swap

    movup.2
    u32checked_and
    swap
    movup.2
    u32checked_and
    swap

    push.0.0
    movdn.3
    movdn.3

    loc_storew.3

    dup.4
    mem_loadw

    push.0.0.0.0
    loc_loadw.1

    movup.4
    u32checked_xor

    swap
    movup.4
    u32checked_xor
    swap

    movup.2
    movup.4
    u32checked_xor
    movdn.2

    movup.3
    movup.4
    u32checked_xor
    movdn.3

    dup.4
    mem_storew

    movup.4
    add.1
    movdn.4

    dup.4
    mem_loadw

    push.0.0.0.0
    loc_loadw.2

    movup.4
    u32checked_xor

    swap
    movup.4
    u32checked_xor
    swap

    movup.2
    movup.4
    u32checked_xor
    movdn.2

    movup.3
    movup.4
    u32checked_xor
    movdn.3

    dup.4
    mem_storew

    movup.4
    add.1
    movdn.4

    dup.4
    mem_loadw

    push.0.0.0.0
    loc_loadw.3

    movup.4
    u32checked_xor

    swap
    movup.4
    u32checked_xor
    swap

    movup.2
    movup.4
    u32checked_xor
    movdn.2

    movup.3
    movup.4
    u32checked_xor
    movdn.3

    dup.4
    mem_storew

    # process state[30..40)
    movup.4
    add.1
    movdn.4

    dup.4
    mem_loadw

    u32checked_not
    swap
    u32checked_not
    swap

    dup.3
    dup.3

    movup.2
    u32checked_and
    swap
    movup.2
    u32checked_and
    swap

    push.0.0
    loc_storew.1

    movup.6
    add.1
    movdn.6

    dup.6
    mem_loadw

    movup.5
    movup.5

    u32checked_not
    swap
    u32checked_not
    swap

    dup.3
    dup.3

    movup.2
    u32checked_and
    swap
    movup.2
    u32checked_and
    swap

    movup.3
    movup.3

    u32checked_not
    swap
    u32checked_not
    swap

    dup.5
    dup.5

    movup.2
    u32checked_and
    swap
    movup.2
    u32checked_and
    swap

    movup.3
    movup.3

    loc_storew.2

    movup.6
    sub.2
    movdn.6

    dup.6
    mem_loadw

    drop
    drop

    movup.3
    movup.3

    u32checked_not
    swap
    u32checked_not
    swap

    dup.3
    dup.3

    movup.2
    u32checked_and
    swap
    movup.2
    u32checked_and
    swap

    movup.4
    add.1
    movdn.4

    dup.4
    push.0.0.0.0
    movup.4
    mem_loadw

    movup.2
    drop
    movup.2
    drop

    movup.5
    movup.5

    u32checked_not
    swap
    u32checked_not
    swap

    movup.2
    u32checked_and
    swap
    movup.2
    u32checked_and
    swap

    movup.3
    movup.3

    loc_storew.3

    movup.4
    sub.1
    movdn.4

    dup.4
    mem_loadw

    push.0.0.0.0
    loc_loadw.1

    movup.4
    u32checked_xor

    swap
    movup.4
    u32checked_xor
    swap

    movup.2
    movup.4
    u32checked_xor
    movdn.2

    movup.3
    movup.4
    u32checked_xor
    movdn.3

    dup.4
    mem_storew

    movup.4
    add.1
    movdn.4

    dup.4
    mem_loadw

    push.0.0.0.0
    loc_loadw.2

    movup.4
    u32checked_xor

    swap
    movup.4
    u32checked_xor
    swap

    movup.2
    movup.4
    u32checked_xor
    movdn.2

    movup.3
    movup.4
    u32checked_xor
    movdn.3

    dup.4
    mem_storew

    movup.4
    add.1
    movdn.4

    dup.4
    mem_loadw

    push.0.0.0.0
    loc_loadw.3

    movup.4
    u32checked_xor

    swap
    movup.4
    u32checked_xor
    swap

    movup.2
    movup.4
    u32checked_xor
    movdn.2

    movup.3
    movup.4
    u32checked_xor
    movdn.3

    dup.4
    mem_storew

    # process state[40..50)
    movup.4
    add.1
    movdn.4

    dup.4
    mem_loadw

    drop
    drop

    movup.2
    add.1
    movdn.2

    dup.2
    push.0.0.0.0
    movup.4
    mem_loadw

    movup.5
    movup.5

    u32checked_not
    swap
    u32checked_not
    swap

    dup.3
    dup.3

    movup.2
    u32checked_and
    swap
    movup.2
    u32checked_and
    swap

    movup.3
    movup.3

    u32checked_not
    swap
    u32checked_not
    swap

    dup.5
    dup.5

    movup.2
    u32checked_and
    swap
    movup.2
    u32checked_and
    swap

    movup.3
    movup.3

    loc_storew.1

    movup.6
    add.1
    movdn.6

    dup.6
    mem_loadw

    movup.2
    drop
    movup.2
    drop

    movup.3
    movup.3

    u32checked_not
    swap
    u32checked_not
    swap

    dup.3
    dup.3

    movup.2
    u32checked_and
    swap
    movup.2
    u32checked_and
    swap

    movup.4
    sub.2
    movdn.4

    dup.4
    push.0.0.0.0
    movup.4
    mem_loadw

    movup.7
    movup.7

    u32checked_not
    swap
    u32checked_not
    swap

    dup.3
    dup.3

    movup.2
    u32checked_and
    swap
    movup.2
    u32checked_and
    swap

    movup.7
    movup.7

    loc_storew.2
    dropw

    u32checked_not
    swap
    u32checked_not
    swap

    movup.2
    u32checked_and
    swap
    movup.2
    u32checked_and
    swap

    push.0.0
    movdn.3
    movdn.3

    loc_storew.3

    dup.4
    mem_loadw

    push.0.0.0.0
    loc_loadw.1

    movup.4
    u32checked_xor

    swap
    movup.4
    u32checked_xor
    swap

    movup.2
    movup.4
    u32checked_xor
    movdn.2

    movup.3
    movup.4
    u32checked_xor
    movdn.3

    dup.4
    mem_storew

    movup.4
    add.1
    movdn.4

    dup.4
    mem_loadw

    push.0.0.0.0
    loc_loadw.2

    movup.4
    u32checked_xor

    swap
    movup.4
    u32checked_xor
    swap

    movup.2
    movup.4
    u32checked_xor
    movdn.2

    movup.3
    movup.4
    u32checked_xor
    movdn.3

    dup.4
    mem_storew

    movup.4
    add.1
    movdn.4

    dup.4
    mem_loadw

    push.0.0.0.0
    loc_loadw.3

    movup.4
    u32checked_xor

    swap
    movup.4
    u32checked_xor
    swap

    movup.2
    movup.4
    u32checked_xor
    movdn.2

    movup.3
    movup.4
    u32checked_xor
    movdn.3

    dup.4
    mem_storew

    dropw
    drop
end

# Keccak-p[1600, 24] permutation's ι ( iota ) function, which is
# implemented in terms of 32 -bit word size ( bit interleaved form ); 
# imagine https://github.com/itzmeanjan/merklize-sha/blob/1d35aae9da7fed20127489f362b4bc93242a516c/include/sha3.hpp#L288-L306
# invoked with (c0, c1) as template arguments
#
# Expected stack state :
#
# [state_addr, c0, c1, ...]
#
# Final stack state :
#
# [ ... ]
#
# All this routine does is
#
# state[0] ^= c0
# state[1] ^= c1
proc.iota
    dup
    push.0.0.0.0
    movup.4
    mem_loadw

    movup.5
    u32checked_xor

    swap

    movup.5
    u32checked_xor

    swap

    movup.4
    mem_storew
    dropw
end

# Keccak-p[1600, 24] permutation round, without `iota` function ( all other 
# functions i.e. `theta`, `rho`, `pi`, `chi` are applied in order )
#
# As `iota` function involves xoring constant factors with first lane of state array 
# ( read state[0, 0] ), it's required to invoke them seperately after completion of
# this procedure's execution.
#
# Expected stack state :
#
# [start_addr, ... ]
#
# After finishing execution, stack looks like
#
# [ ... ]
#
# Whole keccak-p[1600, 24] state can be represented using fifty u32 elements i.e. 13 absolute memory addresses
# s.t. last two elements of 12 -th ( when indexed from zero ) memory address are zeroed.
#
# Consecutive memory addresses can be computed by repeated application of `add.1`.
#
# See https://github.com/itzmeanjan/merklize-sha/blob/1d35aae9da7fed20127489f362b4bc93242a516c/include/sha3.hpp#L325-L340
proc.round
    dup
    exec.theta

    dup
    exec.rho

    dup
    exec.pi

    exec.chi
end

# Keccak-p[1600, 24] permutation, applying 24 rounds on state array of size  5 x 5 x 64, 
# where each 64 -bit lane is represented in bit interleaved form ( in terms of two 32 -bit words ).
#
# Expected stack state :
#
# [start_addr, ... ]
#
# After finishing execution, stack looks like
#
# [ ... ]
#
# Whole keccak-p[1600, 24] state can be represented using fifty u32 elements i.e. 13 absolute memory addresses
# s.t. last two elements of 12 -th ( when indexed from zero ) memory address are zeroed.
#
# Consecutive memory addresses can be computed by repeated application of `add.1`.
#
# See https://github.com/itzmeanjan/merklize-sha/blob/1d35aae9da7fed20127489f362b4bc93242a516c/include/sha3.hpp#L379-L427
proc.keccak_p
    # permutation round 1
    dup
    exec.round

    push.0.1
    dup.2
    exec.iota

    # permutation round 2
    dup
    exec.round

    push.137.0
    dup.2
    exec.iota

    # permutation round 3
    dup
    exec.round

    push.2147483787.0
    dup.2
    exec.iota

    # permutation round 4
    dup
    exec.round

    push.2147516544.0
    dup.2
    exec.iota

    # permutation round 5
    dup
    exec.round

    push.139.1
    dup.2
    exec.iota

    # permutation round 6
    dup
    exec.round

    push.32768.1
    dup.2
    exec.iota

    # permutation round 7
    dup
    exec.round

    push.2147516552.1
    dup.2
    exec.iota

    # permutation round 8
    dup
    exec.round

    push.2147483778.1
    dup.2
    exec.iota

    # permutation round 9
    dup
    exec.round

    push.11.0
    dup.2
    exec.iota

    # permutation round 10
    dup
    exec.round

    push.10.0
    dup.2
    exec.iota

    # permutation round 11
    dup
    exec.round

    push.32898.1
    dup.2
    exec.iota

    # permutation round 12
    dup
    exec.round

    push.32771.0
    dup.2
    exec.iota

    # permutation round 13
    dup
    exec.round

    push.32907.1
    dup.2
    exec.iota

    # permutation round 14
    dup
    exec.round

    push.2147483659.1
    dup.2
    exec.iota

    # permutation round 15
    dup
    exec.round

    push.2147483786.1
    dup.2
    exec.iota

    # permutation round 16
    dup
    exec.round

    push.2147483777.1
    dup.2
    exec.iota

    # permutation round 17
    dup
    exec.round

    push.2147483777.0
    dup.2
    exec.iota

    # permutation round 18
    dup
    exec.round

    push.2147483656.0
    dup.2
    exec.iota

    # permutation round 19
    dup
    exec.round

    push.131.0
    dup.2
    exec.iota

    # permutation round 20
    dup
    exec.round

    push.2147516419.0
    dup.2
    exec.iota

    # permutation round 21
    dup
    exec.round

    push.2147516552.1
    dup.2
    exec.iota

    # permutation round 22
    dup
    exec.round

    push.2147483784.0
    dup.2
    exec.iota

    # permutation round 23
    dup
    exec.round

    push.32768.1
    dup.2
    exec.iota

    # permutation round 24
    dup
    exec.round

    push.2147516546.0
    movup.2
    exec.iota
end

# Given two 32 -bit unsigned integers ( standard form ), representing upper and lower
# bits of a 64 -bit unsigned integer ( actually a keccak-[1600, 24] lane ),
# this function converts them into bit interleaved representation, where two 32 -bit
# unsigned integers ( even portion & then odd portion ) hold bits in even and odd
# indices of 64 -bit unsigned integer ( remember it's represented in terms of
# two 32 -bit elements )
#
# Input stack state :
#
# [hi, lo, ...]
#
# After application of bit interleaving, stack looks like
#
# [even, odd, ...]
#
# Read more about bit interleaved representation in section 2.1 of https://keccak.team/files/Keccak-implementation-3.2.pdf
#
# See https://github.com/itzmeanjan/merklize-sha/blob/1d35aae9da7fed20127489f362b4bc93242a516c/include/utils.hpp#L123-L149
# for reference implementation in higher level language.
export.to_bit_interleaved
    push.0.0

    repeat.16
        u32unchecked_shr.1
        swap
        u32unchecked_shr.1
        swap

        # ---

        dup.3
        dup.3

        push.1
        u32checked_and
        swap
        push.1
        u32checked_and
        swap

        u32unchecked_shl.31
        swap
        u32unchecked_shl.15
        swap

        u32checked_xor
        u32checked_xor

        # ---

        dup.3
        dup.3

        push.2
        u32checked_and
        swap
        push.2
        u32checked_and
        swap

        u32unchecked_shl.30
        swap
        u32unchecked_shl.14
        swap

        movup.3
        u32checked_xor
        u32checked_xor
        swap

        # ---

        movup.2
        u32unchecked_shr.2
        movdn.2

        movup.3
        u32unchecked_shr.2
        movdn.3
    end

    movup.2
    drop
    movup.2
    drop
end

# Given two 32 -bit unsigned integers ( in bit interleaved form ), representing even and odd
# positioned bits of a 64 -bit unsigned integer ( actually a keccak-[1600, 24] lane ),
# this function converts them into standard representation, where two 32 -bit
# unsigned integers hold higher ( 32 -bit ) and lower ( 32 -bit ) bits of standard
# representation of 64 -bit unsigned integer
#
# Input stack state :
#
# [even, odd, ...]
#
# After application of logic, stack looks like
#
# [hi, lo, ...]
#
# This function reverts the action done by `to_bit_interleaved` function implemented above.
#
# Read more about bit interleaved representation in section 2.1 of https://keccak.team/files/Keccak-implementation-3.2.pdf
#
# See https://github.com/itzmeanjan/merklize-sha/blob/1d35aae9da7fed20127489f362b4bc93242a516c/include/utils.hpp#L151-L175
# for reference implementation in higher level language.
export.from_bit_interleaved
    push.0.0

    repeat.16
        u32unchecked_shr.2
        swap
        u32unchecked_shr.2
        swap

        # ---

        dup.3
        dup.3

        push.1
        u32checked_and
        swap
        push.1
        u32checked_and
        
        u32unchecked_shl.31
        swap
        u32unchecked_shl.30
        u32checked_xor

        movup.2
        u32checked_xor
        swap

        # ---

        dup.3
        dup.3

        push.65536
        u32checked_and
        swap
        push.65536
        u32checked_and

        u32unchecked_shl.15
        swap
        u32unchecked_shl.14
        u32checked_xor

        u32checked_xor

        # ---

        movup.2
        u32unchecked_shr.1
        movdn.2

        movup.3
        u32unchecked_shr.1
        movdn.3
    end

    movup.2
    drop
    movup.2
    drop
end

# Given 64 -bytes input ( in terms of sixteen u32 elements on stack top ) to 2-to-1
# keccak256 hash function, this function prepares 5 x 5 x 64 keccak-p[1600, 24] state
# bit array such that each of twenty five 64 -bit wide lane is represented in bit
# interleaved form, using two 32 -bit integers. After completion of execution of
# this function, state array should live in allocated memory ( total fifty u32 elements, stored in
# 13 consecutive memory addresses s.t. starting absolute address is provided ).
#
# Input stack state :
#
# [state_addr, a0, a1, a2, a3, a4, a5, a6, a7, a8, a9, a10, a11, a12, a13, a14, a15, ...]
#
# Note, state_addr is the starting absolute memory address where keccak-p[1600, 24] state
# is kept. Consecutive addresses can be computed by repeated application of `add.1` instruction.
#
# Final stack state :
#
# [...]
#
# See https://github.com/itzmeanjan/merklize-sha/blob/1d35aae9da7fed20127489f362b4bc93242a516c/include/keccak_256.hpp#L73-L153
proc.to_state_array
    repeat.4
        movdn.4
        exec.to_bit_interleaved

        movup.3
        movup.3

        exec.to_bit_interleaved

        movup.3
        movup.3

        dup.4
        mem_storew
        dropw

        add.1
    end

    push.0.0.0.1
    dup.4
    mem_storew
    dropw

    add.1

    push.0.0.0.0
    dup.4
    mem_storew
    dropw

    add.1

    push.0.0.0.0
    dup.4
    mem_storew
    dropw

    add.1

    push.0.0.0.0
    dup.4
    mem_storew
    dropw

    add.1

    push.0.0.2147483648.0
    dup.4
    mem_storew
    dropw

    add.1

    push.0.0.0.0
    dup.4
    mem_storew
    dropw

    add.1

    push.0.0.0.0
    dup.4
    mem_storew
    dropw

    add.1

    push.0.0.0.0
    dup.4
    mem_storew
    dropw

    add.1

    push.0.0.0.0
    movup.4
    mem_storew
    dropw
end

# Given 32 -bytes digest ( in terms of eight u32 elements on stack top ) in bit interleaved form,
# this function attempts to convert those into standard representation, where eight u32 elements
# live on stack top, each pair of them hold higher and lower bits of 64 -bit unsigned
# integer ( lane of keccak-p[1600, 24] state array )
#
# Input stack state :
#
# [lane0_even, lane0_odd, lane1_even, lane1_odd, lane2_even, lane2_odd, lane3_even, lane3_odd, ...]
#
# Output stack state :
#
# [dig0_hi, dig0_lo, dig1_hi, dig1_lo, dig2_hi, dig2_lo, dig3_hi, dig3_lo, ...]
#
# See https://github.com/itzmeanjan/merklize-sha/blob/1d35aae9da7fed20127489f362b4bc93242a516c/include/keccak_256.hpp#L180-L209
proc.to_digest
    repeat.4
        movup.7
        movup.7

        exec.from_bit_interleaved
    end
end

# Given 64 -bytes input, in terms of sixteen 32 -bit unsigned integers, where each pair
# of them holding higher & lower 32 -bits of 64 -bit unsigned integer ( reinterpreted on
# host CPU from little endian byte array ) respectively, this function computes 32 -bytes
# keccak256 digest, held on stack top, represented in terms of eight 32 -bit unsigned integers,
# where each pair of them keeps higher and lower 32 -bits of 64 -bit unsigned integer respectively
#
# Expected stack state :
#
# [iword0, iword1, iword2, iword3, iword4, iword5, iword6, iword7, 
#  iword8, iword9, iword10, iword11, iword12, iword13, iword14, iword15, ... ]
#
# Final stack state :
#
# [oword0, oword1, oword2, oword3, oword4, oword5, oword6, oword7, ... ]
#
# See https://github.com/itzmeanjan/merklize-sha/blob/1d35aae9da7fed20127489f362b4bc93242a516c/include/keccak_256.hpp#L232-L257
export.hash.13
    # prapare keccak256 state from input message
    locaddr.0
    exec.to_state_array

    # apply keccak-p[1600, 24] permutation
    locaddr.0
    exec.keccak_p

    # prapare keccak256 digest from state
    push.0.0.0.0
    loc_loadw.1
    push.0.0.0.0
    loc_loadw.0
    exec.to_digest
end"),
// ----- std::crypto::hashes::sha256 --------------------------------------------------------------
("std::crypto::hashes::sha256", "# Given [x, ...] on stack top, this routine computes [y, ...]
# such that y = σ_0(x), as defined in SHA specification
#
# See https://github.com/itzmeanjan/merklize-sha/blob/8a2c006/include/sha2.hpp#L73-L79
proc.small_sigma_0
    dup
    u32unchecked_rotr.7

    swap

    dup
    u32unchecked_rotr.18

    swap

    u32unchecked_shr.3

    u32checked_xor
    u32checked_xor
end

# Given [x, ...] on stack top, this routine computes [y, ...]
# such that y = σ_1(x), as defined in SHA specification
#
# See https://github.com/itzmeanjan/merklize-sha/blob/8a2c006/include/sha2.hpp#L81-L87
proc.small_sigma_1
    dup
    u32unchecked_rotr.17

    swap

    dup
    u32unchecked_rotr.19

    swap

    u32unchecked_shr.10

    u32checked_xor
    u32checked_xor
end

# Given [x, ...] on stack top, this routine computes [y, ...]
# such that y = Σ_0(x), as defined in SHA specification
#
# See https://github.com/itzmeanjan/merklize-sha/blob/8a2c006/include/sha2.hpp#L57-L63
proc.cap_sigma_0
    dup
    u32unchecked_rotr.2

    swap

    dup
    u32unchecked_rotr.13

    swap

    u32unchecked_rotr.22

    u32checked_xor
    u32checked_xor
end

# Given [x, ...] on stack top, this routine computes [y, ...]
# such that y = Σ_1(x), as defined in SHA specification
#
# See https://github.com/itzmeanjan/merklize-sha/blob/8a2c006/include/sha2.hpp#L65-L71
proc.cap_sigma_1
    dup
    u32unchecked_rotr.6

    swap

    dup
    u32unchecked_rotr.11

    swap

    u32unchecked_rotr.25

    u32checked_xor
    u32checked_xor
end

# Given [x, y, z, ...] on stack top, this routine computes [o, ...]
# such that o = ch(x, y, z), as defined in SHA specification
#
# See https://github.com/itzmeanjan/merklize-sha/blob/8a2c006/include/sha2.hpp#L37-L45
proc.ch
    swap
    dup.1
    u32checked_and

    swap
    u32checked_not

    movup.2
    u32checked_and

    u32checked_xor
end

# Given [x, y, z, ...] on stack top, this routine computes [o, ...]
# such that o = maj(x, y, z), as defined in SHA specification
#
# See https://github.com/itzmeanjan/merklize-sha/blob/8a2c006/include/sha2.hpp#L47-L55
proc.maj
    dup.1
    dup.1
    u32checked_and

    swap
    dup.3
    u32checked_and

    movup.2
    movup.3
    u32checked_and

    u32checked_xor
    u32checked_xor
end

# Given [a, b, c, d, ...] on stack top, this routine reverses order of first 
# four elements on stack top such that final stack state looks like [d, c, b, a, ...]
proc.rev_element_order
    swap
    movup.2
    movup.3
end

# Given [a, b, c, d, ...] on stack top, this routine computes next message schedule word
# using following formula
#
# t0 = small_sigma_1(a) + b
# t1 = small_sigma_0(c) + d
# return t0 + t1
#
# If to be computed message schedule word has index i ∈ [16, 64), then 
# a, b, c, d will have following indices in message schedule
#
# a = msg[i - 2]
# b = msg[i - 7]
# c = msg[i - 15]
# d = msg[i - 16]
proc.compute_message_schedule_word
    exec.small_sigma_1
    movup.2
    exec.small_sigma_0

    u32overflowing_add3
    drop
    u32wrapping_add
end

# Given eight working variables of SHA256 ( i.e. hash state ), a 32 -bit round constant & 
# 32 -bit message word on stack top, this routine consumes constant & message word into 
# hash state.
#
# Expected stack state looks like
#
# [a, b, c, d, e, f, g, h, CONST_i, WORD_i] | i ∈ [0, 64)
#
# After finishing execution, stack looks like
#
# [a', b', c', d', e', f', g', h']
#
# See https://github.com/itzmeanjan/merklize-sha/blob/8a2c006/include/sha2_256.hpp#L165-L175
proc.consume_message_word
    dup.6
    dup.6
    dup.6
    exec.ch

    movup.9
    movup.10

    u32overflowing_add3
    drop

    dup.5
    exec.cap_sigma_1

    movup.9
    u32overflowing_add3
    drop

    dup.3
    dup.3
    dup.3
    exec.maj

    dup.2
    exec.cap_sigma_0

    u32wrapping_add

    movup.5
    dup.2
    u32wrapping_add
    movdn.5

    u32wrapping_add
end

# Given 32 -bytes hash state ( in terms of 8 SHA256 words ) and 64 -bytes input 
# message ( in terms of 16 SHA256 words ) on stack top, this routine computes
# whole message schedule of 64 message words and consumes them into hash state.
#
# Expected stack state:
#
# [state0, state1, state2, state3, state4, state5, state6, state7, msg0, msg1, msg2, msg3, msg4, msg5, msg6, msg7, msg8, msg9, msg10, msg11, msg12, msg13, msg14, msg15]
#
# Final stack state after completion of execution
#
# [state0', state1', state2', state3', state4', state5', state6', state7']
#
# Note, each SHA256 word is 32 -bit wide
#
# See https://github.com/itzmeanjan/merklize-sha/blob/8a2c006/include/sha2.hpp#L89-L113
# & https://github.com/itzmeanjan/merklize-sha/blob/8a2c006/include/sha2_256.hpp#L148-L187 ( loop body execution when i = 0 )
proc.prepare_message_schedule_and_consume.2
    loc_storew.0
    dropw
    loc_storew.1
    dropw

    dup.15
    dup.15

    dup.11
    swap
    dup.4
    dup.4
    movdn.3
    movdn.2
    exec.compute_message_schedule_word # computed msg[16]

    swap
    dup.12
    swap
    dup.5
    dup.5
    movdn.3
    movdn.2
    exec.compute_message_schedule_word # computed msg[17]

    dup.1
    dup.14
    swap
    dup.7
    dup.7
    movdn.3
    movdn.2
    exec.compute_message_schedule_word # computed msg[18]

    dup.15
    dup.2
    dup.9
    dup.9
    movdn.3
    movdn.2
    exec.compute_message_schedule_word # computed msg[19]

    swapw

    push.0x428a2f98
    push.0.0.0.0
    loc_loadw.1
    push.0.0.0.0
    loc_loadw.0
    exec.consume_message_word # consume msg[0]

    push.0x71374491
    movdn.8
    exec.consume_message_word # consume msg[1]

    push.0xb5c0fbcf
    movdn.8
    exec.consume_message_word # consume msg[2]

    push.0xe9b5dba5
    movdn.8
    exec.consume_message_word # consume msg[3]

    loc_storew.0
    dropw
    loc_storew.1
    dropw

    dup.15
    dup.15
    dup.15

    dup.4
    dup.9
    dup.9
    movdn.3
    movdn.2
    exec.compute_message_schedule_word # computed msg[20]

    swap
    dup.3
    dup.10
    dup.10
    movdn.3
    movdn.2
    exec.compute_message_schedule_word # computed msg[21]

    movup.2
    dup.2
    dup.11
    dup.11
    movdn.3
    movdn.2
    exec.compute_message_schedule_word # computed msg[22]

    dup.6
    dup.2
    dup.13
    dup.13
    movdn.3
    movdn.2
    exec.compute_message_schedule_word # computed msg[23]

    movupw.2

    push.0x3956c25b
    push.0.0.0.0
    loc_loadw.1
    push.0.0.0.0
    loc_loadw.0
    exec.consume_message_word # consume msg[4]

    push.0x59f111f1
    movdn.8
    exec.consume_message_word # consume msg[5]

    push.0x923f82a4
    movdn.8
    exec.consume_message_word # consume msg[6]

    push.0xab1c5ed5
    movdn.8
    exec.consume_message_word # consume msg[7]

    loc_storew.0
    dropw
    loc_storew.1
    dropw

    dup.6
    dup.2
    dup.11
    dup.11
    movdn.3
    movdn.2
    exec.compute_message_schedule_word # computed msg[24]

    dup.6
    dup.2
    dup.13
    dup.13
    movdn.3
    movdn.2
    exec.compute_message_schedule_word # computed msg[25]

    dup.6
    dup.2
    dup.15
    dup.15
    movdn.3
    movdn.2
    exec.compute_message_schedule_word # computed msg[26]

    dup.15
    dup.15
    swap
    dup.8
    dup.4
    exec.compute_message_schedule_word # computed msg[27]

    movupw.3

    push.0xd807aa98
    push.0.0.0.0
    loc_loadw.1
    push.0.0.0.0
    loc_loadw.0
    exec.consume_message_word # consume msg[8]

    push.0x12835b01
    movdn.8
    exec.consume_message_word # consume msg[9]

    push.0x243185be
    movdn.8
    exec.consume_message_word # consume msg[10]

    push.0x550c7dc3
    movdn.8
    exec.consume_message_word # consume msg[11]

    loc_storew.0
    dropw
    loc_storew.1
    dropw

    movupw.3
    movupw.3

    dup.14
    dup.10
    dup.7
    dup.7
    movdn.3
    movdn.2
    exec.compute_message_schedule_word # computed msg[28]

    dup.14
    dup.10
    dup.9
    dup.9
    movdn.3
    movdn.2
    exec.compute_message_schedule_word # computed msg[29]

    dup.14
    dup.2
    dup.11
    dup.11
    movdn.3
    movdn.2
    exec.compute_message_schedule_word # computed msg[30]

    dup.14
    dup.2
    dup.8
    dup.13
    movdn.3
    movdn.2
    exec.compute_message_schedule_word # computed msg[31]

    movupw.2

    push.0x72be5d74
    push.0.0.0.0
    loc_loadw.1
    push.0.0.0.0
    loc_loadw.0
    exec.consume_message_word # consume msg[12]

    push.0x80deb1fe
    movdn.8
    exec.consume_message_word # consume msg[13]

    push.0x9bdc06a7
    movdn.8
    exec.consume_message_word # consume msg[14]

    push.0xc19bf174
    movdn.8
    exec.consume_message_word # consume msg[15]

    loc_storew.0
    dropw
    loc_storew.1
    dropw

    movupw.3

    dup.14
    dup.6
    dup.13
    dup.13
    movdn.3
    movdn.3
    exec.compute_message_schedule_word # computed msg[32]

    dup.14
    dup.6
    dup.13
    dup.13
    movdn.3
    movdn.3
    exec.compute_message_schedule_word # computed msg[33]

    dup.14
    dup.2
    dup.13
    dup.13
    movdn.3
    movdn.3
    exec.compute_message_schedule_word # computed msg[34]

    dup.10
    dup.2
    dup.8
    dup.14
    movdn.3
    movdn.2
    exec.compute_message_schedule_word # computed msg[35]

    movupw.3
    exec.rev_element_order

    push.0xe49b69c1
    push.0.0.0.0
    loc_loadw.1
    push.0.0.0.0
    loc_loadw.0
    exec.consume_message_word # consume msg[16]

    push.0xefbe4786
    movdn.8
    exec.consume_message_word # consume msg[17]

    push.0x0fc19dc6
    movdn.8
    exec.consume_message_word # consume msg[18]

    push.0x240ca1cc
    movdn.8
    exec.consume_message_word # consume msg[19]

    loc_storew.0
    dropw
    loc_storew.1
    dropw

    movupw.3

    dup.14
    dup.6
    dup.13
    dup.13
    movdn.3
    movdn.3
    exec.compute_message_schedule_word # computed msg[36]

    dup.14
    dup.6
    dup.13
    dup.13
    movdn.3
    movdn.3
    exec.compute_message_schedule_word # computed msg[37]

    dup.14
    dup.2
    dup.13
    dup.13
    movdn.3
    movdn.3
    exec.compute_message_schedule_word # computed msg[38]

    dup.10
    dup.2
    dup.8
    dup.14
    movdn.3
    movdn.2
    exec.compute_message_schedule_word # computed msg[39]

    movupw.3
    exec.rev_element_order

    push.0x2de92c6f
    push.0.0.0.0
    loc_loadw.1
    push.0.0.0.0
    loc_loadw.0
    exec.consume_message_word # consume msg[20]

    push.0x4a7484aa
    movdn.8
    exec.consume_message_word # consume msg[21]

    push.0x5cb0a9dc
    movdn.8
    exec.consume_message_word # consume msg[22]

    push.0x76f988da
    movdn.8
    exec.consume_message_word # consume msg[23]

    loc_storew.0
    dropw
    loc_storew.1
    dropw

    movupw.3

    dup.14
    dup.6
    dup.13
    dup.13
    movdn.3
    movdn.3
    exec.compute_message_schedule_word # computed msg[40]

    dup.14
    dup.6
    dup.13
    dup.13
    movdn.3
    movdn.3
    exec.compute_message_schedule_word # computed msg[41]

    dup.14
    dup.2
    dup.13
    dup.13
    movdn.3
    movdn.3
    exec.compute_message_schedule_word # computed msg[42]

    dup.10
    dup.2
    dup.13
    dup.9
    movdn.3
    movdn.3
    exec.compute_message_schedule_word # computed msg[43]

    movupw.3
    exec.rev_element_order

    push.0x983e5152
    push.0.0.0.0
    loc_loadw.1
    push.0.0.0.0
    loc_loadw.0
    exec.consume_message_word # consume msg[24]

    push.0xa831c66d
    movdn.8
    exec.consume_message_word # consume msg[25]

    push.0xb00327c8
    movdn.8
    exec.consume_message_word # consume msg[26]

    push.0xbf597fc7
    movdn.8
    exec.consume_message_word # consume msg[27]

    loc_storew.0
    dropw
    loc_storew.1
    dropw

    movupw.3

    dup.14
    dup.6
    dup.13
    dup.13
    movdn.3
    movdn.3
    exec.compute_message_schedule_word # computed msg[44]

    dup.14
    dup.6
    dup.13
    dup.13
    movdn.3
    movdn.3
    exec.compute_message_schedule_word # computed msg[45]

    dup.14
    dup.2
    dup.13
    dup.13
    movdn.3
    movdn.3
    exec.compute_message_schedule_word # computed msg[46]

    dup.10
    dup.2
    dup.8
    dup.14
    movdn.3
    movdn.2
    exec.compute_message_schedule_word # computed msg[47]

    movupw.3
    exec.rev_element_order

    push.0xc6e00bf3
    push.0.0.0.0
    loc_loadw.1
    push.0.0.0.0
    loc_loadw.0
    exec.consume_message_word # consume msg[28]

    push.0xd5a79147
    movdn.8
    exec.consume_message_word # consume msg[29]

    push.0x06ca6351
    movdn.8
    exec.consume_message_word # consume msg[30]

    push.0x14292967
    movdn.8
    exec.consume_message_word # consume msg[31]

    loc_storew.0
    dropw
    loc_storew.1
    dropw

    movupw.3

    dup.14
    dup.6
    dup.13
    dup.13
    movdn.3
    movdn.3
    exec.compute_message_schedule_word # computed msg[48]

    dup.14
    dup.6
    dup.13
    dup.13
    movdn.3
    movdn.3
    exec.compute_message_schedule_word # computed msg[49]

    dup.14
    dup.2
    dup.13
    dup.13
    movdn.3
    movdn.3
    exec.compute_message_schedule_word # computed msg[50]

    dup.10
    dup.2
    dup.8
    dup.14
    movdn.3
    movdn.2
    exec.compute_message_schedule_word # computed msg[51]

    movupw.3
    exec.rev_element_order

    push.0x27b70a85
    push.0.0.0.0
    loc_loadw.1
    push.0.0.0.0
    loc_loadw.0
    exec.consume_message_word # consume msg[32]

    push.0x2e1b2138
    movdn.8
    exec.consume_message_word # consume msg[33]

    push.0x4d2c6dfc
    movdn.8
    exec.consume_message_word # consume msg[34]

    push.0x53380d13
    movdn.8
    exec.consume_message_word # consume msg[35]

    loc_storew.0
    dropw
    loc_storew.1
    dropw

    movupw.3

    dup.14
    dup.6
    dup.13
    dup.13
    movdn.3
    movdn.3
    exec.compute_message_schedule_word # computed msg[52]

    dup.14
    dup.6
    dup.13
    dup.13
    movdn.3
    movdn.3
    exec.compute_message_schedule_word # computed msg[53]

    dup.14
    dup.2
    dup.13
    dup.13
    movdn.3
    movdn.3
    exec.compute_message_schedule_word # computed msg[54]

    dup.10
    dup.2
    dup.8
    dup.14
    movdn.3
    movdn.2
    exec.compute_message_schedule_word # computed msg[55]

    movupw.3
    exec.rev_element_order

    push.0x650a7354
    push.0.0.0.0
    loc_loadw.1
    push.0.0.0.0
    loc_loadw.0
    exec.consume_message_word # consume msg[36]

    push.0x766a0abb
    movdn.8
    exec.consume_message_word # consume msg[37]

    push.0x81c2c92e
    movdn.8
    exec.consume_message_word # consume msg[38]

    push.0x92722c85
    movdn.8
    exec.consume_message_word # consume msg[39]

    loc_storew.0
    dropw
    loc_storew.1
    dropw

    movupw.3

    dup.14
    dup.6
    dup.13
    dup.13
    movdn.3
    movdn.3
    exec.compute_message_schedule_word # computed msg[56]

    dup.14
    dup.6
    dup.13
    dup.13
    movdn.3
    movdn.3
    exec.compute_message_schedule_word # computed msg[57]

    dup.14
    dup.2
    dup.13
    dup.13
    movdn.3
    movdn.3
    exec.compute_message_schedule_word # computed msg[58]

    dup.10
    dup.2
    dup.8
    dup.14
    movdn.3
    movdn.2
    exec.compute_message_schedule_word # computed msg[59]

    movupw.3
    exec.rev_element_order

    push.0xa2bfe8a1
    push.0.0.0.0
    loc_loadw.1
    push.0.0.0.0
    loc_loadw.0
    exec.consume_message_word # consume msg[40]

    push.0xa81a664b
    movdn.8
    exec.consume_message_word # consume msg[41]

    push.0xc24b8b70
    movdn.8
    exec.consume_message_word # consume msg[42]

    push.0xc76c51a3
    movdn.8
    exec.consume_message_word # consume msg[43]

    loc_storew.0
    dropw
    loc_storew.1
    dropw

    movupw.3

    dup.14
    dup.6
    dup.13
    dup.13
    movdn.3
    movdn.3
    exec.compute_message_schedule_word # computed msg[60]

    dup.14
    dup.6
    dup.13
    dup.13
    movdn.3
    movdn.3
    exec.compute_message_schedule_word # computed msg[61]

    dup.14
    dup.2
    dup.13
    dup.13
    movdn.3
    movdn.3
    exec.compute_message_schedule_word # computed msg[62]

    dup.10
    dup.2
    dup.8
    dup.14
    movdn.3
    movdn.2
    exec.compute_message_schedule_word # computed msg[63]

    movupw.3
    exec.rev_element_order

    push.0xd192e819
    push.0.0.0.0
    loc_loadw.1
    push.0.0.0.0
    loc_loadw.0
    exec.consume_message_word # consume msg[44]

    push.0xd6990624
    movdn.8
    exec.consume_message_word # consume msg[45]

    push.0xf40e3585
    movdn.8
    exec.consume_message_word # consume msg[46]

    push.0x106aa070
    movdn.8
    exec.consume_message_word # consume msg[47]

    loc_storew.0
    dropw
    loc_storew.1
    dropw

    movupw.2
    movupw.3
    movupw.3

    exec.rev_element_order

    push.0x19a4c116
    push.0.0.0.0
    loc_loadw.1
    push.0.0.0.0
    loc_loadw.0
    exec.consume_message_word # consume msg[48]

    push.0x1e376c08
    movdn.8
    exec.consume_message_word # consume msg[49]

    push.0x2748774c
    movdn.8
    exec.consume_message_word # consume msg[50]

    push.0x34b0bcb5
    movdn.8
    exec.consume_message_word # consume msg[51]

    movupw.2
    exec.rev_element_order
    movdnw.2

    push.0x391c0cb3
    movdn.8
    exec.consume_message_word # consume msg[52]

    push.0x4ed8aa4a
    movdn.8
    exec.consume_message_word # consume msg[53]

    push.0x5b9cca4f
    movdn.8
    exec.consume_message_word # consume msg[54]

    push.0x682e6ff3
    movdn.8
    exec.consume_message_word # consume msg[55]

    movupw.2
    exec.rev_element_order
    movdnw.2

    push.0x748f82ee
    movdn.8
    exec.consume_message_word # consume msg[56]

    push.0x78a5636f
    movdn.8
    exec.consume_message_word # consume msg[57]

    push.0x84c87814
    movdn.8
    exec.consume_message_word # consume msg[58]

    push.0x8cc70208
    movdn.8
    exec.consume_message_word # consume msg[59]

    movupw.2
    exec.rev_element_order
    movdnw.2

    push.0x90befffa
    movdn.8
    exec.consume_message_word # consume msg[60]

    push.0xa4506ceb
    movdn.8
    exec.consume_message_word # consume msg[61]

    push.0xbef9a3f7
    movdn.8
    exec.consume_message_word # consume msg[62]

    push.0xc67178f2
    movdn.8
    exec.consume_message_word # consume msg[63]

    push.0x6a09e667
    u32wrapping_add

    swap
    push.0xbb67ae85
    u32wrapping_add
    swap

    movup.2
    push.0x3c6ef372
    u32wrapping_add
    movdn.2

    movup.3
    push.0xa54ff53a
    u32wrapping_add
    movdn.3

    movup.4
    push.0x510e527f
    u32wrapping_add
    movdn.4

    movup.5
    push.0x9b05688c
    u32wrapping_add
    movdn.5

    movup.6
    push.0x1f83d9ab
    u32wrapping_add
    movdn.6

    movup.7
    push.0x5be0cd19
    u32wrapping_add
    movdn.7
end

# Given 32 -bytes hash state ( in terms of 8 SHA256 words ) and precomputed message 
# schedule of padding bytes ( in terms of 64 message words ), this routine consumes
# that into hash state, leaving final hash state, which is 32 -bytes SHA256 digest.
#
# Note, in SHA256 2-to-1 hashing, 64 -bytes are padded, which is processed as second message
# block ( each SHA256 message block is 64 -bytes wide ). That message block is used for generating 
# message schedule of 64 SHA256 words. That's exactly what can be precomputed & is consumed here 
# ( in this routine ) into provided hash state.
#
# Expected stack state:
#
# [state0, state1, state2, state3, state4, state5, state6, state7, ...]
#
# Final stack state after completion of execution
#
# [state0', state1', state2', state3', state4', state5', state6', state7']
#
# Note, each SHA256 word is 32 -bit wide
#
# See https://github.com/itzmeanjan/merklize-sha/blob/8a2c006/include/sha2_256.hpp#L148-L187 ( loop 
# body execution when i = 1 i.e. consuming padding bytes )
proc.consume_padding_message_schedule
    dupw.1
    dupw.1

    push.2147483648
    movdn.8
    push.0x428a2f98
    movdn.8
    exec.consume_message_word # consume msg[0]

    push.0
    movdn.8
    push.0x71374491
    movdn.8
    exec.consume_message_word # consume msg[1]

    push.0
    movdn.8
    push.0xb5c0fbcf
    movdn.8
    exec.consume_message_word # consume msg[2]

    push.0
    movdn.8
    push.0xe9b5dba5
    movdn.8
    exec.consume_message_word # consume msg[3]

    push.0
    movdn.8
    push.0x3956c25b
    movdn.8
    exec.consume_message_word # consume msg[4]

    push.0
    movdn.8
    push.0x59f111f1
    movdn.8
    exec.consume_message_word # consume msg[5]

    push.0
    movdn.8
    push.0x923f82a4
    movdn.8
    exec.consume_message_word # consume msg[6]

    push.0
    movdn.8
    push.0xab1c5ed5
    movdn.8
    exec.consume_message_word # consume msg[7]

    push.0
    movdn.8
    push.0xd807aa98
    movdn.8
    exec.consume_message_word # consume msg[8]

    push.0
    movdn.8
    push.0x12835b01
    movdn.8
    exec.consume_message_word # consume msg[9]

    push.0
    movdn.8
    push.0x243185be
    movdn.8
    exec.consume_message_word # consume msg[10]

    push.0
    movdn.8
    push.0x550c7dc3
    movdn.8
    exec.consume_message_word # consume msg[11]

    push.0
    movdn.8
    push.0x72be5d74
    movdn.8
    exec.consume_message_word # consume msg[12]

    push.0
    movdn.8
    push.0x80deb1fe
    movdn.8
    exec.consume_message_word # consume msg[13]

    push.0
    movdn.8
    push.0x9bdc06a7
    movdn.8
    exec.consume_message_word # consume msg[14]

    push.512
    movdn.8
    push.0xc19bf174
    movdn.8
    exec.consume_message_word # consume msg[15]

    push.2147483648
    movdn.8
    push.0xe49b69c1
    movdn.8
    exec.consume_message_word # consume msg[16]

    push.20971520
    movdn.8
    push.0xefbe4786
    movdn.8
    exec.consume_message_word # consume msg[17]

    push.2117632
    movdn.8
    push.0x0fc19dc6
    movdn.8
    exec.consume_message_word # consume msg[18]

    push.20616
    movdn.8
    push.0x240ca1cc
    movdn.8
    exec.consume_message_word # consume msg[19]

    push.570427392
    movdn.8
    push.0x2de92c6f
    movdn.8
    exec.consume_message_word # consume msg[20]

    push.575995924
    movdn.8
    push.0x4a7484aa
    movdn.8
    exec.consume_message_word # consume msg[21]

    push.84449090
    movdn.8
    push.0x5cb0a9dc
    movdn.8
    exec.consume_message_word # consume msg[22]

    push.2684354592
    movdn.8
    push.0x76f988da
    movdn.8
    exec.consume_message_word # consume msg[23]

    push.1518862336
    movdn.8
    push.0x983e5152
    movdn.8
    exec.consume_message_word # consume msg[24]

    push.6067200
    movdn.8
    push.0xa831c66d
    movdn.8
    exec.consume_message_word # consume msg[25]

    push.1496221
    movdn.8
    push.0xb00327c8
    movdn.8
    exec.consume_message_word # consume msg[26]

    push.4202700544
    movdn.8
    push.0xbf597fc7
    movdn.8
    exec.consume_message_word # consume msg[27]

    push.3543279056
    movdn.8
    push.0xc6e00bf3
    movdn.8
    exec.consume_message_word # consume msg[28]

    push.291985753
    movdn.8
    push.0xd5a79147
    movdn.8
    exec.consume_message_word # consume msg[29]

    push.4142317530
    movdn.8
    push.0x06ca6351
    movdn.8
    exec.consume_message_word # consume msg[30]

    push.3003913545
    movdn.8
    push.0x14292967
    movdn.8
    exec.consume_message_word # consume msg[31]

    push.145928272
    movdn.8
    push.0x27b70a85
    movdn.8
    exec.consume_message_word # consume msg[32]

    push.2642168871
    movdn.8
    push.0x2e1b2138
    movdn.8
    exec.consume_message_word # consume msg[33]

    push.216179603
    movdn.8
    push.0x4d2c6dfc
    movdn.8
    exec.consume_message_word # consume msg[34]

    push.2296832490
    movdn.8
    push.0x53380d13
    movdn.8
    exec.consume_message_word # consume msg[35]

    push.2771075893
    movdn.8
    push.0x650a7354
    movdn.8
    exec.consume_message_word # consume msg[36]

    push.1738633033
    movdn.8
    push.0x766a0abb
    movdn.8
    exec.consume_message_word # consume msg[37]

    push.3610378607
    movdn.8
    push.0x81c2c92e
    movdn.8
    exec.consume_message_word # consume msg[38]

    push.1324035729
    movdn.8
    push.0x92722c85
    movdn.8
    exec.consume_message_word # consume msg[39]

    push.1572820453
    movdn.8
    push.0xa2bfe8a1
    movdn.8
    exec.consume_message_word # consume msg[40]

    push.2397971253
    movdn.8
    push.0xa81a664b
    movdn.8
    exec.consume_message_word # consume msg[41]

    push.3803995842
    movdn.8
    push.0xc24b8b70
    movdn.8
    exec.consume_message_word # consume msg[42]

    push.2822718356
    movdn.8
    push.0xc76c51a3
    movdn.8
    exec.consume_message_word # consume msg[43]

    push.1168996599
    movdn.8
    push.0xd192e819
    movdn.8
    exec.consume_message_word # consume msg[44]

    push.921948365
    movdn.8
    push.0xd6990624
    movdn.8
    exec.consume_message_word # consume msg[45]

    push.3650881000
    movdn.8
    push.0xf40e3585
    movdn.8
    exec.consume_message_word # consume msg[46]

    push.2958106055
    movdn.8
    push.0x106aa070
    movdn.8
    exec.consume_message_word # consume msg[47]

    push.1773959876
    movdn.8
    push.0x19a4c116
    movdn.8
    exec.consume_message_word # consume msg[48]

    push.3172022107
    movdn.8
    push.0x1e376c08
    movdn.8
    exec.consume_message_word # consume msg[49]

    push.3820646885
    movdn.8
    push.0x2748774c
    movdn.8
    exec.consume_message_word # consume msg[50]

    push.991993842
    movdn.8
    push.0x34b0bcb5
    movdn.8
    exec.consume_message_word # consume msg[51]

    push.419360279
    movdn.8
    push.0x391c0cb3
    movdn.8
    exec.consume_message_word # consume msg[52]

    push.3797604839
    movdn.8
    push.0x4ed8aa4a
    movdn.8
    exec.consume_message_word # consume msg[53]

    push.322392134
    movdn.8
    push.0x5b9cca4f
    movdn.8
    exec.consume_message_word # consume msg[54]

    push.85264541
    movdn.8
    push.0x682e6ff3
    movdn.8
    exec.consume_message_word # consume msg[55]

    push.1326255876
    movdn.8
    push.0x748f82ee
    movdn.8
    exec.consume_message_word # consume msg[56]

    push.640108622
    movdn.8
    push.0x78a5636f
    movdn.8
    exec.consume_message_word # consume msg[57]

    push.822159570
    movdn.8
    push.0x84c87814
    movdn.8
    exec.consume_message_word # consume msg[58]

    push.3328750644
    movdn.8
    push.0x8cc70208
    movdn.8
    exec.consume_message_word # consume msg[59]

    push.1107837388
    movdn.8
    push.0x90befffa
    movdn.8
    exec.consume_message_word # consume msg[60]

    push.1657999800
    movdn.8
    push.0xa4506ceb
    movdn.8
    exec.consume_message_word # consume msg[61]

    push.3852183409
    movdn.8
    push.0xbef9a3f7
    movdn.8
    exec.consume_message_word # consume msg[62]

    push.2242356356
    movdn.8
    push.0xc67178f2
    movdn.8
    exec.consume_message_word # consume msg[63]

    movup.8
    u32wrapping_add

    swap
    movup.8
    u32wrapping_add
    swap

    movup.2
    movup.8
    u32wrapping_add
    movdn.2

    movup.3
    movup.8
    u32wrapping_add
    movdn.3

    movup.4
    movup.8
    u32wrapping_add
    movdn.4

    movup.5
    movup.8
    u32wrapping_add
    movdn.5

    movup.6
    movup.8
    u32wrapping_add
    movdn.6

    movup.7
    movup.8
    u32wrapping_add
    movdn.7
end

# Given 64 -bytes input, this routine computes 32 -bytes SAH256 digest
#
# Expected stack state:
#
# [m0, m1, m2, m3, m4, m5, m6, m7, m8, m9, m10, m11, m12, m13, m14, m15] | m[0,16) = 32 -bit word
#
# Note, each SHA256 word is 32 -bit wide, so that's how input is expected.
# If you've 64 -bytes, consider packing 4 consecutive bytes into single word, 
# maintaining big endian byte order.
#
# Final stack state:
#
# [dig0, dig1, dig2, dig3, dig4, dig5, dig6, dig7]
#
# SHA256 digest is represented in terms of eight 32 -bit words ( big endian byte order ).
export.hash
    push.0x5be0cd19.0x1f83d9ab.0x9b05688c.0x510e527f
    push.0xa54ff53a.0x3c6ef372.0xbb67ae85.0x6a09e667

    exec.prepare_message_schedule_and_consume
    exec.consume_padding_message_schedule
end
"),
// ----- std::math::ec_ext5 -----------------------------------------------------------------------
("std::math::ec_ext5", "use.std::math::ext5

# Given an encoded elliptic curve point `w` s.t. it's expressed using
# an element ∈ GF(p^5) | p = 2^64 - 2^32 + 1, this routine verifies whether
# given point can be successfully decoded or not
#
# Expected stack state 
#
# [w0, w1, w2, w3, w4, ...]
#
# Final stack state 
#
# [flg, ...]
#
# If w can be decoded, flg = 1
# Else flg = 0
#
# Note, if w = (0, 0, 0, 0, 0), it can be successfully decoded to point 
# at infinity i.e. flg = 1, in that case.
#
# See https://github.com/pornin/ecgfp5/blob/ce059c6/python/ecGFp5.py#L1043-L1052
# for reference implementation
export.validate
    repeat.5
        dup.4
    end

    exec.ext5::square
    sub.2 # = e

    exec.ext5::square
    swap
    sub.1052
    swap # = delta
    
    exec.ext5::legendre
    eq.1
    movdn.5

    push.1
    repeat.5
        swap
        eq.0
        and
    end

    or
end

# Given an encoded elliptic curve point `w` s.t. it's expressed using
# an element ∈ GF(p^5) | p = 2^64 - 2^32 + 1, this routine attempts to decode
# it into x, y coordinates, along with boolean field element denoting whether it's
# point-at-infinity or not.
#
# Expected stack state 
#
# [w0, w1, w2, w3, w4, ...]
#
# Final state state 
#
# [x0, x1, x2, x3, x4, y0, y1, y2, y3, y4, inf, flg, ...]
#
# If `w` has be decoded, flg = 1
# Else flg = 0 and x, y = (0, 0)
#
# Note, when w = (0, 0, 0, 0, 0), it will be successfully decoded to
# point-at-infinity i.e. x, y = (0, 0) and flg = 1
#
# See https://github.com/pornin/ecgfp5/blob/ce059c6/python/ecGFp5.py#L1022-L1041
# for reference implementation
export.decode
    repeat.5
        dup.4
    end

    exec.ext5::square
    sub.2 # = e

    repeat.5
        dup.4
    end

    exec.ext5::square
    swap
    sub.1052
    swap # = delta

    exec.ext5::sqrt # = (r, c)

    repeat.5
        dup.10
    end

    repeat.5
        dup.9
    end

    exec.ext5::add
    push.0.0.0.0.9223372034707292161
    exec.ext5::mul # = x1

    repeat.5
        movup.9
    end

    repeat.5
        movup.15
    end

    exec.ext5::sub
    push.0.0.0.0.9223372034707292161
    exec.ext5::mul # = x2

    repeat.5
        movup.9
    end

    repeat.5
        dup.4
    end

    exec.ext5::legendre
    eq.1

    if.true
        repeat.5
            movup.5
            drop
        end
    else
        repeat.5
            drop
        end
    end # = x

    repeat.5
        dup.10
    end

    repeat.5
        dup.9
    end

    exec.ext5::mul
    repeat.5
        movup.4
        neg
    end # = y

    dup.10
    not # = inf

    push.1
    repeat.5
        movup.13
        eq.0
        and
    end

    movup.12
    or # = c

    swap

    repeat.5
        movup.6
    end

    repeat.5
        movup.11
    end

    add.6148914689804861441 # = x
end

# Given an elliptic curve point as Weierstraß coordinates (X, Y) along with
# boolean field element `inf`, denoting whether this is point-at-infinity or not, 
# this routine encodes it to a single element ∈ GF(p^5) | p = 2^64 - 2^32 + 1
#
# Expected stack state 
#
# [x0, x1, x2, x3, x4, y0, y1, y2, y3, y4, inf, ...]
#
# Final stack state 
#
# [w0, w1, w2, w3, w4, ...]
#
# Note, when inf = 1, encoded point w = (0, 0, 0, 0, 0)
#
# See https://github.com/pornin/ecgfp5/blob/ce059c6/python/ecGFp5.py#L1214-L1216
# for reference implementation.
export.encode
    push.0.0.0.0.6148914689804861441 # = a/ 3

    exec.ext5::sub # = (a/ 3) - x

    repeat.5
        movup.9
    end

    exec.ext5::div # = w = y/ ((a/ 3) - x)

    movup.5
    if.true
        repeat.5
            drop
        end

        push.0.0.0.0.0
    end
end

# Given two elliptic curve points ( say a, b ) as Weierstraß coordinates (X, Y) on stack,
# this routine computes elliptic curve point c, resulting from a + b.
#
# Following point addition formula is complete and it works when two points are 
# same/ different or input operands are point-at-infinity.
#
# Expected stack state
#
# [x1_0, x1_1, x1_2, x1_3, x1_4, y1_0, y1_1, y1_2, y1_3, y1_4, inf1, x2_0, x2_1, x2_2, x2_3, x2_4, y2_0, y2_1, y2_2, y2_3, y2_4, inf2, ...]
#
# s.t. x1_{0..5} -> x1, y1_{0..5} -> y1 |> a = (x1, y1, inf1)
#      x2_{0..5} -> x2, y2_{0..5} -> y2 |> b = (x2, y2, inf2)
#
# Final stack state
#
# [x3_0, x3_1, x3_2, x3_3, x3_4, y3_0, y3_1, y3_2, y3_3, y3_4, inf3, ...]
#
# Read point addition section ( on page 8 ) of https://ia.cr/2022/274
# For reference implementation see https://github.com/pornin/ecgfp5/blob/ce059c6/python/ecGFp5.py#L1228-L1255
export.add.10
    loc_storew.0
    dropw
    loc_store.1 # cached x1
    drop

    loc_storew.2
    dropw
    loc_store.3 # cached y1
    drop

    loc_store.4 # cached inf1
    drop

    loc_storew.5
    dropw
    loc_store.6 # cached x2
    drop

    loc_storew.7
    dropw
    loc_store.8 # cached y2
    drop

    loc_store.9 # cached inf2
    drop

    loc_load.6
    push.0.0.0.0
    loc_loadw.5 # bring x2

    loc_load.1
    push.0.0.0.0
    loc_loadw.0 # bring x1

    exec.ext5::eq
    dup

    if.true
        loc_load.1
        push.0.0.0.0
        loc_loadw.0 # bring x1

        exec.ext5::square

        repeat.5
            movup.4
            mul.3
        end

        add.6148914689804861439
        swap
        add.263
        swap
    else
        loc_load.3
        push.0.0.0.0
        loc_loadw.2 # bring y1

        loc_load.8
        push.0.0.0.0
        loc_loadw.7 # bring y2

        exec.ext5::sub
    end # = λ0

    dup.5

    if.true
        loc_load.3
        push.0.0.0.0
        loc_loadw.2 # bring y1

        repeat.5
            movup.4
            mul.2
        end
    else
        loc_load.1
        push.0.0.0.0
        loc_loadw.0 # bring x1

        loc_load.6
        push.0.0.0.0
        loc_loadw.5 # bring x2

        exec.ext5::sub
    end # = λ1

    repeat.5
        movup.9
    end

    exec.ext5::div # = λ

    repeat.5
        dup.4
    end

    exec.ext5::square # = λ^2

    loc_load.6
    push.0.0.0.0
    loc_loadw.5 # bring x2

    loc_load.1
    push.0.0.0.0
    loc_loadw.0 # bring x1

    exec.ext5::add

    repeat.5
        movup.9
    end

    exec.ext5::sub # compute x3

    repeat.5
        dup.4
    end

    loc_load.1
    push.0.0.0.0
    loc_loadw.0 # bring x1

    exec.ext5::sub

    repeat.5
        movup.14
    end

    exec.ext5::mul

    loc_load.3
    push.0.0.0.0
    loc_loadw.2 # bring y1

    repeat.5
        movup.9
    end

    exec.ext5::sub # compute y3

    movup.10

    loc_load.3
    push.0.0.0.0
    loc_loadw.2 # bring y1

    loc_load.8
    push.0.0.0.0
    loc_loadw.7 # bring y2

    exec.ext5::neq

    and # compute inf3

    movdn.5

    # finalize selection of y3

    loc_load.8
    push.0.0.0.0
    loc_loadw.7 # bring y2

    loc_load.4 # bring inf1

    if.true
        repeat.5
            movup.5
            drop
        end
    else
        repeat.5
            drop
        end
    end

    loc_load.3
    push.0.0.0.0
    loc_loadw.2 # bring y1

    loc_load.9 # bring inf2

    if.true
        repeat.5
            movup.5
            drop
        end
    else
        repeat.5
            drop
        end
    end

    # finalize selection of x3

    repeat.5
        movup.10
    end

    loc_load.6
    push.0.0.0.0
    loc_loadw.5 # bring x2

    loc_load.4 # bring inf1

    if.true
        repeat.5
            movup.5
            drop
        end
    else
        repeat.5
            drop
        end
    end

    loc_load.1
    push.0.0.0.0
    loc_loadw.0 # bring x1

    loc_load.9 # bring inf2

    if.true
        repeat.5
            movup.5
            drop
        end
    else
        repeat.5
            drop
        end
    end

    # finalize selection of inf3

    movup.10
    loc_load.9 # bring inf2
    loc_load.4 # bring inf1
    cdrop

    loc_load.4 # bring inf1
    loc_load.9 # bring inf2
    cdrop

    movdn.10
end

# Given one elliptic curve point ( say a ) as Weierstraß coordinates (X, Y) on stack,
# this routine computes elliptic curve point b s.t. b = 2 * a.
#
# Following point doubling formula is complete and it works only when input operand is
# a non-infinity point, then resulting point b should also be non-infinity.
#
# Note, result of add(a, b) = double(a) | a = b
#
# Expected stack state
#
# [x0, x1, x2, x3, x4, y0, y1, y2, y3, y4, inf, ...]
#
# s.t. x{0..5} -> x, y{0..5} -> y |> a = (x, y, inf)
#
# Final stack state
#
# [x'0, x'1, x'2, x'3, x'4, y'0, y'1, y'2, y'3, y'4, inf, ...]
#
# Read point addition section ( on page 8 ) of https://ia.cr/2022/274
# For reference implementation see https://github.com/pornin/ecgfp5/blob/ce059c6/python/ecGFp5.py#L1270-L1280
export.double.5
    loc_storew.0
    dropw
    loc_store.1 # cached x
    drop

    loc_storew.2
    dropw
    loc_store.3 # cached y
    drop

    loc_store.4 # cached inf
    drop

    loc_load.3
    push.0.0.0.0
    loc_loadw.2 # bring y

    repeat.5
        movup.4
        mul.2
    end # compute λ1

    loc_load.1
    push.0.0.0.0
    loc_loadw.0 # bring x

    exec.ext5::square

    repeat.5
        movup.4
        mul.3
    end

    add.6148914689804861439
    swap
    add.263
    swap # compute λ0

    exec.ext5::div # compute λ

    loc_load.1
    push.0.0.0.0
    loc_loadw.0 # bring x

    repeat.5
        movup.4
        mul.2
    end

    repeat.5
        dup.9
    end

    exec.ext5::square
    exec.ext5::sub # compute x'

    repeat.5
        dup.4
    end

    loc_load.1
    push.0.0.0.0
    loc_loadw.0 # bring x

    exec.ext5::sub

    repeat.5
        movup.14
    end

    exec.ext5::mul

    loc_load.3
    push.0.0.0.0
    loc_loadw.2 # bring y

    repeat.5
        movup.9
    end

    exec.ext5::sub # compute y'

    repeat.5
        movup.9
    end

    loc_load.4
    movdn.10
end
"),
// ----- std::math::ext2 --------------------------------------------------------------------------
("std::math::ext2", "# Given a stack with initial configuration given by [a1,a0,b1,b0,...] where a = (a0,a1) and
# b = (b0,b1) represent elements in the extension field of degree 2, the procedure outputs the 
# product c = (c1,c0) where c0 = a0b0 - 2(a1b1) and c1 = (a0 + a1)(b0 + b1) - a0b0
export.mul
    dupw            #[a1,a0,b1,b0,a1,a0,b1,b0,...]
    swap.3          #[b0,a0,b1,a1,a1,a0,b1,b0,...]
    mul             #[b0a0,b1,a1,a1,a0,b1,b0,...]
    dup             #[b0a0,b0a0,b1,a1,a1,a0,b1,b0,...]
    movdn.7         #[b0a0,b1,a1,a1,a0,b1,b0,b0a0,...]
    movdn.2         #[b1,a1,b0a0,a1,a0,b1,b0,b0a0,...]
    mul.2           #[2b1,a1,b0a0,a1,a0,b1,b0,b0a0,...]
    mul             #[2b1a1,b0a0,a1,a0,b1,b0,b0a0,...]
    sub             #[b0a0-2b1a1,a1,a0,b1,b0,b0a0,...]
    movdn.5         #[a1,a0,b1,b0,b0a0,b0a0-2b1a1,...]
    add             #[a1+a0,b1,b0,b0a0,b0a0-2b1a1,...]
    swap.2          #[b0,b1,a1+a0,b0a0,b0a0-2b1a1,...]
    add             #[b0+b1,a1+a0,b0a0,b0a0-2b1a1,...]
    mul             #[(b0+b1)(a1+a0),b0a0,b0a0-2b1a1,...]
    swap            #[b0a0,(b0+b1)(a1+a0),b0a0-2b1a1,...]
    sub             #[(b0+b1)(a1+a0)-b0a0,b0a0-2b1a1,...]
end

# Given a stack with initial configuration given by [x,a1,a0,...] where a = (a0,a1) is an element
# in the field extension and x is an element of the base field, this procedure computes the multiplication
# of x, when looked at as (x,0), with a in the extension field. The output is [xa1,xa0,...]
export.mul_base
    dup         #[x,x,a1,a0,...]
    movdn.3     #[x,a1,a0,x,...]
    mul         #[xa1,a0,x,...]
    movdn.2     #[a0,x,xa1,...]
    mul         #[xa0,xa1,...]
    swap        #[xa1,xa0,...]
end

# Given a stack in the following initial configuration [a1,a0,b1,b0,...] the following
# procedure computes [a1+b1,a0+b0,...]
export.add
    swap        #[a0,a1,b1,b0,...]
    movup.3     #[b0,a0,a1,b1,...]
    add         #[b0+a0,a1,b1,...]
    movdn.2     #[a1,b1,b0+a0,...]
    add         #[a1+b1,b0+a0,...]
end

# Given a stack in the following initial configuration [a1,a0,b1,b0,...] the following
# procedure computes [a1-b1,a0-b0,...]
export.sub
    swap        #[a0,a1,b1,b0,...]
    movup.3     #[b0,a0,a1,b1,...]
    sub         #[a0-b0,a1,b1,...]
    movdn.2     #[a1,b1,a0-b0,...]
    swap        #[b1,a1,a0-b0,...]
    sub         #[a1-b1,a0-b0,...]
end"),
// ----- std::math::ext5 --------------------------------------------------------------------------
("std::math::ext5", "# Given two GF(p^5) elements on stack, this routine computes modular
# addition over extension field GF(p^5) s.t. p = 2^64 - 2^32 + 1
#
# Expected stack state :
#
# [a0, a1, a2, a3, a4, b0, b1, b2, b3, b4, ...]
#
# After application of routine stack :
#
# [c0, c1, c2, c3, c4, ...] s.t. c = a + b
#
# See section 3.2 of https://eprint.iacr.org/2022/274.pdf
#
# For reference implementation in high level language, see 
# https://github.com/pornin/ecgfp5/blob/ce059c6/python/ecGFp5.py#L607-L616
export.add
    repeat.5
        movup.5
        add
        movdn.4
    end
end

# Given two GF(p^5) elements on stack, this routine subtracts second
# element from first one, over extension field GF(p^5) s.t. p = 2^64 - 2^32 + 1
#
# Expected stack state :
#
# [a0, a1, a2, a3, a4, b0, b1, b2, b3, b4, ...]
#
# After application of routine stack :
#
# [c0, c1, c2, c3, c4, ...] s.t. c = a - b
#
# See section 3.2 of https://eprint.iacr.org/2022/274.pdf
#
# For reference implementation in high level language, see 
# https://github.com/pornin/ecgfp5/blob/ce059c6/python/ecGFp5.py#L629-L638
export.sub
    repeat.5
        movup.5
        sub
        movdn.4
    end
end

# Given two GF(p^5) elements on stack, this routine computes modular
# multiplication ( including reduction by irreducible polynomial ) 
# over extension field GF(p^5) s.t. p = 2^64 - 2^32 + 1
#
# Expected stack state :
#
# [a0, a1, a2, a3, a4, b0, b1, b2, b3, b4, ...]
#
# After application of routine stack :
#
# [c0, c1, c2, c3, c4, ...] s.t. c = a * b
#
# See section 3.2 of https://eprint.iacr.org/2022/274.pdf
#
# For reference implementation in high level language, see 
# https://github.com/pornin/ecgfp5/blob/ce059c6/python/ecGFp5.py#L676-L689
export.mul
    # compute {c0, c1, c2, c3, c4} - five coefficients of resulting
    # degree-4 polynomial
    
    # compute c4
    dup.9
    dup.1
    mul

    dup.9
    dup.3
    mul

    add

    dup.8
    dup.4
    mul

    add

    dup.7
    dup.5
    mul

    add

    dup.6
    dup.6
    mul
    
    add

    # compute c3
    dup.9
    dup.2
    mul

    dup.9
    dup.4
    mul
    
    add

    dup.8
    dup.5
    mul

    add

    dup.7
    dup.6
    mul

    add

    dup.11
    dup.7
    mul
    mul.3

    add

    # compute c2
    dup.9
    dup.3
    mul

    dup.9
    dup.5
    mul

    add

    dup.8
    dup.6
    mul
    
    add

    dup.12
    dup.7
    mul
    mul.3

    add

    dup.11
    dup.8
    mul
    mul.3

    add

    # compute c1
    dup.9
    dup.4
    mul

    dup.9
    dup.6
    mul

    add

    dup.13
    dup.7
    mul
    mul.3

    add

    dup.12
    dup.8
    mul
    mul.3

    add

    dup.11
    dup.9
    mul
    mul.3

    add

    # compute c0
    movup.9
    movup.5
    mul

    movup.12
    movup.6
    mul
    mul.3

    add

    movup.10
    movup.6
    mul
    mul.3

    add

    movup.8
    movup.6
    mul
    mul.3

    add

    movup.6
    movup.6
    mul
    mul.3

    add
end

# Given one GF(p^5) element on stack, this routine computes modular
# squaring ( including reduction by irreducible polynomial ) 
# over extension field GF(p^5) s.t. p = 2^64 - 2^32 + 1
#
# This routine has same effect as calling mul(a, a) | a ∈ GF(p^5)
#
# Expected stack state :
#
# [a0, a1, a2, a3, a4, ...]
#
# After application of routine stack :
#
# [b0, b1, b2, b3, b4, ...] s.t. b = a * a
#
# See section 3.2 of https://eprint.iacr.org/2022/274.pdf
#
# For reference implementation in high level language, see 
# https://github.com/pornin/ecgfp5/blob/ce059c6/python/ecGFp5.py#L709-L715
export.square
    # compute {b0, b1, b2, b3, b4} - five coefficients of resulting
    # degree-4 polynomial

    # compute b4
    dup.2
    dup.3
    mul

    dup.5
    dup.2
    mul
    mul.2

    add

    dup.4
    dup.3
    mul
    mul.2

    add

    # compute b3
    dup.4
    dup.2
    mul
    mul.2

    dup.4
    dup.4
    mul
    mul.2

    add

    dup.6
    dup.7
    mul
    mul.3

    add

    # compute b2
    dup.3
    dup.4
    mul
    
    dup.5
    dup.4
    mul
    mul.2

    add

    dup.7
    dup.7
    mul
    mul.6

    add

    # compute b1
    dup.4
    dup.4
    mul
    mul.2

    dup.7
    dup.8
    mul
    mul.3

    add

    dup.8
    dup.7
    mul
    mul.6

    add

    # compute b0
    dup.4
    movup.5
    mul

    movup.8
    movup.6
    mul
    mul.6

    add

    movup.6
    movup.6
    mul
    mul.6

    add
end

# Given an element a ∈ GF(p^5), this routine applies Frobenius operator
# once, raising the element to the power of p | p = 2^64 - 2^32 + 1.
#
# Expected stack state :
#
# [a0, a1, a2, a3, a4, ...]
#
# Final stack state :
#
# [b0, b1, b2, b3, b4, ...]
#
# See https://github.com/pornin/ecgfp5/blob/ce059c6/python/ecGFp5.py#L723-L737
# for reference implementation in high-level language.
proc.frobenius_once
    movup.4
    mul.1373043270956696022

    movup.4
    mul.211587555138949697

    movup.4
    mul.15820824984080659046

    movup.4
    mul.1041288259238279555

    movup.4
end

# Given an element a ∈ GF(p^5), this routine applies Frobenius operator
# twice, raising the element to the power of p^2 | p = 2^64 - 2^32 + 1.
#
# Expected stack state :
#
# [a0, a1, a2, a3, a4, ...]
#
# Final stack state :
#
# [b0, b1, b2, b3, b4, ...]
#
# See https://github.com/pornin/ecgfp5/blob/ce059c6/python/ecGFp5.py#L739-L749
# for reference implementation in high-level language.
proc.frobenius_twice
    movup.4
    mul.211587555138949697

    movup.4
    mul.1041288259238279555

    movup.4
    mul.1373043270956696022

    movup.4
    mul.15820824984080659046

    movup.4
end

# Given one GF(p^5) element on stack, this routine computes multiplicative
# inverse over extension field GF(p^5) s.t. p = 2^64 - 2^32 + 1
#
# Expected stack state :
#
# [a0, a1, a2, a3, a4, ...]
#
# After application of routine stack :
#
# [b0, b1, b2, b3, b4, ...] s.t. b = 1 / a
#
# See section 3.2 of https://eprint.iacr.org/2022/274.pdf
#
# For reference implementation in high level language, see 
# https://github.com/pornin/ecgfp5/blob/ce059c6/python/ecGFp5.py#L751-L775
#
# Note, this routine will not panic even when operand `a` is zero.
export.inv
    repeat.5
        dup.4
    end

    exec.frobenius_once # = t0

    repeat.5
        dup.4
    end

    exec.frobenius_once # = t0.frobenius_once()
    exec.mul            # = t1

    repeat.5
        dup.4
    end

    exec.frobenius_twice # = t1.frobenius_twice()
    exec.mul             # = t2

    movup.5
    dup.1
    mul

    movup.6
    dup.6
    mul
    mul.3

    add

    movup.6
    dup.5
    mul
    mul.3

    add

    movup.6
    dup.4
    mul
    mul.3

    add

    movup.6
    dup.3
    mul
    mul.3

    add                    # = t3

    dup
    push.0
    eq
    add
    inv                    # = t4

    movup.5
    dup.1
    mul

    movup.5
    dup.2
    mul

    movup.5
    dup.3
    mul

    movup.5
    dup.4
    mul

    movup.5
    movup.5
    mul
end

# Given two GF(p^5) elements ( say a, b ) on stack, this routine computes
# modular division over extension field GF(p^5) s.t. p = 2^64 - 2^32 + 1
#
# Expected stack state :
#
# [a0, a1, a2, a3, a4, b0, b1, b2, b3, b4, ...]
#
# After application of routine stack :
#
# [c0, c1, c2, c3, c4, ...] s.t. c = a / b
#
# See section 3.2 of https://eprint.iacr.org/2022/274.pdf
#
# For reference implementation in high level language, see 
# https://github.com/pornin/ecgfp5/blob/ce059c6/python/ecGFp5.py#L777-L781
export.div
    repeat.5
        movup.9
    end

    exec.inv
    exec.mul
end

# Given an element v ∈ Z_q | q = 2^64 - 2^32 + 1, and n on stack, this routine
# raises it to the power 2^n, by means of n successive squarings
#
# Expected stack stack
#
# [v, n, ...] | n >= 0
#
# After finishing execution stack
#
# [v', ...] s.t. v' = v ^ (2^n)
#
# See https://github.com/pornin/ecgfp5/blob/ce059c6/python/ecGFp5.py#L461-L469
# for reference implementation in higher level language
proc.base_msquare
    swap
    dup
    neq.0

    while.true
        sub.1
        swap
        dup
        mul

        swap
        dup
        neq.0
    end

    drop
end

# Given an element v ∈ Z_q | q = 2^64 - 2^32 + 1, this routine attempts to compute
# square root of v, if that number is a square.
#
# Expected stack state :
#
# [v, ...]
#
# After finishing execution stack looks like :
#
# [v', flg, ...]
#
# If flg = 1, it denotes v' is square root of v i.e. v' * v' = v ( mod q )
# If flg = 0, then v' = 0, denoting v doesn't have a square root
#
# See https://github.com/pornin/ecgfp5/blob/ce059c6/python/ecGFp5.py#L349-L446
# for reference implementation in higher level language.
proc.base_sqrt
    dup # = x

    push.31
    swap
    exec.base_msquare # = u

    dup
    dup
    mul # = u^2

    movup.2
    dup
    eq.0
    add

    div # = v

    # j = 1
    # i = 32 - j = 31
    dup
    push.30
    swap
    exec.base_msquare # = w

    eq.18446744069414584320 # = cc

    dup.1
    mul.4614640910117430873
    movup.2
    swap
    dup.2
    cdrop # = v'

    dup.2
    mul.1753635133440165772
    movup.3
    swap
    movup.3
    cdrop # = u'

    swap

    # j = 2
    # i = 32 - j = 30
    dup
    push.29
    swap
    exec.base_msquare # = w

    eq.18446744069414584320 # = cc

    dup.1
    mul.9123114210336311365
    movup.2
    swap
    dup.2
    cdrop # = v'

    dup.2
    mul.4614640910117430873
    movup.3
    swap
    movup.3
    cdrop # = u'

    swap

    # j = 3
    # i = 32 - j = 29
    dup
    push.28
    swap
    exec.base_msquare # = w

    eq.18446744069414584320 # = cc

    dup.1
    mul.16116352524544190054
    movup.2
    swap
    dup.2
    cdrop # = v'

    dup.2
    mul.9123114210336311365
    movup.3
    swap
    movup.3
    cdrop # = u'

    swap

    # j = 4
    # i = 32 - j = 28
    dup
    push.27
    swap
    exec.base_msquare # = w

    eq.18446744069414584320 # = cc

    dup.1
    mul.6414415596519834757
    movup.2
    swap
    dup.2
    cdrop # = v'

    dup.2
    mul.16116352524544190054
    movup.3
    swap
    movup.3
    cdrop # = u'

    swap

    # j = 5
    # i = 32 - j = 27
    dup
    push.26
    swap
    exec.base_msquare # = w

    eq.18446744069414584320 # = cc

    dup.1
    mul.1213594585890690845
    movup.2
    swap
    dup.2
    cdrop # = v'

    dup.2
    mul.6414415596519834757
    movup.3
    swap
    movup.3
    cdrop # = u'

    swap

    # j = 6
    # i = 32 - j = 26
    dup
    push.25
    swap
    exec.base_msquare # = w

    eq.18446744069414584320 # = cc

    dup.1
    mul.17096174751763063430
    movup.2
    swap
    dup.2
    cdrop # = v'

    dup.2
    mul.1213594585890690845
    movup.3
    swap
    movup.3
    cdrop # = u'

    swap

    # j = 7
    # i = 32 - j = 25
    dup
    push.24
    swap
    exec.base_msquare # = w

    eq.18446744069414584320 # = cc

    dup.1
    mul.5456943929260765144
    movup.2
    swap
    dup.2
    cdrop # = v'

    dup.2
    mul.17096174751763063430
    movup.3
    swap
    movup.3
    cdrop # = u'

    swap

    # j = 8
    # i = 32 - j = 24
    dup
    push.23
    swap
    exec.base_msquare # = w

    eq.18446744069414584320 # = cc

    dup.1
    mul.9713644485405565297
    movup.2
    swap
    dup.2
    cdrop # = v'

    dup.2
    mul.5456943929260765144
    movup.3
    swap
    movup.3
    cdrop # = u'

    swap

    # j = 9
    # i = 32 - j = 23
    dup
    push.22
    swap
    exec.base_msquare # = w

    eq.18446744069414584320 # = cc

    dup.1
    mul.16905767614792059275
    movup.2
    swap
    dup.2
    cdrop # = v'

    dup.2
    mul.9713644485405565297
    movup.3
    swap
    movup.3
    cdrop # = u'

    swap

    # j = 10
    # i = 32 - j = 22
    dup
    push.21
    swap
    exec.base_msquare # = w

    eq.18446744069414584320 # = cc

    dup.1
    mul.5416168637041100469
    movup.2
    swap
    dup.2
    cdrop # = v'

    dup.2
    mul.16905767614792059275
    movup.3
    swap
    movup.3
    cdrop # = u'

    swap

    # j = 11
    # i = 32 - j = 21
    dup
    push.20
    swap
    exec.base_msquare # = w

    eq.18446744069414584320 # = cc

    dup.1
    mul.17654865857378133588
    movup.2
    swap
    dup.2
    cdrop # = v'

    dup.2
    mul.5416168637041100469
    movup.3
    swap
    movup.3
    cdrop # = u'

    swap

    # j = 12
    # i = 32 - j = 20
    dup
    push.19
    swap
    exec.base_msquare # = w

    eq.18446744069414584320 # = cc

    dup.1
    mul.3511170319078647661
    movup.2
    swap
    dup.2
    cdrop # = v'

    dup.2
    mul.17654865857378133588
    movup.3
    swap
    movup.3
    cdrop # = u'

    swap

    # j = 13
    # i = 32 - j = 19
    dup
    push.18
    swap
    exec.base_msquare # = w

    eq.18446744069414584320 # = cc

    dup.1
    mul.18146160046829613826
    movup.2
    swap
    dup.2
    cdrop # = v'

    dup.2
    mul.3511170319078647661
    movup.3
    swap
    movup.3
    cdrop # = u'

    swap

    # j = 14
    # i = 32 - j = 18
    dup
    push.17
    swap
    exec.base_msquare # = w

    eq.18446744069414584320 # = cc

    dup.1
    mul.9306717745644682924
    movup.2
    swap
    dup.2
    cdrop # = v'

    dup.2
    mul.18146160046829613826
    movup.3
    swap
    movup.3
    cdrop # = u'

    swap

    # j = 15
    # i = 32 - j = 17
    dup
    push.16
    swap
    exec.base_msquare # = w

    eq.18446744069414584320 # = cc

    dup.1
    mul.12380578893860276750
    movup.2
    swap
    dup.2
    cdrop # = v'

    dup.2
    mul.9306717745644682924
    movup.3
    swap
    movup.3
    cdrop # = u'

    swap

    # j = 16
    # i = 32 - j = 16
    dup
    push.15
    swap
    exec.base_msquare # = w

    eq.18446744069414584320 # = cc

    dup.1
    mul.6115771955107415310
    movup.2
    swap
    dup.2
    cdrop # = v'

    dup.2
    mul.12380578893860276750
    movup.3
    swap
    movup.3
    cdrop # = u'

    swap

    # j = 17
    # i = 32 - j = 15
    dup
    push.14
    swap
    exec.base_msquare # = w

    eq.18446744069414584320 # = cc

    dup.1
    mul.17776499369601055404
    movup.2
    swap
    dup.2
    cdrop # = v'

    dup.2
    mul.6115771955107415310
    movup.3
    swap
    movup.3
    cdrop # = u'

    swap

    # j = 18
    # i = 32 - j = 14
    dup
    push.13
    swap
    exec.base_msquare # = w

    eq.18446744069414584320 # = cc

    dup.1
    mul.16207902636198568418
    movup.2
    swap
    dup.2
    cdrop # = v'

    dup.2
    mul.17776499369601055404
    movup.3
    swap
    movup.3
    cdrop # = u'

    swap

    # j = 19
    # i = 32 - j = 13
    dup
    push.12
    swap
    exec.base_msquare # = w

    eq.18446744069414584320 # = cc

    dup.1
    mul.1532612707718625687
    movup.2
    swap
    dup.2
    cdrop # = v'

    dup.2
    mul.16207902636198568418
    movup.3
    swap
    movup.3
    cdrop # = u'

    swap

    # j = 20
    # i = 32 - j = 12
    dup
    push.11
    swap
    exec.base_msquare # = w

    eq.18446744069414584320 # = cc

    dup.1
    mul.17492915097719143606
    movup.2
    swap
    dup.2
    cdrop # = v'

    dup.2
    mul.1532612707718625687
    movup.3
    swap
    movup.3
    cdrop # = u'

    swap

    # j = 21
    # i = 32 - j = 11
    dup
    push.10
    swap
    exec.base_msquare # = w

    eq.18446744069414584320 # = cc

    dup.1
    mul.455906449640507599
    movup.2
    swap
    dup.2
    cdrop # = v'

    dup.2
    mul.17492915097719143606
    movup.3
    swap
    movup.3
    cdrop # = u'

    swap

    # j = 22
    # i = 32 - j = 10
    dup
    push.9
    swap
    exec.base_msquare # = w

    eq.18446744069414584320 # = cc

    dup.1
    mul.11353340290879379826
    movup.2
    swap
    dup.2
    cdrop # = v'

    dup.2
    mul.455906449640507599
    movup.3
    swap
    movup.3
    cdrop # = u'

    swap

    # j = 23
    # i = 32 - j = 9
    dup
    push.8
    swap
    exec.base_msquare # = w

    eq.18446744069414584320 # = cc

    dup.1
    mul.1803076106186727246
    movup.2
    swap
    dup.2
    cdrop # = v'

    dup.2
    mul.11353340290879379826
    movup.3
    swap
    movup.3
    cdrop # = u'

    swap

    # j = 24
    # i = 32 - j = 8
    dup
    push.7
    swap
    exec.base_msquare # = w

    eq.18446744069414584320 # = cc

    dup.1
    mul.13797081185216407910
    movup.2
    swap
    dup.2
    cdrop # = v'

    dup.2
    mul.1803076106186727246
    movup.3
    swap
    movup.3
    cdrop # = u'

    swap

    # j = 25
    # i = 32 - j = 7
    dup
    push.6
    swap
    exec.base_msquare # = w

    eq.18446744069414584320 # = cc

    dup.1
    mul.17870292113338400769
    movup.2
    swap
    dup.2
    cdrop # = v'

    dup.2
    mul.13797081185216407910
    movup.3
    swap
    movup.3
    cdrop # = u'

    swap

    # j = 26
    # i = 32 - j = 6
    dup
    push.5
    swap
    exec.base_msquare # = w

    eq.18446744069414584320 # = cc

    dup.1
    mul.549755813888
    movup.2
    swap
    dup.2
    cdrop # = v'

    dup.2
    mul.17870292113338400769
    movup.3
    swap
    movup.3
    cdrop # = u'

    swap

    # j = 27
    # i = 32 - j = 5
    dup
    push.4
    swap
    exec.base_msquare # = w

    eq.18446744069414584320 # = cc

    dup.1
    mul.70368744161280
    movup.2
    swap
    dup.2
    cdrop # = v'

    dup.2
    mul.549755813888
    movup.3
    swap
    movup.3
    cdrop # = u'

    swap

    # j = 28
    # i = 32 - j = 4
    dup
    push.3
    swap
    exec.base_msquare # = w

    eq.18446744069414584320 # = cc

    dup.1
    mul.17293822564807737345
    movup.2
    swap
    dup.2
    cdrop # = v'

    dup.2
    mul.70368744161280
    movup.3
    swap
    movup.3
    cdrop # = u'

    swap

    # j = 29
    # i = 32 - j = 3
    dup
    push.2
    swap
    exec.base_msquare # = w

    eq.18446744069414584320 # = cc

    dup.1
    mul.18446744069397807105
    movup.2
    swap
    dup.2
    cdrop # = v'

    dup.2
    mul.17293822564807737345
    movup.3
    swap
    movup.3
    cdrop # = u'

    swap

    # j = 30
    # i = 32 - j = 2
    dup
    push.1
    swap
    exec.base_msquare # = w

    eq.18446744069414584320 # = cc

    dup.1
    mul.281474976710656
    movup.2
    swap
    dup.2
    cdrop # = v'

    dup.2
    mul.18446744069397807105
    movup.3
    swap
    movup.3
    cdrop # = u'

    swap

    # j = 31
    # i = 32 - j = 1
    dup
    push.0
    swap
    exec.base_msquare # = w

    eq.18446744069414584320 # = cc

    dup.1
    mul.18446744069414584320
    movup.2
    swap
    dup.2
    cdrop # = v'

    dup.2
    mul.281474976710656
    movup.3
    swap
    movup.3
    cdrop # = u'

    swap # On stack [v, u, ...]

    dup
    eq.0
    swap
    eq.1
    or # = cc

    swap
    dup.1
    mul # On stack [u * cc, cc, ...]
end

# Given an element v ∈ Z_q | q = 2^64 - 2^32 + 1, this routine computes
# legendre symbol, by raising that element to the power (p-1) / 2
#
# Expected stack state :
#
# [v, ...]
#
# After finishing execution stack looks like
#
# [v', ...] s.t. v' = legendre symbol of v
#
# See https://github.com/pornin/ecgfp5/blob/ce059c6/python/ecGFp5.py#L448-L459
# for reference implementation in higher level language.
proc.base_legendre
    repeat.31
        dup
        mul
    end

    dup

    repeat.32
        dup
        mul
    end

    swap
    dup
    eq.0
    add

    div
end

# Given an element v ∈ GF(p^5), this routine computes its legendre symbol,
# which is an element ∈ GF(p) | p = 2^64 - 2^32 + 1
#
# At beginning stack looks like
#
# [a0, a1, a2, a3, a4, ...]
#
# At end stack looks like
#
# [b, ...] s.t. b = legendre symbol of a
#
# See https://github.com/pornin/ecgfp5/blob/ce059c6/python/ecGFp5.py#L857-L877
# for reference implementation in higher level language.
export.legendre
    repeat.5
        dup.4
    end

    exec.frobenius_once

    repeat.5
        dup.4
    end

    exec.frobenius_once
    exec.mul

    repeat.5
        dup.4
    end

    exec.frobenius_twice
    exec.mul

    movup.5
    mul

    movup.5
    movup.5
    mul
    mul.3
    
    add

    movup.4
    movup.4
    mul
    mul.3

    add

    movup.3
    movup.3
    mul
    mul.3

    add

    movup.2
    movup.2
    mul
    mul.3

    add

    exec.base_legendre
end

# Given an element v ∈ GF(p^5), this routine attempts to compute square root of v, 
# if that number is a square.
#
# At beginning stack looks like
#
# [a0, a1, a2, a3, a4, ...]
#
# At end stack looks like
#
# [b0, b1, b2, b3, b4, flg, ...]
#
# If flg = 1, it denotes v' = {b0, b1, b2, b3, b4} is square root of v i.e. v' * v' = v ( mod GF(p^5) )
# If flg = 0, then v' = {0, 0, 0, 0, 0}, denoting v doesn't have a square root
#
# See https://github.com/pornin/ecgfp5/blob/ce059c6/python/ecGFp5.py#L879-L910
# for reference implementation in higher level language.
export.sqrt
    repeat.5
        dup.4
    end

    repeat.31
        repeat.5
            dup.4
        end

        exec.mul
    end # = v

    repeat.5
        dup.4
    end

    repeat.32
        repeat.5
            dup.4
        end

        exec.mul
    end

    exec.div

    repeat.5
        dup.9
    end

    exec.mul # = d

    repeat.5
        dup.4
    end

    exec.frobenius_twice
    exec.mul
    exec.frobenius_once # = e

    repeat.5
        dup.4
    end

    exec.square # = f

    movup.10
    mul

    swap
    movup.13
    mul
    mul.3
    add

    swap
    movup.11
    mul
    mul.3
    add

    swap
    movup.9
    mul
    mul.3
    add

    swap
    movup.7
    mul
    mul.3
    add # = g

    exec.base_sqrt # On stack [s, c, e0, e1, e2, e3, e4, ...]

    repeat.5
        movup.6
    end

    exec.inv # = e'

    repeat.5
        movup.4
        dup.5
        mul
    end

    movup.5
    drop # On stack [e0, e1, e2, e3, e4, c, ...]
end

# Given two elements a, b ∈ GF(p^5), this routine produces single field element r,
# denoting whether a == b.
#
# Expected stack state 
#
# [a0, a1, a2, a3, a4, b0, b1, b2, b3, b4, ...]
#
# Final stack state 
#
# [r, ...]
#
# If a == b { r = 1 } Else { r = 0 }
#
# See https://github.com/pornin/ecgfp5/blob/ce059c6/python/ecGFp5.py#L797-L806
# for reference implementation.
export.eq
    push.1

    swap
    movup.6
    eq
    and

    swap
    movup.5
    eq
    and

    swap
    movup.4
    eq
    and

    swap
    movup.3
    eq
    and

    swap
    movup.2
    eq
    and
end

# Given two elements a, b ∈ GF(p^5), this routine produces single field element r,
# denoting whether a != b.
#
# Expected stack state 
#
# [a0, a1, a2, a3, a4, b0, b1, b2, b3, b4, ...]
#
# Final stack state 
#
# [r, ...]
#
# If a != b { r = 1 } Else { r = 0 }
#
# See https://github.com/pornin/ecgfp5/blob/ce059c6/python/ecGFp5.py#L813-L822
# for reference implementation.
export.neq
    push.0

    swap
    movup.6
    neq
    or

    swap
    movup.5
    neq
    or

    swap
    movup.4
    neq
    or

    swap
    movup.3
    neq
    or

    swap
    movup.2
    neq
    or
end
"),
// ----- std::math::ntt512 ------------------------------------------------------------------------
("std::math::ntt512", "# Applies four NTT butterflies on four different indices, given following stack state
#
# [k0, k1, k2, k3, A0, B0, C0, D0, A1, B1, C1, D1]
# 
# Here k`i` => i-th constant i.e. ω raised to *some* power | ω => 2N -th primitive root of unity, N = 512
#
# A{0, 1} -> first butterfly will be applied on these two elements
# B{0, 1} -> second butterfly will be applied on these two elements
# C{0, 1} -> third butterfly will be applied on these two elements
# D{0, 1} -> fourth butterfly will be applied on these two elements
#
# Four independent butterflies are applied in following way
#
# ζ = k0 * A0  | ζ = k1 * B0  | ζ = k2 * C0  | ζ = k3 * D0
# --- --- --- --- --- --- --- --- --- --- --- --- --- --- -
# A0' = A1 - ζ | B0' = B1 - ζ | C0' = C1 - ζ | D0' = D1 - ζ
# A1' = A1 + ζ | B1' = B1 + ζ | C1' = C1 + ζ | D1' = D1 + ζ
#
# After four independent butterflies are applied, resulting stack state should look like
#
# [A0', B0', C0', D0', A1', B1', C1', D1']
proc.butterfly
    movup.4
    mul

    swap
    movup.4
    mul
    swap

    movup.2
    movup.4
    mul
    movdn.2

    movup.3
    movup.4
    mul
    movdn.3

    dupw
    dupw.2

    movup.4
    add

    swap
    movup.4
    add
    swap

    movup.2
    movup.4
    add
    movdn.2

    movup.3
    movup.4
    add
    movdn.3

    swapw
    movupw.2

    movup.4
    sub

    swap
    movup.4
    sub
    swap

    movup.2
    movup.4
    sub
    movdn.2

    movup.3
    movup.4
    sub
    movdn.3
end

# Applies forward NTT on a vector of length 512, where each element ∈ Zp | p = 2^64 − 2^32 + 1,
# producing elements in frequency domain in bit-reversed order.
#
# Expected stack state as input:
#
# [start_addr, ...] | Single absolute memory address, where polynomial starts
#
# Note, total 128 memory addresses are required for storing whole polynomial. Next 127
# addresses are consecutive i.e. computable by using `add.1` instruction on previous address.
#
# addr{i} holds values V[(i << 2) .. ((i+1) << 2)] | i ∈ [0, 128) and addr0 = start_addr
#
# After applying NTT, bit-reversed order vector is returned back as single absolute memory
# addresses on stack, where it begins storing the polynomial. Consecutive 127 addresses should be
# computable using `add.1` instruction.
#
# [start_addr', ...] | Single absolute memory address, where resulting polynomial starts
#
# Note, input memory allocation is not mutated, instead output is stored in different memory allocation.
export.forward.128
    # prepare input

	locaddr.0
	push.0.0.0.0

	repeat.128
		dup.5
		mem_loadw

		dup.4
		mem_storew

		movup.5
		add.1
		movdn.5

		movup.4
		add.1
		movdn.4
	end

	dropw
	drop
	drop

    # iter = 0

	push.18446462594437873665.18446462594437873665.18446462594437873665.18446462594437873665
	repeat.63
		dupw
	end

	push.0.0.0.0.0.0.0.0

	locaddr.64
	movdn.8
	locaddr.0
	movdn.8

	repeat.64
		dup.8
		mem_loadw

		swapw

		dup.9
		mem_loadw

		movup.13
		movup.13
		movup.13
		movup.13

		exec.butterfly

		dup.9
		mem_storew

		swapw

		dup.8
		mem_storew

		movup.8
		add.1
		movdn.8

		movup.9
		add.1
		movdn.9
	end

	drop
	drop

	dropw
	dropw

    # iter = 1

	push.16777216.16777216.16777216.16777216
	repeat.31
		dupw
	end

	push.1099511627520.1099511627520.1099511627520.1099511627520
	repeat.31
		dupw
	end

	push.0.0.0.0
	dupw

	locaddr.32
	movdn.8
	locaddr.0
	movdn.8

	repeat.2
		repeat.32
			dup.8
			mem_loadw

			swapw

			dup.9
			mem_loadw

			movup.13
			movup.13
			movup.13
			movup.13

			exec.butterfly

			dup.9
			mem_storew

			swapw

			dup.8
			mem_storew

			movup.8
			add.1
			movdn.8

			movup.9
			add.1
			movdn.9
		end

		movup.8
		add.32
		movdn.8

		movup.9
		add.32
		movdn.9
	end

	drop
	drop

	dropw
	dropw

    # iter = 2

	push.17293822564807737345.17293822564807737345.17293822564807737345.17293822564807737345
	repeat.15
		dupw
	end

	push.4096.4096.4096.4096
	repeat.15
		dupw
	end

	push.4503599626321920.4503599626321920.4503599626321920.4503599626321920
	repeat.15
		dupw
	end

	push.18446744000695107585.18446744000695107585.18446744000695107585.18446744000695107585
	repeat.15
		dupw
	end

	push.0.0.0.0
	dupw

	locaddr.16
	movdn.8
	locaddr.0
	movdn.8

	repeat.4
		repeat.16
			dup.8
			mem_loadw

			swapw

			dup.9
			mem_loadw

			movup.13
			movup.13
			movup.13
			movup.13

			exec.butterfly

			dup.9
			mem_storew

			swapw

			dup.8
			mem_storew

			movup.8
			add.1
			movdn.8

			movup.9
			add.1
			movdn.9
		end

		movup.8
		add.16
		movdn.8

		movup.9
		add.16
		movdn.9
	end

	drop
	drop

	dropw
	dropw

    # iter = 3

	push.1073741824.1073741824.1073741824.1073741824
	repeat.7
		dupw
	end

	push.70368744161280.70368744161280.70368744161280.70368744161280
	repeat.7
		dupw
	end

	push.18428729670905102337.18428729670905102337.18428729670905102337.18428729670905102337
	repeat.7
		dupw
	end

	push.64.64.64.64
	repeat.7
		dupw
	end

	push.288230376084602880.288230376084602880.288230376084602880.288230376084602880
	repeat.7
		dupw
	end

	push.18446739671368073217.18446739671368073217.18446739671368073217.18446739671368073217
	repeat.7
		dupw
	end

	push.262144.262144.262144.262144
	repeat.7
		dupw
	end

	push.17179869180.17179869180.17179869180.17179869180
	repeat.7
		dupw
	end

	push.0.0.0.0
	dupw

	locaddr.8
	movdn.8
	locaddr.0
	movdn.8

	repeat.8
		repeat.8
			dup.8
			mem_loadw

			swapw

			dup.9
			mem_loadw

			movup.13
			movup.13
			movup.13
			movup.13

			exec.butterfly

			dup.9
			mem_storew

			swapw

			dup.8
			mem_storew

			movup.8
			add.1
			movdn.8

			movup.9
			add.1
			movdn.9
		end

		movup.8
		add.8
		movdn.8

		movup.9
		add.8
		movdn.9
	end

	drop
	drop

	dropw
	dropw

    # iter = 4

	push.9223372032559808513.9223372032559808513.9223372032559808513.9223372032559808513
	repeat.3
		dupw
	end

	push.32768.32768.32768.32768
	repeat.3
		dupw
	end

	push.36028797010575360.36028797010575360.36028797010575360.36028797010575360
	repeat.3
		dupw
	end

	push.18446743519658770433.18446743519658770433.18446743519658770433.18446743519658770433
	repeat.3
		dupw
	end

	push.134217728.134217728.134217728.134217728
	repeat.3
		dupw
	end

	push.8796093020160.8796093020160.8796093020160.8796093020160
	repeat.3
		dupw
	end

	push.18444492269600899073.18444492269600899073.18444492269600899073.18444492269600899073
	repeat.3
		dupw
	end

	push.8.8.8.8
	repeat.3
		dupw
	end

	push.2305843008676823040.2305843008676823040.2305843008676823040.2305843008676823040
	repeat.3
		dupw
	end

	push.18446708885042495489.18446708885042495489.18446708885042495489.18446708885042495489
	repeat.3
		dupw
	end

	push.2097152.2097152.2097152.2097152
	repeat.3
		dupw
	end

	push.137438953440.137438953440.137438953440.137438953440
	repeat.3
		dupw
	end

	push.18302628881338728449.18302628881338728449.18302628881338728449.18302628881338728449
	repeat.3
		dupw
	end

	push.512.512.512.512
	repeat.3
		dupw
	end

	push.562949953290240.562949953290240.562949953290240.562949953290240
	repeat.3
		dupw
	end

	push.18446744060824649729.18446744060824649729.18446744060824649729.18446744060824649729
	repeat.3
		dupw
	end

	push.0.0.0.0
	dupw

	locaddr.4
	movdn.8
	locaddr.0
	movdn.8

	repeat.16
		repeat.4
			dup.8
			mem_loadw

			swapw

			dup.9
			mem_loadw

			movup.13
			movup.13
			movup.13
			movup.13

			exec.butterfly

			dup.9
			mem_storew

			swapw

			dup.8
			mem_storew

			movup.8
			add.1
			movdn.8

			movup.9
			add.1
			movdn.9
		end

		movup.8
		add.4
		movdn.8

		movup.9
		add.4
		movdn.9
	end

	drop
	drop

	dropw
	dropw

    # iter = 5

	push.36028797018964096.36028797018964096.36028797018964096.36028797018964096
	push.36028797018964096.36028797018964096.36028797018964096.36028797018964096

	push.36028797018963840.36028797018963840.36028797018963840.36028797018963840
	push.36028797018963840.36028797018963840.36028797018963840.36028797018963840

	push.18446603329778778113.18446603329778778113.18446603329778778113.18446603329778778113
	push.18446603329778778113.18446603329778778113.18446603329778778113.18446603329778778113

	push.18446603334073745409.18446603334073745409.18446603334073745409.18446603334073745409
	push.18446603334073745409.18446603334073745409.18446603334073745409.18446603334073745409

	push.34359214072.34359214072.34359214072.34359214072
	push.34359214072.34359214072.34359214072.34359214072

	push.18446744035054321673.18446744035054321673.18446744035054321673.18446744035054321673
	push.18446744035054321673.18446744035054321673.18446744035054321673.18446744035054321673

	push.17870292113338400769.17870292113338400769.17870292113338400769.17870292113338400769
	push.17870292113338400769.17870292113338400769.17870292113338400769.17870292113338400769

	push.576469548262227968.576469548262227968.576469548262227968.576469548262227968
	push.576469548262227968.576469548262227968.576469548262227968.576469548262227968

	push.18437736732722987009.18437736732722987009.18437736732722987009.18437736732722987009
	push.18437736732722987009.18437736732722987009.18437736732722987009.18437736732722987009

	push.18437737007600893953.18437737007600893953.18437737007600893953.18437737007600893953
	push.18437737007600893953.18437737007600893953.18437737007600893953.18437737007600893953

	push.2305843009213685760.2305843009213685760.2305843009213685760.2305843009213685760
	push.2305843009213685760.2305843009213685760.2305843009213685760.2305843009213685760

	push.16140901060200882177.16140901060200882177.16140901060200882177.16140901060200882177
	push.16140901060200882177.16140901060200882177.16140901060200882177.16140901060200882177

	push.562949953421314.562949953421314.562949953421314.562949953421314
	push.562949953421314.562949953421314.562949953421314.562949953421314

	push.562949953421310.562949953421310.562949953421310.562949953421310
	push.562949953421310.562949953421310.562949953421310.562949953421310

	push.18446741870357774849.18446741870357774849.18446741870357774849.18446741870357774849
	push.18446741870357774849.18446741870357774849.18446741870357774849.18446741870357774849

	push.18446741870424883713.18446741870424883713.18446741870424883713.18446741870424883713
	push.18446741870424883713.18446741870424883713.18446741870424883713.18446741870424883713

	push.274873712576.274873712576.274873712576.274873712576
	push.274873712576.274873712576.274873712576.274873712576

	push.18446743794532483137.18446743794532483137.18446743794532483137.18446743794532483137
	push.18446743794532483137.18446743794532483137.18446743794532483137.18446743794532483137

	push.13835128420805115905.13835128420805115905.13835128420805115905.13835128420805115905
	push.13835128420805115905.13835128420805115905.13835128420805115905.13835128420805115905

	push.4611756386097823744.4611756386097823744.4611756386097823744.4611756386097823744
	push.4611756386097823744.4611756386097823744.4611756386097823744.4611756386097823744

	push.18445618152328134657.18445618152328134657.18445618152328134657.18445618152328134657
	push.18445618152328134657.18445618152328134657.18445618152328134657.18445618152328134657

	push.18445618186687873025.18445618186687873025.18445618186687873025.18445618186687873025
	push.18445618186687873025.18445618186687873025.18445618186687873025.18445618186687873025

	push.288230376151710720.288230376151710720.288230376151710720.288230376151710720
	push.288230376151710720.288230376151710720.288230376151710720.288230376151710720

	push.18158513693262871553.18158513693262871553.18158513693262871553.18158513693262871553
	push.18158513693262871553.18158513693262871553.18158513693262871553.18158513693262871553

	push.4503599627370512.4503599627370512.4503599627370512.4503599627370512
	push.4503599627370512.4503599627370512.4503599627370512.4503599627370512

	push.4503599627370480.4503599627370480.4503599627370480.4503599627370480
	push.4503599627370480.4503599627370480.4503599627370480.4503599627370480

	push.18446726476960108545.18446726476960108545.18446726476960108545.18446726476960108545
	push.18446726476960108545.18446726476960108545.18446726476960108545.18446726476960108545

	push.18446726477496979457.18446726477496979457.18446726477496979457.18446726477496979457
	push.18446726477496979457.18446726477496979457.18446726477496979457.18446726477496979457

	push.4294901759.4294901759.4294901759.4294901759
	push.4294901759.4294901759.4294901759.4294901759

	push.18446744065119551490.18446744065119551490.18446744065119551490.18446744065119551490
	push.18446744065119551490.18446744065119551490.18446744065119551490.18446744065119551490

	push.18374687574905061377.18374687574905061377.18374687574905061377.18374687574905061377
	push.18374687574905061377.18374687574905061377.18374687574905061377.18374687574905061377

	push.72058693532778496.72058693532778496.72058693532778496.72058693532778496
	push.72058693532778496.72058693532778496.72058693532778496.72058693532778496
	
	push.0.0.0.0
	dupw

	locaddr.2
	movdn.8
	locaddr.0
	movdn.8

	repeat.32
		repeat.2
			dup.8
			mem_loadw

			swapw

			dup.9
			mem_loadw

			movup.13
			movup.13
			movup.13
			movup.13

			exec.butterfly

			dup.9
			mem_storew

			swapw

			dup.8
			mem_storew

			movup.8
			add.1
			movdn.8

			movup.9
			add.1
			movdn.9
		end

		movup.8
		add.2
		movdn.8

		movup.9
		add.2
		movdn.9
	end

	drop
	drop

	dropw
	dropw

	# iter = 6

	push.10900537202625306992.10900537202625306992.10900537202625306992.10900537202625306992
	push.16016224591364643153.16016224591364643153.16016224591364643153.16016224591364643153
	push.3051558327610197629.3051558327610197629.3051558327610197629.3051558327610197629
	push.10853271128879547664.10853271128879547664.10853271128879547664.10853271128879547664
	push.5834015391316509212.5834015391316509212.5834015391316509212.5834015391316509212
	push.10967010099451201909.10967010099451201909.10967010099451201909.10967010099451201909
	push.16792080670893602455.16792080670893602455.16792080670893602455.16792080670893602455
	push.7709569171718681254.7709569171718681254.7709569171718681254.7709569171718681254
	push.10832292272906805046.10832292272906805046.10832292272906805046.10832292272906805046
	push.12079821679951430619.12079821679951430619.12079821679951430619.12079821679951430619
	push.10467450029535024137.10467450029535024137.10467450029535024137.10467450029535024137
	push.3341893669734556710.3341893669734556710.3341893669734556710.3341893669734556710
	push.4782006911144666502.4782006911144666502.4782006911144666502.4782006911144666502
	push.13797081185216407910.13797081185216407910.13797081185216407910.13797081185216407910
	push.912371727122717978.912371727122717978.912371727122717978.912371727122717978
	push.14004640413449681173.14004640413449681173.14004640413449681173.14004640413449681173
	push.9778634991702905054.9778634991702905054.9778634991702905054.9778634991702905054
	push.13949104517951277988.13949104517951277988.13949104517951277988.13949104517951277988
	push.5209436881246729393.5209436881246729393.5209436881246729393.5209436881246729393
	push.6336321165505697069.6336321165505697069.6336321165505697069.6336321165505697069
	push.5965722551466996711.5965722551466996711.5965722551466996711.5965722551466996711
	push.13039192753378044028.13039192753378044028.13039192753378044028.13039192753378044028
	push.17449332314429639298.17449332314429639298.17449332314429639298.17449332314429639298
	push.5029422726070465669.5029422726070465669.5029422726070465669.5029422726070465669
	push.1362567150328163374.1362567150328163374.1362567150328163374.1362567150328163374
	push.18142929134658341675.18142929134658341675.18142929134658341675.18142929134658341675
	push.7298973816981743824.7298973816981743824.7298973816981743824.7298973816981743824
	push.1356658891109943458.1356658891109943458.1356658891109943458.1356658891109943458
	push.9952623958621855812.9952623958621855812.9952623958621855812.9952623958621855812
	push.8288405288461869359.8288405288461869359.8288405288461869359.8288405288461869359
	push.4404853092538523347.4404853092538523347.4404853092538523347.4404853092538523347
	push.5575382163818481237.5575382163818481237.5575382163818481237.5575382163818481237
	push.4195631349813649467.4195631349813649467.4195631349813649467.4195631349813649467
	push.9274800740290006948.9274800740290006948.9274800740290006948.9274800740290006948
	push.9516004302527281633.9516004302527281633.9516004302527281633.9516004302527281633
	push.15951685255325333175.15951685255325333175.15951685255325333175.15951685255325333175
	push.7737793303239342069.7737793303239342069.7737793303239342069.7737793303239342069
	push.7059463857684370340.7059463857684370340.7059463857684370340.7059463857684370340
	push.18182056015521604139.18182056015521604139.18182056015521604139.18182056015521604139
	push.416595521271101505.416595521271101505.416595521271101505.416595521271101505
	push.281721071064741919.281721071064741919.281721071064741919.281721071064741919
	push.6336932523019185545.6336932523019185545.6336932523019185545.6336932523019185545
	push.3291437157293746400.3291437157293746400.3291437157293746400.3291437157293746400
	push.8180754653145198927.8180754653145198927.8180754653145198927.8180754653145198927
	push.1506708620263852673.1506708620263852673.1506708620263852673.1506708620263852673
	push.8215369291935911999.8215369291935911999.8215369291935911999.8215369291935911999
	push.9083829225849678056.9083829225849678056.9083829225849678056.9083829225849678056
	push.2843318466875884251.2843318466875884251.2843318466875884251.2843318466875884251
	push.6562114217670983589.6562114217670983589.6562114217670983589.6562114217670983589
	push.1135478653231209757.1135478653231209757.1135478653231209757.1135478653231209757
	push.16329239638270742865.16329239638270742865.16329239638270742865.16329239638270742865
	push.3332764170168812040.3332764170168812040.3332764170168812040.3332764170168812040
	push.2341058142559915780.2341058142559915780.2341058142559915780.2341058142559915780
	push.16933017626115159474.16933017626115159474.16933017626115159474.16933017626115159474
	push.411429644661718300.411429644661718300.411429644661718300.411429644661718300
	push.3328437340319972906.3328437340319972906.3328437340319972906.3328437340319972906
	push.12053668962110821384.12053668962110821384.12053668962110821384.12053668962110821384
	push.10382722127243543029.10382722127243543029.10382722127243543029.10382722127243543029
	push.17330401598553671485.17330401598553671485.17330401598553671485.17330401598553671485
	push.4299803665592489687.4299803665592489687.4299803665592489687.4299803665592489687
	push.7884753188935386879.7884753188935386879.7884753188935386879.7884753188935386879
	push.10105805016917838453.10105805016917838453.10105805016917838453.10105805016917838453
	push.13801972045324315718.13801972045324315718.13801972045324315718.13801972045324315718
	push.16192975500896648969.16192975500896648969.16192975500896648969.16192975500896648969

	push.0.0.0.0
	dupw

	locaddr.1
	movdn.8
	locaddr.0
	movdn.8

	repeat.64
		dup.8
		mem_loadw

		swapw

		dup.9
		mem_loadw

		movup.13
		movup.13
		movup.13
		movup.13

		exec.butterfly

		dup.9
		mem_storew

		swapw

		dup.8
		mem_storew

		movup.8
		add.2
		movdn.8

		movup.9
		add.2
		movdn.9
	end

	drop
	drop

	dropw
	dropw

	# iter = 7

	push.12418052014939319938.12418052014939319938.17799792287555502819.17799792287555502819
	push.8917938738259842505.8917938738259842505.4022135219920766353.4022135219920766353
	push.6416647500902310032.6416647500902310032.11779090253969091270.11779090253969091270
	push.1723406808235183235.1723406808235183235.15122929597976639421.15122929597976639421
	push.17345757166192390690.17345757166192390690.17608981172539450419.17608981172539450419
	push.13935318169262536835.13935318169262536835.16901410098125234092.16901410098125234092
	push.18064315379978805435.18064315379978805435.8636802660946538252.8636802660946538252
	push.15992013477438468440.15992013477438468440.13609673538787597335.13609673538787597335
	push.14439691868389311614.14439691868389311614.1999001684679808555.1999001684679808555
	push.13787254465881465880.13787254465881465880.10302972367325609442.10302972367325609442
	push.16003277697834987077.16003277697834987077.13730337689951546503.13730337689951546503
	push.13271129814541932305.13271129814541932305.11336048296972946422.11336048296972946422
	push.15387314553928353233.15387314553928353233.13754189079328553053.13754189079328553053
	push.17255643403020241594.17255643403020241594.16643667963227857075.16643667963227857075
	push.802080937612788754.802080937612788754.6084072299099782489.6084072299099782489
	push.11744640894413513105.11744640894413513105.8807895225777549048.8807895225777549048
	push.5932183857725394514.5932183857725394514.12113519742882795430.12113519742882795430
	push.3877499600194655066.3877499600194655066.17920296056720464863.17920296056720464863
	push.13682064192112842111.13682064192112842111.14583602245206205734.14583602245206205734
	push.1937996126393065589.1937996126393065589.408281368649950045.408281368649950045
	push.8352301510068328051.8352301510068328051.3200815326405523330.3200815326405523330
	push.502012629086366038.502012629086366038.7721858563281021845.7721858563281021845
	push.13351287672668691770.13351287672668691770.7683263524182218559.7683263524182218559
	push.11013340222467950926.11013340222467950926.9791607036678152304.9791607036678152304
	push.17222793189829815283.17222793189829815283.5988353545162139946.5988353545162139946
	push.15503969011144524712.15503969011144524712.3266250949199600360.3266250949199600360
	push.12573252732142656207.12573252732142656207.14235159967861628657.14235159967861628657
	push.4674437595989441835.4674437595989441835.7882761346440596851.7882761346440596851
	push.14576581034276612555.14576581034276612555.6125875985213995509.6125875985213995509
	push.14319745502085270124.14319745502085270124.4545880015766881148.4545880015766881148
	push.4016101032690928304.4016101032690928304.6434636298004421797.6434636298004421797
	push.7159778541829602319.7159778541829602319.6968564197111712876.6968564197111712876
	push.16873708294018933551.16873708294018933551.1691643236322650437.1691643236322650437
	push.12981983163322084213.12981983163322084213.8096577031901772269.8096577031901772269
	push.11441669947107069577.11441669947107069577.5240855794895625891.5240855794895625891
	push.14780429931651188987.14780429931651188987.7760115154989660995.7760115154989660995
	push.743439328957095187.743439328957095187.1672096098105064228.1672096098105064228
	push.16031446777576706363.16031446777576706363.8440569278248727675.8440569278248727675
	push.5163568085532294797.5163568085532294797.17032024114559111334.17032024114559111334
	push.3373377623857539246.3373377623857539246.5602886161730919912.5602886161730919912
	push.17746383299198219332.17746383299198219332.5033358220335838486.5033358220335838486
	push.7562975036722005970.7562975036722005970.6740689031673534997.6740689031673534997
	push.11622144959503752099.11622144959503752099.9432384046970425189.9432384046970425189
	push.13533145890581203496.13533145890581203496.12584286203165206160.12584286203165206160
	push.4415056545429189734.4415056545429189734.7128984430570800425.7128984430570800425
	push.8540276921445729647.8540276921445729647.7929601155018190654.7929601155018190654
	push.17571109804126144978.17571109804126144978.12184322017746068437.12184322017746068437
	push.13376768784840513824.13376768784840513824.12499229437757822825.12499229437757822825
	push.3264989070758626945.3264989070758626945.6396200096592884887.6396200096592884887
	push.13615673215290265491.13615673215290265491.16589430531118646239.16589430531118646239
	push.4459017075746761332.4459017075746761332.494216498237666005.494216498237666005
	push.10949047808060940701.10949047808060940701.13156576080775535568.13156576080775535568
	push.4406114516091528337.4406114516091528337.10259142034962052999.10259142034962052999
	push.3528436654823777706.3528436654823777706.12401628304422887372.12401628304422887372
	push.18209529147560584987.18209529147560584987.11917386045977981907.11917386045977981907
	push.13183111817796039999.13183111817796039999.9770812262840623888.9770812262840623888
	push.17225392536559506335.17225392536559506335.3953731985901328040.3953731985901328040
	push.13805406186829188324.13805406186829188324.13018888299131362939.13018888299131362939
	push.16691665375249202323.16691665375249202323.3588235763047079665.3588235763047079665
	push.14276112633913910454.14276112633913910454.10773575572760153082.10773575572760153082
	push.16549024694582589649.16549024694582589649.3105368020750933651.3105368020750933651
	push.13231174195295398387.13231174195295398387.4379521825066653820.4379521825066653820
	push.9780749169175637327.9780749169175637327.6979306088310177371.6979306088310177371
	push.8286160002038086708.8286160002038086708.1644572010096941946.1644572010096941946

	push.0.0.0.0
	dupw

	locaddr.1
	movdn.8
	locaddr.0
	movdn.8

	repeat.64
		dup.8
		mem_loadw

		swapw

		dup.9
		mem_loadw

		movdn.5
		movdn.5
		movup.7
		movup.7

		movup.13
		movup.13
		movup.13
		movup.13

		exec.butterfly

		movdn.5
		movdn.5
		movup.7
		movup.7

		dup.9
		mem_storew

		swapw

		dup.8
		mem_storew

		movup.8
		add.2
		movdn.8

		movup.9
		add.2
		movdn.9
	end

	drop
	drop

	dropw
	dropw

    # iter = 8

	push.18188848021460212523.11534607820881582817.1646875315973942213.5486745524883165993
	push.3642072560212772351.4877800464475578311.5575393374484204350.5907035176470557038
	push.13166299875259380027.663576273645521453.345137759837927448.16505347069079795072
	push.6337038648111976301.9115369905823964012.17031324615803662768.6715029048772165709
	push.10689836412287594487.2128915576975457846.7709658857044466158.10362793272935287662
	push.13175002527791537704.7000476060236159302.43142219979740931.2063168383634974384
	push.13802821046066641766.17582727038347959133.7123388440527211897.16826744251348157030
	push.2761102078703419584.2915568066736270329.5308610189164171624.5350065414412465710
	push.13873674549069150927.3192518480993723602.9233735841019365682.6558703133813132827
	push.16260897004766174524.7847524879092096009.5988671030957288016.12890081553990608899
	push.663283603972705376.13928631036919645866.1406998020037882997.15975288260888972401
	push.14340064592974746604.13308480401157259412.4179502387700367909.10767003651596136761
	push.959967552227305945.7439966824493015109.11015880108829135486.10886932084851949587
	push.82910450496588172.15576136931675893974.7093403778535204495.18137812093348882831
	push.4040052327310466906.14234122862185153691.14989275032188358951.12349052935110756804
	push.11255984160303063976.17121841670624273282.748583878869661002.13140475237632941313
	push.529102008834432265.6665967936588919331.9705858230261340096.8818882629200544327
	push.2623445534628784696.9513972005086392438.3418361291673462874.15984902507394762860
	push.12432372446044483551.11006166186397307298.2346834345155397801.3030959573425503682
	push.15860937903541196405.8462836655462685385.151654034847833439.16566926477903622666
	push.2540820207615693247.2324799763032802220.8900146263973118671.17198755642670596954
	push.3859889564432383484.15210828825360601653.16434255353882186006.14213927998739126201
	push.16207038811842065314.12362461035457730117.1213232278782667512.3408203337326891081
	push.327930691828598087.5800932517989445135.14262353213520121100.11221484848131637518
	push.1368250456540211762.7691156232252781355.8463154943360171265.2852412519294352506
	push.14383800816696994133.3456327113326256432.6692683090235989383.14796202496157022040
	push.6686338362028015651.16533704610107301495.12618653059398814374.4665691128499368837
	push.4056604178567881129.6173012213905610189.18290750489319984117.1773951202121591538
	push.4389942117088447138.9203872837195467135.16647976583058746422.7689155552768670394
	push.12365007338637617157.4372556084940235727.6189017649778497877.7500740417092890225
	push.14006089359128464711.12490609572415712870.17198795428657782689.14191609616972732304
	push.8715504128117593387.432040889165782054.3142428394956321713.1849525312019627755
	push.13756831773860918871.10084557685654730061.7112675246154377750.3929858786378642316
	push.4088309022520035137.6820186327231405039.11140760477401398424.12337821426711963180
	push.12489358087930152296.11703289425843512051.18222393521806856990.5006481804801239664
	push.12032395915935294938.14857320394153102038.12216811346274483113.15049383599936516047
	push.14259728110745696775.17668002479022071670.15339107541552850108.6468851066622783835
	push.1561169760991269037.12992126221614554207.6889485207579503204.625810225600154958
	push.4025446980409437899.8178098736737310378.5500770423122943299.9714604383004622450
	push.16651939688552765673.3158366299580748670.1392595059675174803.10765599713046287558
	push.10461664704817933990.8882481555027559655.6954937180696424269.1572137324173280490
	push.5665144507324065868.807842315821754643.1560799588066959011.12796895112978970121
	push.2394121898621129512.8383068400017029755.15076497439326288290.12982989459991844517
	push.7657453289212455099.7344548176412377620.14808420073763128510.6365632919551470868
	push.8427667919763358302.6462738526574037144.12486396704535672088.10141440556758839363
	push.299265237327641189.12577098593386243920.15719620231976724277.8540402708529449685
	push.5919394105455887829.3416153203055267997.7786896173617522154.14031575217582598302
	push.9931515098122800394.11630195332861834531.11724314991892485077.17740512949860132546
	push.12053974342864933269.7161240326935577237.3639634848410716242.15919780095311700439
	push.2117308758935292362.8854965448075557493.16625729085584007730.15471613066104988457
	push.11575701465310827636.4295002282146690441.15597523257926919464.3308892972056812266
	push.12582249520745188423.12505800551746292235.13315466594398149922.12066191983457963400
	push.16938470071482338896.15499491376360706981.3878624198769971593.13092440112352401730
	push.10670334717871145615.16677776346006097586.1949690407240864933.14248669673568039774
	push.8424275818888585779.7812684066897416275.14290012408112277771.4295815520590785595
	push.14099721646927849786.8024399707039913807.15913274187758939207.18074852694000884838
	push.12316227567088954246.17527399748276289503.5152080643914132488.14561398366328274390
	push.15948194847534211277.4576915052531526319.5164132063260791647.152897937997792376
	push.16138512030456545775.9592291974280344910.14948939724807468932.4971430691134054059
	push.16909802868642731951.9785468031858712064.16221402320798919601.12333197645027200248
	push.16905094363786184290.18168576350837626231.4419568367257164534.1223183503982339008
	push.4323157012483891262.5810722514138689194.11091989500308225777.12150643879775871958
	push.6151214463239765361.4496767977211359228.644010080489266561.6431860813144680379
	push.8911053381972245530.2877957390243263830.2951359516584421996.19112242249724047

	push.0.0.0.0
	dupw

	locaddr.1
	movdn.8
	locaddr.0
	movdn.8

	repeat.64
		dup.8
		mem_loadw

		swapw

		dup.9
		mem_loadw

		movup.2
		swap
		movup.6
		movup.5

		movup.5
		movup.5
		movup.7
		movup.7

		movup.13
		movup.13
		movup.13
		movup.13

		exec.butterfly

		movup.5
		swap
		movup.5

		movup.5
		movup.7
		movup.6
		movup.7

		dup.9
		mem_storew

		swapw

		dup.8
		mem_storew

		movup.8
		add.2
		movdn.8

		movup.9
		add.2
		movdn.9
	end

	drop
	drop

	dropw
	dropw

	# bit-reversed order NTT vector lives in absolute memory address
	# starting at 👇; total 128 consecutive addresses are used for storing
	# whole polynomial ( of degree 512 )

	locaddr.0
end

# Applies four inverse NTT butterflies on four different indices, given following stack state
#
# [k0, k1, k2, k3, A0, B0, C0, D0, A1, B1, C1, D1]
# 
# Here k`i` => i-th constant i.e. negative of ω raised to *some* power | ω => 2N -th primitive root of unity, N = 512
#
# A{0, 1} -> first inverse butterfly will be applied on these two elements
# B{0, 1} -> second inverse butterfly will be applied on these two elements
# C{0, 1} -> third inverse butterfly will be applied on these two elements
# D{0, 1} -> fourth inverse butterfly will be applied on these two elements
#
# Four independent inverse butterflies are applied in following way
#
# t0 = A1  			   | t1 = B1  			  | t2 = C1				 | t3 = D1
# --- --- --- --- --- --- --- --- --- --- --- --- --- --- --- --- --- --- --- --- --- --- -
# A1' = t0 + A0		   | B1' = t1 + B0 		  | C1' = t2 + C0 		 | D1' = t3 + D0
# A0' = (t0 - A0) * k0 | B0' = (t1 - B0) * k1 | C0' = (t2 - C0) * k2 | D0' = (t3 - D0) * k3
#
# After four independent butterflies are applied, resulting stack state should look like
#
# [A0', B0', C0', D0', A1', B1', C1', D1']
proc.ibutterfly
	dupw.2
	dupw.2

	movup.4
	add

	swap
	movup.4
	add
	swap

	movup.2
	movup.4
	add
	movdn.2

	movup.3
	movup.4
	add
	movdn.3

	movupw.2
	movupw.3

	movup.4
	sub

	swap
	movup.4
	sub
	swap

	movup.2
	movup.4
	sub
	movdn.2

	movup.3
	movup.4
	sub
	movdn.3

	movupw.2

	movup.4
	mul

	swap
	movup.4
	mul
	swap

	movup.2
	movup.4
	mul
	movdn.2

	movup.3
	movup.4
	mul
	movdn.3
end

# Given four elements on stack top, this routine multiplies each of them by invN = 18410715272404008961,
# such that N = 512
#
# invN = (1/ 512) modulo q | q = 2^64 - 2^32 + 1
#
# Expected input stack state:
#
# [a0, a1, a2, a3]
#
# After applying routine, stack looks like
#
# [a0', a1', a2', a3']
#
# a{i}' = (a{i} * invN) modulo q | i ∈ [0, 4)
proc.mul_by_invN
	push.18410715272404008961
	mul

	swap
	push.18410715272404008961
	mul
	swap

	movup.2
	push.18410715272404008961
	mul
	movdn.2

	movup.3
	push.18410715272404008961
	mul
	movdn.3
end

# Applies inverse NTT on a vector of length 512, where each element ∈ Zp | p = 2^64 − 2^32 + 1,
# producing elements in time domain in standard order, while input vector is expected to be in 
# bit-reversed order.
#
# Expected stack state as input:
#
# [start_addr, ...] | Single absolute memory address, where polynomial starts
#
# Note, total 128 memory addresses are required for storing whole polynomial. Next 127
# addresses are consecutive i.e. computable by using `add.1` instruction on previous address.
#
# addr{i} holds values V[(i << 2) .. ((i+1) << 2)] | i ∈ [0, 128) and addr0 = start_addr
#
# After applying iNTT, normal order vector is returned back as single absolute memory
# addresses on stack, where it begins storing the polynomial. Consecutive 127 addresses should 
# similarly be computable using `add.1` instruction.
#
# [start_addr', ...] | Single absolute memory address, where resulting polynomial starts
#
# Note, input memory allocation is not mutated, instead output is stored in different memory allocation.
export.backward.128
	# prepare input

	locaddr.0
	push.0.0.0.0

	repeat.128
		dup.5
		mem_loadw

		dup.4
		mem_storew

		movup.5
		add.1
		movdn.5

		movup.4
		add.1
		movdn.4
	end

	dropw
	drop
	drop

	# iter = 0

	push.18427631827164860274.15495384552830162325.15568786679171320491.9535690687442338791
	push.12014883256269903942.17802733988925317760.13949976092203225093.12295529606174818960
	push.6296100189638712363.7354754569106358544.12636021555275895127.14123587056930693059
	push.17223560565432245313.14027175702157419787.278167718576958090.1541649705628400031
	push.6113546424387384073.2225341748615664720.8661276037555872257.1536941200771852370
	push.13475313378280530262.3497804344607115389.8854452095134239411.2308232038958038546
	push.18293846131416791945.13282612006153792674.13869829016883058002.2498549221880373044
	push.3885345703086309931.13294663425500451833.919344321138294818.6130516502325630075
	push.371891375413699483.2533469881655645114.10422344362374670514.4347022422486734535
	push.14150928548823798726.4156731661302306550.10634060002517168046.10022468250525998542
	push.4198074395846544547.16497053662173719388.1768967723408486735.7776409351543438706
	push.5354303957062182591.14568119870644612728.2947252693053877340.1508273997932245425
	push.6380552085956620921.5131277475016434399.5940943517668292086.5864494548669395898
	push.15137851097357772055.2849220811487664857.14151741787267893880.6871042604103756685
	push.2975131003309595864.1821014983830576591.9591778621339026828.16329435310479291959
	push.2526963974102883882.14807109221003868079.11285503742479007084.6392769726549651052
	push.706231119554451775.6722429077522099244.6816548736552749790.8515228971291783927
	push.4415168851831986019.10659847895797062167.15030590866359316324.12527349963958696492
	push.9906341360885134636.2727123837437860044.5869645476028340401.18147478832086943132
	push.8305303512655744958.5960347364878912233.11984005542840547177.10019076149651226019
	push.12081111149863113453.3638323995651455811.11102195893002206701.10789290780202129222
	push.5463754609422739804.3370246630088296031.10063675669397554566.16052622170793454809
	push.5649848956435614200.16885944481347625310.17638901753592829678.12781599562090518453
	push.16874606745241303831.11491806888718160052.9564262514387024666.7985079364596650331
	push.7681144356368296763.17054149009739409518.15288377769833835651.1794804380861818648
	push.8732139686409961871.12945973646291641022.10268645332677273943.14421297089005146422
	push.17820933843814429363.11557258861835081117.5454617847800030114.16885574308423315284
	push.11977893002791800486.3107636527861734213.778741590392512651.4187015958668887546
	push.3397360469478068274.6229932723140101208.3589423675261482283.6414348153479289383
	push.13440262264613344657.224350547607727331.6743454643571072270.5957385981484432025
	push.6108922642702621141.7305983592013185897.11626557742183179282.14358435046894549184
	push.14516885283035942005.11334068823260206571.8362186383759854260.4689912295553665450
	push.16597218757394956566.15304315674458262608.18014703180248802267.9731239941296990934
	push.4255134452441852017.1247948640756801632.5956134496998871451.4440654710286119610
	push.10946003652321694096.12257726419636086444.14074187984474348594.6081736730776967164
	push.10757588516645913927.1798767486355837899.9242871232219117186.14056801952326137183
	push.16672792867292992783.155993580094600204.12273731855508974132.14390139890846703192
	push.13781052940915215484.5828091010015769947.1913039459307282826.11760405707386568670
	push.3650541573257562281.11754060979178594938.14990416956088327889.4062943252717590188
	push.15594331550120231815.9983589126054413056.10755587837161802966.17078493612874372559
	push.7225259221282946803.4184390855894463221.12645811551425139186.18118813377585986234
	push.15038540732087693240.17233511790631916809.6084283033956854204.2239705257572519007
	push.4232816070675458120.2012488715532398315.3235915244053982668.14586854504982200837
	push.1247988426743987367.9546597805441465650.16121944306381782101.15905923861798891074
	push.1879817591510961655.18295090034566750882.9983907413951898936.2585806165873387916
	push.15415784495989080639.16099909724259186520.7440577883017277023.6014371623370100770
	push.2461841562019821461.15028382777741121447.8932772064328191883.15823298534785799625
	push.9627861440214039994.8740885839153244225.11780776132825664990.17917642060580152056
	push.5306268831781643008.17698160190544923319.1324902398790311039.7190759909111520345
	push.6097691134303827517.3457469037226225370.4212621207229430630.14406691742104117415
	push.308931976065701490.11353340290879379826.2870607137738690347.18363833618917996149
	push.7559811984562634734.7430863960585448835.11006777244921569212.17486776517187278376
	push.7679740417818447560.14267241681714216412.5138263668257324909.4106679476439837717
	push.2471455808525611920.17039746049376701324.4518113032494938455.17783460465441878945
	push.5556662515423975422.12458073038457296305.10599219190322488312.2185847064648409797
	push.11888040935601451494.9213008228395218639.15254225588420860719.4573069520345433394
	push.13096678655002118611.13138133880250412697.15531176002678313992.15685641990711164737
	push.1619999818066427291.11323355628887372424.864017031066625188.4643923023347942555
	push.16383575685779609937.18403601849434843390.11446268009178425019.5271741541623046617
	push.8083950796479296659.10737085212370118163.16317828492439126475.7756907657126989834
	push.11731715020642418612.1415419453610921553.9331374163590620309.12109705421302608020
	push.1941397000334789249.18101606309576656873.17783167795769062868.5280444194155204294
	push.12539708892944027283.12871350694930379971.13568943604939006010.14804671509201811970
	push.12959998544531418328.16799868753440642108.6912136248533001504.257896047954371798

	push.0.0.0.0
	dupw

	locaddr.1
	movdn.8
	locaddr.0
	movdn.8

	repeat.64
		dup.8
		mem_loadw

		swapw

		dup.9
		mem_loadw

		movup.2
		swap
		movup.6
		movup.5

		movup.5
		movup.5
		movup.7
		movup.7

		movup.13
		movup.13
		movup.13
		movup.13

		exec.ibutterfly

		movup.5
		swap
		movup.5

		movup.5
		movup.7
		movup.6
		movup.7

		dup.9
		mem_storew

		swapw

		dup.8
		mem_storew

		movup.8
		add.2
		movdn.8

		movup.9
		add.2
		movdn.9
	end

	drop
	drop

	dropw
	dropw

    # iter = 1

	push.16802172059317642375.16802172059317642375.10160584067376497613.10160584067376497613
	push.11467437981104406950.11467437981104406950.8665994900238946994.8665994900238946994
	push.14067222244347930501.14067222244347930501.5215569874119185934.5215569874119185934
	push.15341376048663650670.15341376048663650670.1897719374831994672.1897719374831994672
	push.7673168496654431239.7673168496654431239.4170631435500673867.4170631435500673867
	push.14858508306367504656.14858508306367504656.1755078694165381998.1755078694165381998
	push.5427855770283221382.5427855770283221382.4641337882585395997.4641337882585395997
	push.14493012083513256281.14493012083513256281.1221351532855077986.1221351532855077986
	push.8675931806573960433.8675931806573960433.5263632251618544322.5263632251618544322
	push.6529358023436602414.6529358023436602414.237214921853999334.237214921853999334
	push.6045115764991696949.6045115764991696949.14918307414590806615.14918307414590806615
	push.8187602034452531322.8187602034452531322.14040629553323055984.14040629553323055984
	push.5290167988639048753.5290167988639048753.7497696261353643620.7497696261353643620
	push.17952527571176918316.17952527571176918316.13987726993667822989.13987726993667822989
	push.1857313538295938082.1857313538295938082.4831070854124318830.4831070854124318830
	push.12050543972821699434.12050543972821699434.15181754998655957376.15181754998655957376
	push.5947514631656761496.5947514631656761496.5069975284574070497.5069975284574070497
	push.6262422051668515884.6262422051668515884.875634265288439343.875634265288439343
	push.10517142914396393667.10517142914396393667.9906467147968854674.9906467147968854674
	push.11317759638843783896.11317759638843783896.14031687523985394587.14031687523985394587
	push.5862457866249378161.5862457866249378161.4913598178833380825.4913598178833380825
	push.9014360022444159132.9014360022444159132.6824599109910832222.6824599109910832222
	push.11706055037741049324.11706055037741049324.10883769032692578351.10883769032692578351
	push.13413385849078745835.13413385849078745835.700360770216364989.700360770216364989
	push.12843857907683664409.12843857907683664409.15073366445557045075.15073366445557045075
	push.1414719954855472987.1414719954855472987.13283175983882289524.13283175983882289524
	push.10006174791165856646.10006174791165856646.2415297291837877958.2415297291837877958
	push.16774647971309520093.16774647971309520093.17703304740457489134.17703304740457489134
	push.10686628914424923326.10686628914424923326.3666314137763395334.3666314137763395334
	push.13205888274518958430.13205888274518958430.7005074122307514744.7005074122307514744
	push.10350167037512812052.10350167037512812052.5464760906092500108.5464760906092500108
	push.16755100833091933884.16755100833091933884.1573035775395650770.1573035775395650770
	push.11478179872302871445.11478179872302871445.11286965527584982002.11286965527584982002
	push.12012107771410162524.12012107771410162524.14430643036723656017.14430643036723656017
	push.13900864053647703173.13900864053647703173.4126998567329314197.4126998567329314197
	push.12320868084200588812.12320868084200588812.3870163035137971766.3870163035137971766
	push.10563982722973987470.10563982722973987470.13772306473425142486.13772306473425142486
	push.4211584101552955664.4211584101552955664.5873491337271928114.5873491337271928114
	push.15180493120214983961.15180493120214983961.2942775058270059609.2942775058270059609
	push.12458390524252444375.12458390524252444375.1223950879584769038.1223950879584769038
	push.8655137032736432017.8655137032736432017.7433403846946633395.7433403846946633395
	push.10763480545232365762.10763480545232365762.5095456396745892551.5095456396745892551
	push.10724885506133562476.10724885506133562476.17944731440328218283.17944731440328218283
	push.15245928743009060991.15245928743009060991.10094442559346256270.10094442559346256270
	push.18038462700764634276.18038462700764634276.16508747943021518732.16508747943021518732
	push.3863141824208378587.3863141824208378587.4764679877301742210.4764679877301742210
	push.526448012694119458.526448012694119458.14569244469219929255.14569244469219929255
	push.6333224326531788891.6333224326531788891.12514560211689189807.12514560211689189807
	push.9638848843637035273.9638848843637035273.6702103175001071216.6702103175001071216
	push.12362671770314801832.12362671770314801832.17644663131801795567.17644663131801795567
	push.1803076106186727246.1803076106186727246.1191100666394342727.1191100666394342727
	push.4692554990086031268.4692554990086031268.3059429515486231088.3059429515486231088
	push.7110695772441637899.7110695772441637899.5175614254872652016.5175614254872652016
	push.4716406379463037818.4716406379463037818.2443466371579597244.2443466371579597244
	push.8143771702088974879.8143771702088974879.4659489603533118441.4659489603533118441
	push.16447742384734775766.16447742384734775766.4007052201025272707.4007052201025272707
	push.4837070530626986986.4837070530626986986.2454730591976115881.2454730591976115881
	push.9809941408468046069.9809941408468046069.382428689435778886.382428689435778886
	push.1545333971289350229.1545333971289350229.4511425900152047486.4511425900152047486
	push.837762896875133902.837762896875133902.1100986903222193631.1100986903222193631
	push.3323814471437944900.3323814471437944900.16723337261179401086.16723337261179401086
	push.6667653815445493051.6667653815445493051.12030096568512274289.12030096568512274289
	push.14424608849493817968.14424608849493817968.9528805331154741816.9528805331154741816
	push.646951781859081502.646951781859081502.6028692054475264383.6028692054475264383

	push.0.0.0.0
	dupw

	locaddr.1
	movdn.8
	locaddr.0
	movdn.8

	repeat.64
		dup.8
		mem_loadw

		swapw

		dup.9
		mem_loadw

		movdn.5
		movdn.5
		movup.7
		movup.7

		movup.13
		movup.13
		movup.13
		movup.13

		exec.ibutterfly

		movdn.5
		movdn.5
		movup.7
		movup.7

		dup.9
		mem_storew

		swapw

		dup.8
		mem_storew

		movup.8
		add.2
		movdn.8

		movup.9
		add.2
		movdn.9
	end

	drop
	drop

	dropw
	dropw

    # iter = 2

	push.2253768568517935352.2253768568517935352.2253768568517935352.2253768568517935352
	push.4644772024090268603.4644772024090268603.4644772024090268603.4644772024090268603
	push.8340939052496745868.8340939052496745868.8340939052496745868.8340939052496745868
	push.10561990880479197442.10561990880479197442.10561990880479197442.10561990880479197442
	push.14146940403822094634.14146940403822094634.14146940403822094634.14146940403822094634
	push.1116342470860912836.1116342470860912836.1116342470860912836.1116342470860912836
	push.8064021942171041292.8064021942171041292.8064021942171041292.8064021942171041292
	push.6393075107303762937.6393075107303762937.6393075107303762937.6393075107303762937
	push.15118306729094611415.15118306729094611415.15118306729094611415.15118306729094611415
	push.18035314424752866021.18035314424752866021.18035314424752866021.18035314424752866021
	push.1513726443299424847.1513726443299424847.1513726443299424847.1513726443299424847
	push.16105685926854668541.16105685926854668541.16105685926854668541.16105685926854668541
	push.15113979899245772281.15113979899245772281.15113979899245772281.15113979899245772281
	push.2117504431143841456.2117504431143841456.2117504431143841456.2117504431143841456
	push.17311265416183374564.17311265416183374564.17311265416183374564.17311265416183374564
	push.11884629851743600732.11884629851743600732.11884629851743600732.11884629851743600732
	push.15603425602538700070.15603425602538700070.15603425602538700070.15603425602538700070
	push.9362914843564906265.9362914843564906265.9362914843564906265.9362914843564906265
	push.10231374777478672322.10231374777478672322.10231374777478672322.10231374777478672322
	push.16940035449150731648.16940035449150731648.16940035449150731648.16940035449150731648
	push.10265989416269385394.10265989416269385394.10265989416269385394.10265989416269385394
	push.15155306912120837921.15155306912120837921.15155306912120837921.15155306912120837921
	push.12109811546395398776.12109811546395398776.12109811546395398776.12109811546395398776
	push.18165022998349842402.18165022998349842402.18165022998349842402.18165022998349842402
	push.18030148548143482816.18030148548143482816.18030148548143482816.18030148548143482816
	push.264688053892980182.264688053892980182.264688053892980182.264688053892980182
	push.11387280211730213981.11387280211730213981.11387280211730213981.11387280211730213981
	push.10708950766175242252.10708950766175242252.10708950766175242252.10708950766175242252
	push.2495058814089251146.2495058814089251146.2495058814089251146.2495058814089251146
	push.8930739766887302688.8930739766887302688.8930739766887302688.8930739766887302688
	push.9171943329124577373.9171943329124577373.9171943329124577373.9171943329124577373
	push.14251112719600934854.14251112719600934854.14251112719600934854.14251112719600934854
	push.12871361905596103084.12871361905596103084.12871361905596103084.12871361905596103084
	push.14041890976876060974.14041890976876060974.14041890976876060974.14041890976876060974
	push.10158338780952714962.10158338780952714962.10158338780952714962.10158338780952714962
	push.8494120110792728509.8494120110792728509.8494120110792728509.8494120110792728509
	push.17090085178304640863.17090085178304640863.17090085178304640863.17090085178304640863
	push.11147770252432840497.11147770252432840497.11147770252432840497.11147770252432840497
	push.303814934756242646.303814934756242646.303814934756242646.303814934756242646
	push.17084176919086420947.17084176919086420947.17084176919086420947.17084176919086420947
	push.13417321343344118652.13417321343344118652.13417321343344118652.13417321343344118652
	push.997411754984945023.997411754984945023.997411754984945023.997411754984945023
	push.5407551316036540293.5407551316036540293.5407551316036540293.5407551316036540293
	push.12481021517947587610.12481021517947587610.12481021517947587610.12481021517947587610
	push.12110422903908887252.12110422903908887252.12110422903908887252.12110422903908887252
	push.13237307188167854928.13237307188167854928.13237307188167854928.13237307188167854928
	push.4497639551463306333.4497639551463306333.4497639551463306333.4497639551463306333
	push.8668109077711679267.8668109077711679267.8668109077711679267.8668109077711679267
	push.4442103655964903148.4442103655964903148.4442103655964903148.4442103655964903148
	push.17534372342291866343.17534372342291866343.17534372342291866343.17534372342291866343
	push.4649662884198176411.4649662884198176411.4649662884198176411.4649662884198176411
	push.13664737158269917819.13664737158269917819.13664737158269917819.13664737158269917819
	push.15104850399680027611.15104850399680027611.15104850399680027611.15104850399680027611
	push.7979294039879560184.7979294039879560184.7979294039879560184.7979294039879560184
	push.6366922389463153702.6366922389463153702.6366922389463153702.6366922389463153702
	push.7614451796507779275.7614451796507779275.7614451796507779275.7614451796507779275
	push.10737174897695903067.10737174897695903067.10737174897695903067.10737174897695903067
	push.1654663398520981866.1654663398520981866.1654663398520981866.1654663398520981866
	push.7479733969963382412.7479733969963382412.7479733969963382412.7479733969963382412
	push.12612728678098075109.12612728678098075109.12612728678098075109.12612728678098075109
	push.7593472940535036657.7593472940535036657.7593472940535036657.7593472940535036657
	push.15395185741804386692.15395185741804386692.15395185741804386692.15395185741804386692
	push.2430519478049941168.2430519478049941168.2430519478049941168.2430519478049941168
	push.7546206866789277329.7546206866789277329.7546206866789277329.7546206866789277329

	push.0.0.0.0
	dupw

	locaddr.1
	movdn.8
	locaddr.0
	movdn.8

	repeat.64
		dup.8
		mem_loadw

		swapw

		dup.9
		mem_loadw

		movup.13
		movup.13
		movup.13
		movup.13

		exec.ibutterfly

		dup.9
		mem_storew

		swapw

		dup.8
		mem_storew

		movup.8
		add.2
		movdn.8

		movup.9
		add.2
		movdn.9
	end

	drop
	drop

	dropw
	dropw

    # iter = 3

    push.18374685375881805825.18374685375881805825.18374685375881805825.18374685375881805825
    push.18374685375881805825.18374685375881805825.18374685375881805825.18374685375881805825

    push.72056494509522944.72056494509522944.72056494509522944.72056494509522944
    push.72056494509522944.72056494509522944.72056494509522944.72056494509522944

    push.4295032831.4295032831.4295032831.4295032831
    push.4295032831.4295032831.4295032831.4295032831

    push.18446744065119682562.18446744065119682562.18446744065119682562.18446744065119682562
    push.18446744065119682562.18446744065119682562.18446744065119682562.18446744065119682562

    push.17591917604864.17591917604864.17591917604864.17591917604864
    push.17591917604864.17591917604864.17591917604864.17591917604864

    push.17592454475776.17592454475776.17592454475776.17592454475776
    push.17592454475776.17592454475776.17592454475776.17592454475776

    push.18442240469787213841.18442240469787213841.18442240469787213841.18442240469787213841
    push.18442240469787213841.18442240469787213841.18442240469787213841.18442240469787213841

    push.18442240469787213809.18442240469787213809.18442240469787213809.18442240469787213809
    push.18442240469787213809.18442240469787213809.18442240469787213809.18442240469787213809

    push.288230376151712768.288230376151712768.288230376151712768.288230376151712768
    push.288230376151712768.288230376151712768.288230376151712768.288230376151712768

    push.18158513693262873601.18158513693262873601.18158513693262873601.18158513693262873601
    push.18158513693262873601.18158513693262873601.18158513693262873601.18158513693262873601

    push.1125882726711296.1125882726711296.1125882726711296.1125882726711296
    push.1125882726711296.1125882726711296.1125882726711296.1125882726711296

    push.1125917086449664.1125917086449664.1125917086449664.1125917086449664
    push.1125917086449664.1125917086449664.1125917086449664.1125917086449664

    push.13834987683316760577.13834987683316760577.13834987683316760577.13834987683316760577
    push.13834987683316760577.13834987683316760577.13834987683316760577.13834987683316760577

    push.4611615648609468416.4611615648609468416.4611615648609468416.4611615648609468416
    push.4611615648609468416.4611615648609468416.4611615648609468416.4611615648609468416

    push.274882101184.274882101184.274882101184.274882101184
    push.274882101184.274882101184.274882101184.274882101184

    push.18446743794540871745.18446743794540871745.18446743794540871745.18446743794540871745
    push.18446743794540871745.18446743794540871745.18446743794540871745.18446743794540871745

    push.2198989700608.2198989700608.2198989700608.2198989700608
    push.2198989700608.2198989700608.2198989700608.2198989700608

    push.2199056809472.2199056809472.2199056809472.2199056809472
    push.2199056809472.2199056809472.2199056809472.2199056809472

    push.18446181119461163011.18446181119461163011.18446181119461163011.18446181119461163011
    push.18446181119461163011.18446181119461163011.18446181119461163011.18446181119461163011

    push.18446181119461163007.18446181119461163007.18446181119461163007.18446181119461163007
    push.18446181119461163007.18446181119461163007.18446181119461163007.18446181119461163007

    push.2305843009213702144.2305843009213702144.2305843009213702144.2305843009213702144
    push.2305843009213702144.2305843009213702144.2305843009213702144.2305843009213702144

    push.16140901060200898561.16140901060200898561.16140901060200898561.16140901060200898561
    push.16140901060200898561.16140901060200898561.16140901060200898561.16140901060200898561

    push.9007061813690368.9007061813690368.9007061813690368.9007061813690368
    push.9007061813690368.9007061813690368.9007061813690368.9007061813690368

    push.9007336691597312.9007336691597312.9007336691597312.9007336691597312
    push.9007336691597312.9007336691597312.9007336691597312.9007336691597312

    push.17870274521152356353.17870274521152356353.17870274521152356353.17870274521152356353
    push.17870274521152356353.17870274521152356353.17870274521152356353.17870274521152356353

    push.576451956076183552.576451956076183552.576451956076183552.576451956076183552
    push.576451956076183552.576451956076183552.576451956076183552.576451956076183552

	push.34360262648.34360262648.34360262648.34360262648
	push.34360262648.34360262648.34360262648.34360262648

    push.18446744035055370249.18446744035055370249.18446744035055370249.18446744035055370249
    push.18446744035055370249.18446744035055370249.18446744035055370249.18446744035055370249

    push.140735340838912.140735340838912.140735340838912.140735340838912
    push.140735340838912.140735340838912.140735340838912.140735340838912

    push.140739635806208.140739635806208.140739635806208.140739635806208
    push.140739635806208.140739635806208.140739635806208.140739635806208

    push.18410715272395620481.18410715272395620481.18410715272395620481.18410715272395620481
    push.18410715272395620481.18410715272395620481.18410715272395620481.18410715272395620481

    push.18410715272395620225.18410715272395620225.18410715272395620225.18410715272395620225
    push.18410715272395620225.18410715272395620225.18410715272395620225.18410715272395620225

	push.0.0.0.0
	dupw

	locaddr.2
	movdn.8
	locaddr.0
	movdn.8

	repeat.32
		repeat.2
			dup.8
			mem_loadw

			swapw

			dup.9
			mem_loadw

			movup.13
			movup.13
			movup.13
			movup.13

			exec.ibutterfly

			dup.9
			mem_storew

			swapw

			dup.8
			mem_storew

			movup.8
			add.1
			movdn.8

			movup.9
			add.1
			movdn.9
		end

		movup.8
		add.2
		movdn.8

		movup.9
		add.2
		movdn.9
	end

	drop
	drop

	dropw
	dropw

    # iter = 4

	push.8589934592.8589934592.8589934592.8589934592
	repeat.3
		dupw
	end

	push.18446181119461294081.18446181119461294081.18446181119461294081.18446181119461294081
	repeat.3
		dupw
	end

	push.18446744069414583809.18446744069414583809.18446744069414583809.18446744069414583809
	repeat.3
		dupw
	end

	push.144115188075855872.144115188075855872.144115188075855872.144115188075855872
	repeat.3
		dupw
	end

	push.18446743931975630881.18446743931975630881.18446743931975630881.18446743931975630881
	repeat.3
		dupw
	end

	push.18446744069412487169.18446744069412487169.18446744069412487169.18446744069412487169
	repeat.3
		dupw
	end

	push.35184372088832.35184372088832.35184372088832.35184372088832
	repeat.3
		dupw
	end

	push.16140901060737761281.16140901060737761281.16140901060737761281.16140901060737761281
	repeat.3
		dupw
	end

	push.18446744069414584313.18446744069414584313.18446744069414584313.18446744069414584313
	repeat.3
		dupw
	end

	push.2251799813685248.2251799813685248.2251799813685248.2251799813685248
	repeat.3
		dupw
	end

	push.18446735273321564161.18446735273321564161.18446735273321564161.18446735273321564161
	repeat.3
		dupw
	end

	push.18446744069280366593.18446744069280366593.18446744069280366593.18446744069280366593
	repeat.3
		dupw
	end

	push.549755813888.549755813888.549755813888.549755813888
	repeat.3
		dupw
	end

	push.18410715272404008961.18410715272404008961.18410715272404008961.18410715272404008961
	repeat.3
		dupw
	end

	push.18446744069414551553.18446744069414551553.18446744069414551553.18446744069414551553
	repeat.3
		dupw
	end

	push.9223372036854775808.9223372036854775808.9223372036854775808.9223372036854775808
	repeat.3
		dupw
	end

	push.0.0.0.0
	dupw

	locaddr.4
	movdn.8
	locaddr.0
	movdn.8

	repeat.16
		repeat.4
			dup.8
			mem_loadw

			swapw

			dup.9
			mem_loadw

			movup.13
			movup.13
			movup.13
			movup.13

			exec.ibutterfly

			dup.9
			mem_storew

			swapw

			dup.8
			mem_storew

			movup.8
			add.1
			movdn.8

			movup.9
			add.1
			movdn.9
		end

		movup.8
		add.4
		movdn.8

		movup.9
		add.4
		movdn.9
	end

	drop
	drop

	dropw
	dropw

    # iter = 5

	push.18446744052234715141.18446744052234715141.18446744052234715141.18446744052234715141
	repeat.7
		dupw
	end

	push.18446744069414322177.18446744069414322177.18446744069414322177.18446744069414322177
	repeat.7
		dupw
	end

	push.4398046511104.4398046511104.4398046511104.4398046511104
	repeat.7
		dupw
	end

	push.18158513693329981441.18158513693329981441.18158513693329981441.18158513693329981441
	repeat.7
		dupw
	end

	push.18446744069414584257.18446744069414584257.18446744069414584257.18446744069414584257
	repeat.7
		dupw
	end

	push.18014398509481984.18014398509481984.18014398509481984.18014398509481984
	repeat.7
		dupw
	end

	push.18446673700670423041.18446673700670423041.18446673700670423041.18446673700670423041
	repeat.7
		dupw
	end

	push.18446744068340842497.18446744068340842497.18446744068340842497.18446744068340842497
	repeat.7
		dupw
	end

	push.0.0.0.0
	dupw

	locaddr.8
	movdn.8
	locaddr.0
	movdn.8

	repeat.8
		repeat.8
			dup.8
			mem_loadw

			swapw

			dup.9
			mem_loadw

			movup.13
			movup.13
			movup.13
			movup.13

			exec.ibutterfly

			dup.9
			mem_storew

			swapw

			dup.8
			mem_storew

			movup.8
			add.1
			movdn.8

			movup.9
			add.1
			movdn.9
		end

		movup.8
		add.8
		movdn.8

		movup.9
		add.8
		movdn.9
	end

	drop
	drop

	dropw
	dropw

    # iter = 6

	push.68719476736.68719476736.68719476736.68719476736
	repeat.15
		dupw
	end

	push.18442240469788262401.18442240469788262401.18442240469788262401.18442240469788262401
	repeat.15
		dupw
	end

	push.18446744069414580225.18446744069414580225.18446744069414580225.18446744069414580225
	repeat.15
		dupw
	end

	push.1152921504606846976.1152921504606846976.1152921504606846976.1152921504606846976
	repeat.15
		dupw
	end

	push.0.0.0.0
	dupw

	locaddr.16
	movdn.8
	locaddr.0
	movdn.8

	repeat.4
		repeat.16
			dup.8
			mem_loadw

			swapw

			dup.9
			mem_loadw

			movup.13
			movup.13
			movup.13
			movup.13

			exec.ibutterfly

			dup.9
			mem_storew

			swapw

			dup.8
			mem_storew

			movup.8
			add.1
			movdn.8

			movup.9
			add.1
			movdn.9
		end

		movup.8
		add.16
		movdn.8

		movup.9
		add.16
		movdn.9
	end

	drop
	drop

	dropw
	dropw

    # iter = 7

	push.18446742969902956801.18446742969902956801.18446742969902956801.18446742969902956801
	repeat.31
		dupw
	end

	push.18446744069397807105.18446744069397807105.18446744069397807105.18446744069397807105
	repeat.31
		dupw
	end

	push.0.0.0.0
	dupw

	locaddr.32
	movdn.8
	locaddr.0
	movdn.8

	repeat.2
		repeat.32
			dup.8
			mem_loadw

			swapw

			dup.9
			mem_loadw

			movup.13
			movup.13
			movup.13
			movup.13

			exec.ibutterfly

			dup.9
			mem_storew

			swapw

			dup.8
			mem_storew

			movup.8
			add.1
			movdn.8

			movup.9
			add.1
			movdn.9
		end

		movup.8
		add.32
		movdn.8

		movup.9
		add.32
		movdn.9
	end

	drop
	drop

	dropw
	dropw

    # iter = 8

	push.281474976710656.281474976710656.281474976710656.281474976710656
	repeat.63
		dupw
	end

	push.0.0.0.0
	dupw

	locaddr.64
	movdn.8
	locaddr.0
	movdn.8

	repeat.64
		dup.8
		mem_loadw

		swapw

		dup.9
		mem_loadw

		movup.13
		movup.13
		movup.13
		movup.13

		exec.ibutterfly

		dup.9
		mem_storew

		swapw

		dup.8
		mem_storew

		movup.8
		add.1
		movdn.8

		movup.9
		add.1
		movdn.9
	end

	drop
	drop

	# multiply by inverse of N (= 512)

	dropw

	locaddr.0
	movdn.4

	repeat.128
		dup.4
		mem_loadw

		exec.mul_by_invN

		dup.4
		mem_storew

		movup.4
		add.1
		movdn.4
	end

	dropw
	drop

	# normal order iNTT vector lives in absolute memory address
	# starting at 👇; total 128 consecutive addresses are used for storing
	# whole polynomial ( of degree 512 )

    locaddr.0
end
"),
// ----- std::math::poly512 -----------------------------------------------------------------------
("std::math::poly512", "use.std::math::ntt512
use.std::math::u64

# Given two consecutive words on stack, this routine performs 
# element wise multiplication, while keeping resulting single
# word on stack.
#
# Expected stack state looks like
#
# [a0, a1, a2, a3, b0, b1, b2, b3]
#
# What this routine does is
#
# c`i` = a`i` * b`i` mod P | i ∈ [0, 4), P = 2 ^ 64 - 2 ^ 32 + 1
#
# Output stack state looks like
#
# [c0, c1, c2, c3]
proc.mul_word
    movup.4
    mul
    movdn.6

    movup.3
    mul
    movdn.5

    movup.2
    mul
    movdn.4

    mul
    movdn.3
end

# Given two consecutive words on stack, this routine performs 
# element wise addition, while keeping resulting single
# word on stack.
#
# Expected stack state looks like
#
# [a0, a1, a2, a3, b0, b1, b2, b3]
#
# What this routine does is
#
# c`i` = a`i` + b`i` mod P | i ∈ [0, 4), P = 2 ^ 64 - 2 ^ 32 + 1
#
# Output stack state looks like
#
# [c0, c1, c2, c3]
proc.add_word
    movup.4
    add
    movdn.6

    movup.3
    add
    movdn.5

    movup.2
    add
    movdn.4

    add
    movdn.3
end

# Given dividend ( i.e. field element a ) on stack top, this routine computes c = a % 12289
#
# Expected stack state
#
# [a, ...]
#
# Output stack state looks like
#
# [c, ...] | c = a % 12289
export.mod_12289
    u32split
    push.12289.0

    adv.u64div

    adv_push.2
    u32assert.2

    swap
    push.12289
    u32overflowing_mul

    movup.2
    push.12289
    u32overflowing_madd
    drop

    adv_push.2
    drop
    u32assert

    dup

    movup.3
    u32overflowing_add

    movup.3
    u32overflowing_add
    drop

    movup.5
    assert_eq
    movup.4
    assert_eq

    swap
    drop
    swap
    drop
end

# Given four elements on stack top, this routine reduces them by applying
# modular division by 12289 ( = Falcon Signature Algorithm's Prime Number )
#
# Input stack state :
#
# [a0, a1, a3, a3, ...]
#
# Operated such that
#
# b`i` = a`i` % 12289 | i ∈ [0..4)
#
# Output stack state :
#
# [b0, b1, b2, b3, ...]
proc.mod_12289_word
    exec.mod_12289

    swap
    exec.mod_12289
    swap

    movup.2
    exec.mod_12289
    movdn.2

    movup.3
    exec.mod_12289
    movdn.3
end

# Given an operand on stack, this routine negates the element, using modular arithmetic
# over Falcon Digital Signature Algorithm's prime field = 12289.
#
# All this routine does is
#
# b = (0 - a) % Q
#   = Q - a % Q | Q = 12289
#
# Input stack state
#
# [a,  ...]
#
# Output stack state looks like
#
# [b, ...] | b ∈ [0..12289)
proc.neg
    exec.mod_12289

    push.12289
    swap
    sub
end

# Given four elements on stack, this routine negates those, using modular arithmetic
# over Falcon Digital Signature Algorithm's prime field = 12289.
#
# All this routine does is
#
# b`i` = (0 - a`i`) % Q
#   = Q - a`i` % Q | Q = 12289 & i ∈ [0..4)
#
# Input stack state
#
# [a0, a1, a2, a3, ...]
#
# Output stack state looks like
#
# [b0, b1, b2, b3 ...] | b`i` ∈ [0..12289)
proc.neg_word
    exec.neg

    swap
    exec.neg
    swap

    movup.2
    exec.neg
    movdn.2

    movup.3
    exec.neg
    movdn.3
end

# Given a field element, this routine does centered reduction using Miden VM
# prime ( say Q ) and then reduces it using Falcon Post Quantum Digital 
# Signature Algorithm prime ( say Q' )
#
# Q = 2 ^ 64 - 2 ^ 32 + 1
# Q' = 12289
#
# Expected stack state
#
# [a, ...]
#
# All this routine does is
#
# if a > (Q >> 1):
#   b = (a - Q) % Q'
# else:
#   b = a % Q'
#
# Final stack state looks like
#
# [b, ...]
proc.reduce
    dup
    push.9223372034707292160
    gt

    if.true
        exec.mod_12289

        dup
        push.7002
        u32unchecked_gte

        if.true
            sub.7002
        else
            push.7002
            swap
            sub

            push.12289
            swap
            sub
        end
    else
        exec.mod_12289
    end
end

# Reduces four consecutive elements living on stack top using `reduce` routine ( defined above )
#
# Expected stack state
#
# [a0, a1, a2, a3, ...]
#
# What this routine does is
#
# b`i` = reduce(a`i`)
#
# Final stack state looks like
#
# [b0, b1, b2, b3, ...]
proc.reduce_word
    exec.reduce

    swap
    exec.reduce
    swap

    movup.2
    exec.reduce
    movdn.2

    movup.3
    exec.reduce
    movdn.3
end

# Given two polynomials of degree 512 on stack as absolute memory addresses,
# this routine computes polynomial multiplication, using NTT and iNTT.
#
# Imagine, two polynomials are f, g
#
# h = f . g, can be computed using
#
# iNTT(NTT(f) * NTT(g))
#
# Note, * -> element wise multiplication of polynomial coefficients in NTT domain
#
# Input stack state :
#
# [f_start_addr, g_start_addr, h_start_addr, ...]
#
# - {f, g, h}_addr`i` -> {f, g, h}[ (i << 2) .. ((i+1) << 2) ), address holding four consecutive coefficients
# - {f, g, h}_addr0 -> {f, g, h}_start_addr
#
# Output stack state :
#
# [ ... ]
#
# Consecutive 127 memory addresses can be computed from starting memory address ( living on stack top ) by 
# continuing to apply `INCR` ( = add.1 ) instruction on previous absolute memory address.
#
# Note, input memory addresses are considered to be read-only, they are not mutated.
export.mul_zq.128
    exec.ntt512::forward

    locaddr.0
    push.0.0.0.0

    repeat.128
        dup.5
        mem_loadw

        dup.4
        mem_storew

        movup.5
        add.1
        movdn.5

        movup.4
        add.1
        movdn.4
    end

    dropw
    drop
    drop

    exec.ntt512::forward

    locaddr.0
    push.0.0.0.0.0.0.0.0

    repeat.128
        dup.9
        mem_loadw

        swapw

        dup.8
        mem_loadw

        exec.mul_word

        dup.4
        mem_storew

        movup.5
        add.1
        movdn.5

        movup.4
        add.1
        movdn.4

        push.0.0.0.0
    end

    dropw
    dropw
    drop
    drop

    locaddr.0

    exec.ntt512::backward

    push.0.0.0.0

    repeat.128
        dup.4
        mem_loadw

        exec.reduce_word

        dup.5
        mem_storew

        movup.5
        add.1
        movdn.5

        movup.4
        add.1
        movdn.4
    end

    dropw
    drop
    drop
end

# Given two polynomials of degree 512 on stack as absolute memory addresses,
# this routine computes polynomial addition.
#
# Imagine, two polynomials f, g
#
# h = f + g, can be computed as
#
# [(f[i] + g[i]) % Q for i in range(512)] | Q = 12289 ( = Falcon Digital Signature Algorithm's Prime Number )
#
# Input stack state :
#
# [f_start_addr, g_start_addr, h_start_addr, ...]
#
# - {f, g, h}_addr`i` -> {f, g, h}[ (i << 2) .. ((i+1) << 2) ), address holding four consecutive coefficients
# - {f, g, h}_addr0 -> {f, g, h}_start_addr
#
# Output stack state :
#
# [ ... ]
#
# Consecutive 127 memory addresses can be computed from starting memory address ( living on stack top ) by 
# continuing to apply `INCR` ( = add.1 ) instruction on previous absolute memory address.
#
# Note, input memory addresses are considered to be read-only, they are not mutated.
export.add_zq
    push.0.0.0.0.0.0.0.0

    repeat.128
        dup.8
        mem_loadw

        swapw

        dup.9
        mem_loadw

        exec.add_word
        exec.mod_12289_word

        dup.6
        mem_storew

        movup.6
        add.1
        movdn.6

        movup.5
        add.1
        movdn.5

        movup.4
        add.1
        movdn.4

        push.0.0.0.0
    end

    push.0
    dropw
    dropw
    dropw
end

# Given one polynomial of degree 512 on stack as absolute memory addresses,
# this routine negates each coefficient of that polynomial.
#
# Imagine, polynomial f
#
# g = -f, can be computed as
#
# [(-f[i]) % Q for i in range(512)] | Q = 12289 ( = Falcon Digital Signature Algorithm's Prime Number )
#
# Input stack state :
#
# [f_start_addr, g_start_addr, ...]
#
# - {f,g}_addr`i` -> {f,g}[ (i << 2) .. ((i+1) << 2) ), address holding four consecutive coefficients
# - {f,g}_addr0 -> {f,g}_start_addr
#
# Output stack state :
#
# [ ... ]
#
# Consecutive 127 memory addresses can be computed from starting memory address ( living on stack top ) by 
# continuing to apply `INCR` ( = add.1 ) instruction on previous absolute memory address.
#
# Note, input memory addresses are considered to be read-only, they are not mutated.
export.neg_zq
    push.0.0.0.0

    repeat.128
        dup.4
        mem_loadw

        exec.neg_word

        dup.5
        mem_storew

        movup.5
        add.1
        movdn.5

        movup.4
        add.1
        movdn.4
    end

    dropw
    drop
    drop
end

# Given two polynomials of degree 512 on stack as absolute memory addresses,
# this routine subtracts second polynomial from first one.
#
# Imagine, two polynomials f, g
#
# h = f - g, can be computed as
#
# [(f[i] - g[i]) % Q for i in range(512)] | Q = 12289 ( = Falcon Digital Signature Algorithm's Prime Number )
#
# Input stack state :
#
# [f_start_addr, g_start_addr, h_start_addr ...]
#
# - {f, g, h}_addr`i` -> {f, g, h}[ (i << 2) .. ((i+1) << 2) ), address holding four consecutive coefficients
# - {f, g, h}_addr0 -> {f, g, h}_start_addr
#
# Output stack state :
#
# [ ... ]
#
# Consecutive 127 memory addresses can be computed from starting memory address ( living on stack top ) by 
# continuing to apply `INCR` ( = add.1 ) instruction on previous absolute memory address.
#
# Note, input memory addresses are considered to be read-only, they are not mutated.
export.sub_zq.128
    locaddr.0
    movup.2
    exec.neg_zq

    locaddr.0
    exec.add_zq
end
"),
// ----- std::math::secp256k1 ---------------------------------------------------------------------
("std::math::secp256k1", "# Given [b, c, a, carry] on stack top, following function computes
#
#  tmp = a + (b * c) + carry
#  hi = tmp >> 32
#  lo = tmp & 0xffff_ffff
#  return (hi, lo)
#
# At end of execution of this function, stack top should look like [hi, lo]
# See https://github.com/itzmeanjan/secp256k1/blob/ec3652afe8ed72b29b0e39273a876a898316fb9a/utils.py#L75-L80
proc.mac
  u32overflowing_madd

  movdn.2
  u32overflowing_add

  movup.2
  add
end

# Given [a, b, borrow] on stack top, following function computes
#
#  tmp = a - (b + borrow)
#  hi = tmp >> 32
#  lo = tmp & 0xffff_ffff
#  return (hi, lo)
#
# At end of execution of this function, stack top should look like [hi, lo]
# See https://github.com/itzmeanjan/secp256k1/blob/ec3652afe8ed72b29b0e39273a876a898316fb9a/utils.py#L83-L89
proc.sbb
  movdn.2
  add
  u32overflowing_sub
end

# Given a secp256k1 field element in radix-2^32 representation and 32 -bit unsigned integer,
# this routine computes a 288 -bit number.
#
# Input via stack is expected in this form
#
# [a0, a1, a2, a3, a4, a5, a6, a7, b] | a[0..8] -> 256 -bit number, b = 32 -bit number
#
# Computed output looks like below, on stack
#
# [carry, b7, b6, b5, b4, b3, b2, b1, b0]
proc.u256xu32
  movup.8
  
  push.0
  dup.1
  movup.3
  u32overflowing_madd
  
  dup.2
  movup.4
  u32overflowing_madd

  dup.3
  movup.5
  u32overflowing_madd

  dup.4
  movup.6
  u32overflowing_madd

  dup.5
  movup.7
  u32overflowing_madd

  dup.6
  movup.8
  u32overflowing_madd

  dup.7
  movup.9
  u32overflowing_madd

  movup.8
  movup.9
  u32overflowing_madd
end

# Given a 288 -bit number and 256 -bit number on stack ( in order ), this routine
# computes a 288 -bit number
#
# Expected stack state during routine invocation
#
# [carry, b7, b6, b5, b4, b3, b2, b1, b0, c0, c1, c2, c3, c4, c5, c6, c7]
#
# While after execution of this routine, stack should look like
#
# [d0, d1, d2, d3, d4, d5, d6, d7, carry]
proc.u288_add_u256
  swapw
  movupw.2

  u32overflowing_add

  movup.2
  movup.7
  u32overflowing_add3

  movup.3
  movup.6
  u32overflowing_add3

  movup.4
  movup.5
  movupw.2

  movup.2
  movup.4
  movup.6
  u32overflowing_add3

  movup.5
  movup.5
  u32overflowing_add3

  movup.3
  movup.4
  movupw.2

  movup.2
  movup.4
  movup.6
  u32overflowing_add3

  movup.5
  movup.5
  u32overflowing_add3

  movup.10
  movup.5
  u32overflowing_add3

  movup.4
  add

  swap
  movup.2
  movup.3
  movup.4
  movup.5
  movup.6
  movup.7
  movup.8
end

# Given [c0, c1, c2, c3, c4, c5, c6, c7, c8, pc] on stack top,
# this function attempts to reduce 288 -bit number to 256 -bit number
# along with carry, using montgomery reduction method
#
# In stack top content c[0..9] i.e. first 9 elements, holding 288 -bit
# number. Stack element `pc` ( at stack[9] ) is previous reduction round's
# carry ( for first reduction round, it'll be set to 0 ).
#
# After finishing execution of this function, stack top should look like
#
# [c0, c1, c2, c3, c4, c5, c6, c7, pc] | pc = next round's carry
proc.u288_reduce
  dup
  push.3525653809
  u32wrapping_mul 
  # q at stack top #

  push.0
  movup.2
  push.4294966319
  dup.3
  exec.mac

  swap
  drop

  movup.2
  push.4294967294
  dup.3
  exec.mac

  movup.3
  push.4294967295
  dup.4
  exec.mac

  movup.4
  push.4294967295
  dup.5
  exec.mac

  movup.5
  push.4294967295
  dup.6
  exec.mac

  movup.6
  push.4294967295
  dup.7
  exec.mac

  movup.7
  dup.7
  push.4294967295
  exec.mac

  movup.7
  movup.8
  swap
  push.4294967295
  exec.mac

  movup.9
  movup.9
  u32overflowing_add3

  swap
  movup.2
  movup.3
  movup.4
  movup.5
  movup.6
  movup.7
  movup.8
end

# Given two 256 -bit numbers on stack, where each number is represented in
# radix-2^32 form ( i.e. each number having eight 32 -bit limbs ), following function
# computes modular multiplication of those two operands, computing 256 -bit result.
#
# Stack expected as below, holding input
#
# [a0, a1, a2, a3, a4, a5, a6, a7, b0, b1, b2, b3, b4, b5, b6, b7] | a[0..8], b[0..8] are 256 -bit numbers
#
# After finishing execution of this function, stack should look like
#
# [c0, c1, c2, c3, c4, c5, c6, c7] | c[0..8] is a 256 -bit number
#
# Note, for computing modular multiplication of a[0..8] & b[0..8],
# school book multiplication equipped with montgomery reduction technique
# is used, which is why a[0..8], b[0..8] are expected to be in montgomery form,
# while computed c[0..8] will also be in montgomery form.
export.u256_mod_mul.2
  loc_storew.0
  swapw
  loc_storew.1
  swapw

  exec.u256xu32

  swap
  movup.2
  movup.3
  movup.4
  movup.5
  movup.6
  movup.7
  movup.8

  push.0
  movdn.9

  exec.u288_reduce

  movup.9
  push.0.0.0.0
  loc_loadw.1
  push.0.0.0.0
  loc_loadw.0

  exec.u256xu32
  exec.u288_add_u256
  exec.u288_reduce

  movup.9
  push.0.0.0.0
  loc_loadw.1
  push.0.0.0.0
  loc_loadw.0

  exec.u256xu32
  exec.u288_add_u256
  exec.u288_reduce

  movup.9
  push.0.0.0.0
  loc_loadw.1
  push.0.0.0.0
  loc_loadw.0

  exec.u256xu32
  exec.u288_add_u256
  exec.u288_reduce

  movup.9
  push.0.0.0.0
  loc_loadw.1
  push.0.0.0.0
  loc_loadw.0

  exec.u256xu32
  exec.u288_add_u256
  exec.u288_reduce

  movup.9
  push.0.0.0.0
  loc_loadw.1
  push.0.0.0.0
  loc_loadw.0

  exec.u256xu32
  exec.u288_add_u256
  exec.u288_reduce

  movup.9
  push.0.0.0.0
  loc_loadw.1
  push.0.0.0.0
  loc_loadw.0

  exec.u256xu32
  exec.u288_add_u256
  exec.u288_reduce

  movup.9
  push.0.0.0.0
  loc_loadw.1
  push.0.0.0.0
  loc_loadw.0

  exec.u256xu32
  exec.u288_add_u256
  exec.u288_reduce

  movup.8
  movup.2
  dup.1
  add

  movup.2
  movup.2
  push.977

  u32overflowing_madd
  drop
end

# Given two 256 -bit numbers on stack, where each number is represented in
# radix-2^32 form ( i.e. each number having eight 32 -bit limbs ), following function
# computes modular addition of those two operands, in secp256k1 prime field.
#
# Stack expected as below, holding input
#
# [a0, a1, a2, a3, a4, a5, a6, a7, b0, b1, b2, b3, b4, b5, b6, b7] | a[0..8], b[0..8] are 256 -bit numbers
#
# After finishing execution of this function, stack should look like
#
# [c0, c1, c2, c3, c4, c5, c6, c7] | c[0..8] is a 256 -bit number
#
# This implementation takes inspiration from https://gist.github.com/itzmeanjan/d4853347dfdfa853993f5ea059824de6#file-test_montgomery_arithmetic-py-L236-L256
export.u256_mod_add
  movupw.2

  push.0
  movup.5
  u32overflowing_add3

  movup.2
  movup.5
  u32overflowing_add3

  movup.3
  movup.5
  u32overflowing_add3

  movup.4
  movup.5
  u32overflowing_add3

  movup.5
  movup.9
  u32overflowing_add3

  movup.6
  movup.9
  u32overflowing_add3

  movup.7
  movup.9
  u32overflowing_add3

  movup.8
  movup.9
  u32overflowing_add3

  movup.8
  dup.1
  push.977
  u32overflowing_madd
  drop

  swap
  movup.8
  add

  movup.2
  movup.3
  movup.4
  movup.5
  movup.6
  movup.7
  movup.6
  movup.7
end

# Given a secp256k1 field element ( say `a` ) on stack, represented in Montgomery form 
# ( i.e. number having eight 32 -bit limbs ), following function negates it to
# field element `a'` | a' + a = 0
#
# Stack expected as below, holding input
#
# [a0, a1, a2, a3, a4, a5, a6, a7] | a[0..8] is a secp256k1 field element
#
# After finishing execution of this function, stack should look like
#
# [c0, c1, c2, c3, c4, c5, c6, c7] | c[0..8] is a secp256k1 field element
#
# See https://github.com/itzmeanjan/secp256k1/blob/ec3652afe8ed72b29b0e39273a876a898316fb9a/field.py#L77-L95
export.u256_mod_neg
  push.0
  swap
  push.4294966319
  exec.sbb

  movup.2
  push.4294967294
  exec.sbb

  movup.3
  push.4294967295
  exec.sbb

  movup.4
  push.4294967295
  exec.sbb

  movup.5
  push.4294967295
  exec.sbb

  movup.6
  push.4294967295
  exec.sbb

  movup.7
  push.4294967295
  exec.sbb

  movup.8
  push.4294967295
  exec.sbb

  drop
  
  swap
  movup.2
  movup.3
  movup.4
  movup.5
  movup.6
  movup.7
end

# Given two secp256k1 field elements, say a, b, ( represented in Montgomery form, each number having 
# eight 32 -bit limbs ) on stack, following function computes modular subtraction of those 
# two operands c = a + (-b) = a - b
#
# Stack expected as below, holding input
#
# [a0, a1, a2, a3, a4, a5, a6, a7, b0, b1, b2, b3, b4, b5, b6, b7] | a[0..8], b[0..8] are secp256k1 field elements
#
# After finishing execution of this function, stack should look like
#
# [c0, c1, c2, c3, c4, c5, c6, c7] | c[0..8] is a secp256k1 field element
#
# See https://github.com/itzmeanjan/secp256k1/blob/ec3652afe8ed72b29b0e39273a876a898316fb9a/field.py#L97-L101
export.u256_mod_sub
  movupw.3
  movupw.3

  exec.u256_mod_neg
  exec.u256_mod_add
end

# Given a 256 -bit number on stack, represented in radix-2^32 
# form i.e. eight 32 -bit limbs, this routine computes Montgomery
# representation of provided radix-2^32 number.
#
# - u256 radix-2^32 form input expected on stack as
#
#  [a0, a1, a2, a3, a4, a5, a6, a7]
#
# - u256 montgomery form output on stack
#
# [a0`, a1`, a2`, a3`, a4`, a5`, a6`, a7`]
#
# See section 2.2 of https://eprint.iacr.org/2017/1057.pdf
export.to_mont
  push.0.0.0.0
  push.0.1.1954.954529 # pushed R2's radix-2^32 form;
                       # see https://gist.github.com/itzmeanjan/d4853347dfdfa853993f5ea059824de6

  exec.u256_mod_mul
end

# Given a 256 -bit number on stack, represented in Montgomery 
# form i.e. eight 32 -bit limbs, this routine computes radix-2^32
# representation of provided u256 number.
#
# - u256 montgomery form input on stack expected
#
#  [a0, a1, a2, a3, a4, a5, a6, a7]
#
# - u256 radix-2^32 form output on stack as
#
# [a0`, a1`, a2`, a3`, a4`, a5`, a6`, a7`]
#
# See section 2.2 of https://eprint.iacr.org/2017/1057.pdf
export.from_mont
  push.0.0.0.0
  push.0.0.0.1 # pushed 1's radix-2^32 form;
               # see https://gist.github.com/itzmeanjan/d4853347dfdfa853993f5ea059824de6

  exec.u256_mod_mul
end

# Given a secp256k1 point in projective coordinate system ( i.e. with x, y, z -coordinates
# as secp256k1 prime field elements, represented in Montgomery form ), this routine adds 
# that point with self i.e. does point doubling on elliptic curve, using exception-free 
# doubling formula from algorithm 9 of https://eprint.iacr.org/2015/1060.pdf, while 
# following prototype implementation https://github.com/itzmeanjan/secp256k1/blob/ec3652a/point.py#L131-L165
# 
# Input:
#
# 12 memory addresses on stack such that first 6 memory addresses are for input point &
# last 6 are for storing resulting point.
#
# First 6 addresses hold input elliptic curve point's x, y, z -coordinates, where each coordinate
# is represented in Montgomery form, as eight 32 -bit limbs.
#
# Similarly, last 6 addresses hold resulting (doubled) point's x, y, z -coordinates, where each
# coordinate is represented in Montgomery form, as eight 32 -bit limbs. Note, this is where
# output will be written, so called is expected to read doubled point from last 6 memory addresses.
#
# Expected stack during invocation of this routine:
#
#   [x_addr[0..4], x_addr[4..8], y_addr[0..4], y_addr[4..8], z_addr[0..4], z_addr[4..8], 
#     x3_addr[0..4], x3_addr[4..8], y3_addr[0..4], y3_addr[4..8], z3_addr[0..4], z3_addr[4..8]]
#
# Note, (X, Y, Z)    => input point
#       (X3, Y3, Z3) => output point
#
# Output:
#
# Last 6 memory addresses of 12 memory addresses which were provided during invocation, where resulting doubled
# point is kept in similar form. For seeing X3, Y3, Z3 -coordinates of doubled point, one needs to read from
# those 6 memory addresses.
#
# Stack at end of execution of routine looks like
#
#   [x3_addr[0..4], x3_addr[4..8], y3_addr[0..4], y3_addr[4..8], z3_addr[0..4], z3_addr[4..8]]
export.point_doubling.12
  dup.3
  push.0.0.0.0
  movup.4
  mem_loadw
  dup.6
  push.0.0.0.0
  movup.4
  mem_loadw         # y -coordinate on stack top

  dupw.1
  dupw.1            # repeated y -coordinate

  exec.u256_mod_mul # = t0

  loc_storew.0
  swapw
  loc_storew.1
  swapw             # cache t0

  dupw.1
  dupw.1            # repeated t0

  exec.u256_mod_add # = z3

  dupw.1
  dupw.1            # repeated z3

  exec.u256_mod_add # = z3

  dupw.1
  dupw.1            # repeated z3

  exec.u256_mod_add # = z3

  loc_storew.2
  dropw       
  loc_storew.3
  dropw             # cache z3

  dup.5
  push.0.0.0.0
  movup.4
  mem_loadw
  dup.8
  push.0.0.0.0
  movup.4
  mem_loadw         # z -coordinate on stack top

  dup.11
  push.0.0.0.0
  movup.4
  mem_loadw
  dup.14
  push.0.0.0.0
  movup.4
  mem_loadw         # y -coordinate on stack top

  exec.u256_mod_mul # = t1

  loc_storew.4
  dropw       
  loc_storew.5
  dropw             # cache t1

  dup.5
  push.0.0.0.0
  movup.4
  mem_loadw
  dup.8
  push.0.0.0.0
  movup.4
  mem_loadw         # z -coordinate on stack top

  dupw.1
  dupw.1            # repeated z

  exec.u256_mod_mul # = t2

  push.0.0.0.0
  push.0.0.21.20517 # = b3

  exec.u256_mod_mul # = t2

  loc_storew.6
  swapw
  loc_storew.7    # cache t2
  swapw

  push.0.0.0.0
  loc_loadw.3
  push.0.0.0.0
  loc_loadw.2     # = z3

  exec.u256_mod_mul # = x3

  loc_storew.8
  dropw       
  loc_storew.9
  dropw             # cache x3

  push.0.0.0.0
  loc_loadw.7
  push.0.0.0.0
  loc_loadw.6     # = t2

  push.0.0.0.0
  loc_loadw.1
  push.0.0.0.0
  loc_loadw.0     # = t0

  exec.u256_mod_add # = y3

  loc_storew.10
  dropw       
  loc_storew.11
  dropw           # cache y3

  push.0.0.0.0
  loc_loadw.5
  push.0.0.0.0
  loc_loadw.4     # = t1

  push.0.0.0.0
  loc_loadw.3
  push.0.0.0.0
  loc_loadw.2     # = z3

  exec.u256_mod_mul # = z3

  loc_storew.2
  dropw       
  loc_storew.3
  dropw             # cache z3

  push.0.0.0.0
  loc_loadw.7
  push.0.0.0.0
  loc_loadw.6     # = t2

  dupw.1
  dupw.1            # repeated t2

  exec.u256_mod_add # = t1

  push.0.0.0.0
  loc_loadw.7
  push.0.0.0.0
  loc_loadw.6     # = t2

  exec.u256_mod_add # = t2

  push.0.0.0.0
  loc_loadw.1
  push.0.0.0.0
  loc_loadw.0     # = t0

  exec.u256_mod_sub # = t0

  loc_storew.0
  swapw
  loc_storew.1
  swapw             # cache t0

  push.0.0.0.0
  loc_loadw.11
  push.0.0.0.0
  loc_loadw.10    # = y3

  exec.u256_mod_mul # = y3

  push.0.0.0.0
  loc_loadw.9
  push.0.0.0.0
  loc_loadw.8     # = x3

  exec.u256_mod_add # = y3

  loc_storew.10
  dropw       
  loc_storew.11
  dropw            # cache y3

  dup.3
  push.0.0.0.0
  movup.4
  mem_loadw
  dup.6
  push.0.0.0.0
  movup.4
  mem_loadw         # y -coordinate on stack top

  dup.9
  push.0.0.0.0
  movup.4
  mem_loadw
  dup.12
  push.0.0.0.0
  movup.4
  mem_loadw         # x -coordinate on stack top

  exec.u256_mod_mul # = t1

  push.0.0.0.0
  loc_loadw.1
  push.0.0.0.0
  loc_loadw.0     # = t0

  exec.u256_mod_mul # = x3

  dupw.1
  dupw.1            # repeated x3

  exec.u256_mod_add # = x3

  loc_storew.8
  dropw       
  loc_storew.9
  dropw             # cache x3

  dropw
  drop
  drop

  dup
  push.0.0.0.0
  loc_loadw.8
  movup.4
  mem_storew
  dropw              # write x3[0..4] to memory

  dup.1
  push.0.0.0.0
  loc_loadw.9
  movup.4
  mem_storew
  dropw              # write x3[4..8] to memory

  dup.2
  push.0.0.0.0
  loc_loadw.10
  movup.4
  mem_storew
  dropw              # write y3[0..4] to memory

  dup.3
  push.0.0.0.0
  loc_loadw.11
  movup.4
  mem_storew
  dropw              # write y3[4..8] to memory

  dup.4
  push.0.0.0.0
  loc_loadw.2
  movup.4
  mem_storew
  dropw              # write z3[0..4] to memory

  dup.5
  push.0.0.0.0
  loc_loadw.3
  movup.4
  mem_storew
  dropw              # write z3[4..8] to memory
end

# Given two secp256k1 points in projective coordinate system ( i.e. with x, y, z -coordinates
# as secp256k1 prime field elements, represented in Montgomery form, each coordinate using eight 32 -bit limbs ),
# this routine adds those two points on elliptic curve, using exception-free addition formula from
# algorithm 7 of https://eprint.iacr.org/2015/1060.pdf, while following prototype
# implementation https://github.com/itzmeanjan/secp256k1/blob/ec3652a/point.py#L60-L115
# 
# Input:
#
# 18 memory addresses on stack such that first 6 memory addresses are for first input point, next 6
# memory addresses holding x, y, z -coordinates of second input point & last 6 addresses are for storing 
# resulting point ( addition of two input points ).
#
# Expected stack during invocation of this routine:
#
#   [x1_addr[0..4], x1_addr[4..8], y1_addr[0..4], y1_addr[4..8], z1_addr[0..4], z1_addr[4..8], 
#     x2_addr[0..4], x2_addr[4..8], y2_addr[0..4], y2_addr[4..8], z2_addr[0..4], z2_addr[4..8],
#       x3_addr[0..4], x3_addr[4..8], y3_addr[0..4], y3_addr[4..8], z3_addr[0..4], z3_addr[4..8]]
#
# Note, (X1, Y1, Z1)    => input point 1
#       (X2, Y2, Z2)    => input point 2
#       (X3, Y3, Z3)    => output point
#
# Output:
#
# Last 6 memory addresses of 18 input memory addresses which were provided during invocation, where resulting elliptic curve
# point is kept in similar form. For seeing X3, Y3, Z3 -coordinates of doubled point, one needs to read from
# those 6 memory addresses.
#
# Stack at end of execution of routine looks like
#
#   [x3_addr[0..4], x3_addr[4..8], y3_addr[0..4], y3_addr[4..8], z3_addr[0..4], z3_addr[4..8]]
export.point_addition.16
  dup.6
  dup.8

  push.0.0.0.0
  movup.4
  mem_loadw
  movup.4
  push.0.0.0.0
  movup.4
  mem_loadw # x2 on stack top

  dup.8
  dup.10

  push.0.0.0.0
  movup.4
  mem_loadw
  movup.4
  push.0.0.0.0
  movup.4
  mem_loadw # x1 on stack top

  exec.u256_mod_mul # = t0

  loc_storew.0
  dropw       
  loc_storew.1
  dropw        # cache t0

  dup.8
  dup.10

  push.0.0.0.0
  movup.4
  mem_loadw
  movup.4
  push.0.0.0.0
  movup.4
  mem_loadw # y2 on stack top

  dup.10
  dup.12

  push.0.0.0.0
  movup.4
  mem_loadw
  movup.4
  push.0.0.0.0
  movup.4
  mem_loadw # y1 on stack top

  exec.u256_mod_mul # = t1

  loc_storew.2
  dropw       
  loc_storew.3
  dropw        # cache t1

  dup.10
  dup.12

  push.0.0.0.0
  movup.4
  mem_loadw
  movup.4
  push.0.0.0.0
  movup.4
  mem_loadw # z2 on stack top

  dup.12
  dup.14

  push.0.0.0.0
  movup.4
  mem_loadw
  movup.4
  push.0.0.0.0
  movup.4
  mem_loadw # z1 on stack top

  exec.u256_mod_mul # = t2

  loc_storew.4
  dropw       
  loc_storew.5
  dropw        # cache t2

  dup.2
  dup.4

  push.0.0.0.0
  movup.4
  mem_loadw
  movup.4
  push.0.0.0.0
  movup.4
  mem_loadw # y1 on stack top

  dup.8
  dup.10

  push.0.0.0.0
  movup.4
  mem_loadw
  movup.4
  push.0.0.0.0
  movup.4
  mem_loadw # x1 on stack top

  exec.u256_mod_add # = t3

  loc_storew.6
  dropw       
  loc_storew.7
  dropw        # cache t3

  dup.8
  dup.10

  push.0.0.0.0
  movup.4
  mem_loadw
  movup.4
  push.0.0.0.0
  movup.4
  mem_loadw # y2 on stack top

  dup.15
  dup.15
  swap

  push.0.0.0.0
  movup.4
  mem_loadw
  movup.4
  push.0.0.0.0
  movup.4
  mem_loadw # x2 on stack top
  
  exec.u256_mod_add # = t4

  push.0.0.0.0
  loc_loadw.7
  push.0.0.0.0
  loc_loadw.6 # t3 loaded back

  exec.u256_mod_mul # = t3

  loc_storew.6
  dropw       
  loc_storew.7
  dropw        # cache t3

  push.0.0.0.0
  loc_loadw.3
  push.0.0.0.0
  loc_loadw.2 # t1 loaded back

  push.0.0.0.0
  loc_loadw.1
  push.0.0.0.0
  loc_loadw.0 # t0 loaded back

  exec.u256_mod_add # = t4

  push.0.0.0.0
  loc_loadw.7
  push.0.0.0.0
  loc_loadw.6 # t3 loaded back

  exec.u256_mod_sub # = t3

  loc_storew.6
  dropw       
  loc_storew.7
  dropw        # cache t3

  dup.2
  dup.4

  push.0.0.0.0
  movup.4
  mem_loadw
  movup.4
  push.0.0.0.0
  movup.4
  mem_loadw # y1 on stack top

  dup.12
  dup.14

  push.0.0.0.0
  movup.4
  mem_loadw
  movup.4
  push.0.0.0.0
  movup.4
  mem_loadw # z1 on stack top

  exec.u256_mod_add # = t4

  loc_storew.8
  dropw       
  loc_storew.9
  dropw        # cache t4

  dup.11
  dup.11

  dup.10
  dup.12

  push.0.0.0.0
  movup.4
  mem_loadw
  movup.4
  push.0.0.0.0
  movup.4
  mem_loadw # y2 on stack top

  movup.8
  movup.9

  push.0.0.0.0
  movup.4
  mem_loadw
  movup.4
  push.0.0.0.0
  movup.4
  mem_loadw # z2 on stack top

  exec.u256_mod_add # = x3

  push.0.0.0.0
  loc_loadw.9
  push.0.0.0.0
  loc_loadw.8 # t4 loaded back

  exec.u256_mod_mul # = t4

  loc_storew.8
  dropw       
  loc_storew.9
  dropw        # cache t4

  push.0.0.0.0
  loc_loadw.5
  push.0.0.0.0
  loc_loadw.4 # t2 loaded back

  push.0.0.0.0
  loc_loadw.3
  push.0.0.0.0
  loc_loadw.2 # t1 loaded back

  exec.u256_mod_add # = x3

  push.0.0.0.0
  loc_loadw.9
  push.0.0.0.0
  loc_loadw.8 # t4 loaded back

  exec.u256_mod_sub # = t4

  loc_storew.8
  dropw       
  loc_storew.9
  dropw        # cache t4

  dup.4
  dup.6

  push.0.0.0.0
  movup.4
  mem_loadw
  movup.4
  push.0.0.0.0
  movup.4
  mem_loadw # z1 on stack top

  dup.8
  dup.10

  push.0.0.0.0
  movup.4
  mem_loadw
  movup.4
  push.0.0.0.0
  movup.4
  mem_loadw # x1 on stack top

  exec.u256_mod_add # = x3

  loc_storew.10
  dropw       
  loc_storew.11
  dropw       # cache x3

  dup.10
  dup.12

  push.0.0.0.0
  movup.4
  mem_loadw
  movup.4
  push.0.0.0.0
  movup.4
  mem_loadw # z2 on stack top

  dup.15
  dup.15
  swap

  push.0.0.0.0
  movup.4
  mem_loadw
  movup.4
  push.0.0.0.0
  movup.4
  mem_loadw # x2 on stack top

  exec.u256_mod_add # = y3

  push.0.0.0.0
  loc_loadw.11
  push.0.0.0.0
  loc_loadw.10 # x3 loaded back

  exec.u256_mod_mul # = x3

  loc_storew.10
  dropw       
  loc_storew.11
  dropw       # cache x3

  push.0.0.0.0
  loc_loadw.5
  push.0.0.0.0
  loc_loadw.4 # t2 loaded back

  push.0.0.0.0
  loc_loadw.1
  push.0.0.0.0
  loc_loadw.0 # t0 loaded back

  exec.u256_mod_add # = y3

  push.0.0.0.0
  loc_loadw.11
  push.0.0.0.0
  loc_loadw.10 # x3 loaded back

  exec.u256_mod_sub # = y3

  loc_storew.12
  dropw       
  loc_storew.13
  dropw       # cache y3

  push.0.0.0.0
  loc_loadw.1
  push.0.0.0.0
  loc_loadw.0 # t0 loaded back

  dupw.1
  dupw.1

  exec.u256_mod_add # = x3

  loc_storew.10
  swapw
  loc_storew.11
  swapw # cache x3

  push.0.0.0.0
  loc_loadw.1
  push.0.0.0.0
  loc_loadw.0 # t0 loaded back

  exec.u256_mod_add # = t0

  loc_storew.0
  dropw       
  loc_storew.1
  dropw        # cache t0

  push.0.0.0.0
  push.0.0.21.20517 # b3 on stack top

  push.0.0.0.0
  loc_loadw.5
  push.0.0.0.0
  loc_loadw.4 # t2 loaded back

  exec.u256_mod_mul # = t2

  loc_storew.4
  swapw
  loc_storew.5
  swapw # cache t2

  push.0.0.0.0
  loc_loadw.3
  push.0.0.0.0
  loc_loadw.2 # t1 loaded back

  exec.u256_mod_add # = z3

  loc_storew.14
  dropw       
  loc_storew.15
  dropw       # cache z3

  push.0.0.0.0
  loc_loadw.5
  push.0.0.0.0
  loc_loadw.4 # t2 loaded back

  push.0.0.0.0
  loc_loadw.3
  push.0.0.0.0
  loc_loadw.2 # t1 loaded back

  exec.u256_mod_sub # = t1

  loc_storew.2
  dropw       
  loc_storew.3
  dropw        # cache t1

  push.0.0.0.0
  push.0.0.21.20517 # b3 on stack top

  push.0.0.0.0
  loc_loadw.13
  push.0.0.0.0
  loc_loadw.12 # y3 loaded back

  exec.u256_mod_mul # = y3

  loc_storew.12
  swapw
  loc_storew.13
  swapw # cache y3

  push.0.0.0.0
  loc_loadw.9
  push.0.0.0.0
  loc_loadw.8 # t4 loaded back

  exec.u256_mod_mul # = x3

  loc_storew.10
  dropw       
  loc_storew.11
  dropw       # cache x3

  push.0.0.0.0
  loc_loadw.3
  push.0.0.0.0
  loc_loadw.2 # t1 loaded back

  push.0.0.0.0
  loc_loadw.7
  push.0.0.0.0
  loc_loadw.6 # t3 loaded back

  exec.u256_mod_mul # = t2

  push.0.0.0.0
  loc_loadw.11
  push.0.0.0.0
  loc_loadw.10 # x3 loaded back

  exec.u256_mod_neg
  exec.u256_mod_add # = x3

  loc_storew.10
  dropw       
  loc_storew.11
  dropw       # cache x3

  push.0.0.0.0
  loc_loadw.1
  push.0.0.0.0
  loc_loadw.0 # t0 loaded back

  push.0.0.0.0
  loc_loadw.13
  push.0.0.0.0
  loc_loadw.12 # y3 loaded back

  exec.u256_mod_mul # = y3

  loc_storew.12
  dropw       
  loc_storew.13
  dropw       # cache y3

  push.0.0.0.0
  loc_loadw.15
  push.0.0.0.0
  loc_loadw.14 # z3 loaded back

  push.0.0.0.0
  loc_loadw.3
  push.0.0.0.0
  loc_loadw.2 # t1 loaded back

  exec.u256_mod_mul # = t1

  push.0.0.0.0
  loc_loadw.13
  push.0.0.0.0
  loc_loadw.12 # y3 loaded back

  exec.u256_mod_add # = y3

  loc_storew.12
  dropw       
  loc_storew.13
  dropw       # cache y3

  push.0.0.0.0
  loc_loadw.7
  push.0.0.0.0
  loc_loadw.6 # t3 loaded back

  push.0.0.0.0
  loc_loadw.1
  push.0.0.0.0
  loc_loadw.0 # t0 loaded back

  exec.u256_mod_mul # = t0

  loc_storew.0
  dropw       
  loc_storew.1
  dropw        # cache t0

  push.0.0.0.0
  loc_loadw.9
  push.0.0.0.0
  loc_loadw.8 # t4 loaded back

  push.0.0.0.0
  loc_loadw.15
  push.0.0.0.0
  loc_loadw.14 # z3 loaded back

  exec.u256_mod_mul # = z3

  push.0.0.0.0
  loc_loadw.1
  push.0.0.0.0
  loc_loadw.0 # t0 loaded back

  exec.u256_mod_add # = z3

  loc_storew.14
  dropw       
  loc_storew.15
  dropw       # cache z3

  dropw
  dropw
  dropw

  push.0.0.0.0
  loc_loadw.10
  dup.4
  mem_storew
  dropw              # write x3[0..4] to memory

  push.0.0.0.0
  loc_loadw.11
  dup.5
  mem_storew
  dropw              # write x3[4..8] to memory

  push.0.0.0.0
  loc_loadw.12
  dup.6
  mem_storew
  dropw              # write y3[0..4] to memory

  push.0.0.0.0
  loc_loadw.13
  dup.7
  mem_storew
  dropw              # write y3[4..8] to memory

  push.0.0.0.0
  loc_loadw.14
  dup.8
  mem_storew
  dropw              # write z3[0..4] to memory

  push.0.0.0.0
  loc_loadw.15
  dup.9
  mem_storew
  dropw              # write z3[4..8] to memory
end

# Given a 256 -bit scalar, in radix-2^32 representation ( such that it
# takes 8 stack elements to represent whole scalar, where each limb is 
# of 32 -bit width ), this routine multiplies group identity point 
# ( 0, 1, 0 in projective coordinate system ) with given scalar, producing
# another point on secp256k1 curve, which will also be presented in projective coordinate
# system.
#
# Input:
#
# During invocation, this routine expects stack in following form
#
# [Sc0, Sc1, Sc2, Sc3, Sc4, Sc5, Sc6, Sc7, X_addr_0, X_addr_1, Y_addr_0, Y_addr_1, Z_addr_0, Z_addr_1]
#
# Sc{0..8}           -> 256 -bit scalar in radix-2^32 form | Sc0 is least significant limb & Sc7 is most significant limb
# X_addr_0, X_addr_1 -> Resulting secp256k1 point's X -coordinate to be placed, in Montgomery form, in given addresses
# Y_addr_0, Y_addr_1 -> Resulting secp256k1 point's Y -coordinate to be placed, in Montgomery form, in given addresses
# Z_addr_1, Z_addr_1 -> Resulting secp256k1 point's Z -coordinate to be placed, in Montgomery form, in given addresses
#
# Output:
#
# At end of execution of this routine, stack should look like below
#
# [X_addr_0, X_addr_1, Y_addr_0, Y_addr_1, Z_addr_0, Z_addr_1]
#
# X_addr_0, X_addr_1 -> Resulting secp256k1 point's X -coordinate written, in Montgomery form, in given addresses
# Y_addr_0, Y_addr_1 -> Resulting secp256k1 point's Y -coordinate written, in Montgomery form, in given addresses
# Z_addr_0, Z_addr_1 -> Resulting secp256k1 point's Z -coordinate written, in Montgomery form, in given addresses
#
# One interested in resulting point, should read from provided address on stack.
# 
# This routine implements double-and-add algorithm, while following 
# https://github.com/itzmeanjan/secp256k1/blob/d23ea7d/point.py#L174-L186 
export.point_mul.20
  # identity point of group (0, 1, 0) in projective coordinate
  # see https://github.com/itzmeanjan/secp256k1/blob/d23ea7d/point.py#L40-L45
  push.0.0.0.0
  loc_storew.0
  dropw       
  push.0.0.0.0
  loc_storew.1
  dropw        # init & cache res_X

  push.0.0.1.977
  loc_storew.2
  dropw       
  push.0.0.0.0
  loc_storew.3
  dropw         # init & cache res_Y

  push.0.0.0.0
  loc_storew.4
  dropw       
  push.0.0.0.0
  loc_storew.5
  dropw         # init & cache res_Z

  loc_storew.18
  dropw       
  loc_storew.19
  dropw       

  # push (2^255)G into stack
  push.1767015067.3527058907.3725831105.456741272
  push.2390137912.1282011242.2190683269.3442419054
  push.3795524707.3432807938.3464672759.1770073772
  push.112682241.1539449350.22356095.833785547
  push.1486287845.3004908234.1106597725.778081023
  push.2518893645.1449684363.4238272990.1568923791

  # push (2^254)G into stack
  push.3321753728.3417442410.95544364.560677759
  push.949930655.1858648483.3255479703.636270793
  push.2764786988.2255507265.534201118.1268406717
  push.2840054024.3362847970.549055994.1698803586
  push.3919977144.392046710.1215837599.1895884648
  push.2181186994.1882380144.1948365018.2310826502

  # push (2^253)G into stack
  push.4246773447.3551240214.3835261861.215608593
  push.1499295070.3971437743.2217725047.3276766074
  push.637941066.4262787880.2876205873.3838430350
  push.2618960121.3277112134.2548144913.2302900082
  push.1484680481.1136445883.4106450200.2612850720
  push.1360840567.3731071105.615689712.1958952143

  # push (2^252)G into stack
  push.4095046996.2141155988.1989873639.1098634363
  push.2825534215.1305880981.842187130.934957739
  push.3565840709.2591895807.2473095747.4046137811
  push.1321637484.1327030418.2902000148.4053141646
  push.3768343242.327112700.2467568403.1541255891
  push.3164290634.2510017135.1351906398.275052315

  # push (2^251)G into stack
  push.3408819858.13908515.2830929943.1925067160
  push.550748983.1200583051.3108496349.1708525255
  push.13657435.466709090.2331149592.3083955378
  push.371813147.4208145029.1144509954.2115803330
  push.3459834965.3557149523.3355988002.212343495
  push.2983034454.2629555476.1952408093.4166516135

  # push (2^250)G into stack
  push.2328084612.418074529.1301558259.1427548481
  push.417790438.2317439352.3958708618.1110650634
  push.2912786659.1744005957.3445828053.1075248618
  push.845534863.4292867044.310255275.3021409946
  push.869397318.93253300.3475188449.1370550567
  push.3936742919.2772104824.1196829250.1483635998

  # push (2^249)G into stack
  push.3456486173.3694082533.2328185985.2920466896
  push.2518000253.3024655185.1574652291.1534474891
  push.2448680816.3412922716.3327752223.2373494510
  push.3640696437.2333975126.1615022893.2504190400
  push.3723744963.1747847880.3310452633.287120923
  push.2873818992.560017005.1390537144.642877591

  # push (2^248)G into stack
  push.2078975623.3619671174.3899400560.2278612219
  push.2192058477.3713811608.1874616361.255158776
  push.405048047.3452456883.4267489721.4202926471
  push.254103738.3976447841.1058597257.3095710914
  push.1309563026.2185586142.1795152983.3760278552
  push.149847018.43710904.573475438.400924673

  # push (2^247)G into stack
  push.3016661756.1200649498.2634850411.2747110743
  push.3052656681.1734130525.1880055269.9702456
  push.2755468688.3198554212.4084634815.1110277604
  push.1534805690.2618857725.3635522397.3957448775
  push.3350594128.3474745972.613125519.2325069777
  push.1195395795.847173656.1042229407.2353048631

  # push (2^246)G into stack
  push.182141876.3946645722.2341983359.3819303925
  push.1820294664.3746044143.4125010121.2748068242
  push.1679381327.2523859344.3072468730.3524156261
  push.651324272.4179278148.3433441038.2462280092
  push.4288982374.1217574074.2438325053.1113015771
  push.726578974.4271386481.664798730.2697487178

  # push (2^245)G into stack
  push.1092410868.1923897824.4285951771.2731199034
  push.1213798187.3810118122.3504956936.3007403676
  push.3992973367.2165149480.2506500644.2182645161
  push.1675201847.2473958234.1620101697.1831612855
  push.2413437811.4091633862.4236386153.4097743837
  push.593823559.3592854855.213157084.829358460

  # push (2^244)G into stack
  push.374212451.1344010413.3803115775.1995055872
  push.1103730782.1836000606.3578579675.4135321180
  push.1388646176.451875476.3347613652.2311582805
  push.1646328101.1156880648.1150213804.3195028175
  push.972964336.1343764905.1839974576.2572304389
  push.833904658.2913879953.3083685625.3003126163

  # push (2^243)G into stack
  push.1406194949.797375917.4197616069.73120315
  push.900860937.3301129074.104737844.1761853537
  push.2381579073.4129492154.3430521627.2014044312
  push.806461130.3624581514.2911627493.3192496244
  push.104013554.1758500829.3420551470.4017437352
  push.1976086277.180504913.1530408794.1459183005

  # push (2^242)G into stack
  push.1912206721.1463429452.3613798737.27046412
  push.2531269453.256614732.315908841.152364702
  push.1867739315.41237985.2038363597.2440212436
  push.2101402377.268059336.3624308985.3465908484
  push.1249714618.745770454.153252740.2819930461
  push.3144493745.2381952902.2629256137.2857567580

  # push (2^241)G into stack
  push.590932232.3439296894.2929528507.2541614374
  push.1362452159.2118801839.3206811157.2633066603
  push.3348224685.3067161788.3313004782.2588581966
  push.3765662067.2456443598.847343643.2448510023
  push.817961294.233589856.3957239612.215427003
  push.4063583217.465614150.3479138163.3385406759

  # push (2^240)G into stack
  push.1526077311.2666406927.1430060802.297533935
  push.3696765434.2214283621.522385123.1288882766
  push.3666167054.3859872276.1777208133.425280949
  push.997860002.2213288659.3778419282.1398914528
  push.3467610694.2330225310.3594111511.727250670
  push.1039953386.4252472174.947949313.61819516

  # push (2^239)G into stack
  push.2635234702.248663915.1231597263.3199395814
  push.2013116127.942897994.521384611.3818734666
  push.369895413.3638006788.3180312665.852362182
  push.2865456065.3704137580.3335499609.2096130576
  push.3375098642.646313020.1794406009.2432931828
  push.2491695632.1837210206.1833290135.1771847585

  # push (2^238)G into stack
  push.3522173991.2023314688.337772967.3390295520
  push.1967622689.1067891404.789799845.1906378354
  push.3944558367.2803630483.1001194909.2612394886
  push.3287628350.3129624068.525968774.2687896166
  push.3683708503.3675594325.1617746195.3389854201
  push.2866089984.1824562789.3963157458.3758632050

  # push (2^237)G into stack
  push.2225412875.2928183305.1298488813.761888910
  push.3933715661.3963583371.878384267.3775858351
  push.1038773072.1920588852.1257037570.1001181507
  push.1053158028.1666660416.1208633703.3234466328
  push.3863856840.2435457769.2371609754.3264611457
  push.694248678.2208979821.2467480025.2867378887

  # push (2^236)G into stack
  push.3897978566.2467883603.1025626003.3134316404
  push.736454246.2397184556.890213241.2975327423
  push.3812010854.2404766051.490309801.3215846786
  push.1625996265.836178867.3784638064.140279558
  push.529533830.641169704.3930210021.2977723362
  push.3598304296.1678631941.500566584.1639362574

  # push (2^235)G into stack
  push.3053492399.3234452290.3725204268.3082597979
  push.2556246659.92046245.3653694776.2204048581
  push.2454272254.2759588628.1899557210.2792843025
  push.1719659685.449596210.1812659793.1211636195
  push.4022887874.3403222840.159883978.1398586648
  push.2456990921.3490595374.2440218892.185657090

  # push (2^234)G into stack
  push.3770223320.2443982963.3790433734.1492334047
  push.3318792945.4120823233.1754638116.282802467
  push.2258770410.3759763491.3650017203.744570486
  push.459952549.2220102209.1285588733.4209046487
  push.3965394424.410154417.3538308522.1717240069
  push.788550021.1382601951.2554306479.3575808578

  # push (2^233)G into stack
  push.1918978714.3948082086.2498028497.3837142776
  push.571084896.2664177070.1203162646.1542631252
  push.834094117.528954524.1473403046.1504553596
  push.159696631.1267857207.1158643478.1694566227
  push.1055578266.82611738.3651300217.1308391227
  push.1944122387.1246899064.3398560350.4021755929

  # push (2^232)G into stack
  push.1336310405.1425090978.333090010.3184174827
  push.12546364.982720382.3225927904.1347277555
  push.542557784.4144894945.2539825585.48094730
  push.3479144599.1082334498.2530672539.205485172
  push.1542529012.3920563771.3459154938.773685725
  push.624042286.3813467983.4046361439.1144938196

  # push (2^231)G into stack
  push.321435440.1673620386.3066610418.642630809
  push.4137726641.829881322.1007667761.3831585089
  push.770847453.783940588.3137890895.1383720232
  push.1788926764.2139295993.4189083365.3900432388
  push.2309280304.3198409078.1202556162.700149846
  push.2086866628.3272630700.4108735625.295045197

  # push (2^230)G into stack
  push.4004524983.4174461079.3988751163.156028962
  push.2713474275.782135120.2053262251.3868711215
  push.2456973078.2128068043.2059065613.1157878633
  push.2495624436.1647388031.1511859266.280173054
  push.1016784963.410975754.224598369.2580931274
  push.1327974982.1428826325.3546421227.1266067080

  # push (2^229)G into stack
  push.2985226199.2248995759.457946349.1557038245
  push.1947392460.1884313194.2173431365.3204094193
  push.790274957.3591717566.1047017917.1041308951
  push.2026878265.2908214774.3812050392.1297388559
  push.3937302361.737404085.4190399179.479949600
  push.207475880.467262689.1819604680.1583971742

  # push (2^228)G into stack
  push.3034026076.3366514620.2160857415.3009457335
  push.3210442343.693589582.3463222115.3295249715
  push.22636217.778760472.3049304537.725737798
  push.3295925767.3946554521.1314482235.1870569031
  push.435404112.528732176.382744961.1292144435
  push.32854073.2878296021.3561173503.3952815453

  # push (2^227)G into stack
  push.3036687300.1450173606.3975698908.1522027464
  push.1303125934.658550511.3729257464.449156268
  push.1347635321.88934206.841531409.3640535427
  push.2434216359.496275057.1933866306.1803642124
  push.473050634.1327384209.1142353387.380473373
  push.4087716062.2668216568.526152869.888742082

  # push (2^226)G into stack
  push.2544895281.1372106970.607553643.1563159011
  push.3522965948.764856879.593559903.3828491558
  push.2536534403.505612747.2062700618.3027380143
  push.2930006168.3054251558.2078032525.3244059987
  push.3511077045.391731676.2114939200.1162785720
  push.2960453830.2210002259.1041747012.1992207679

  # push (2^225)G into stack
  push.1550977805.4289205885.444496993.1310459352
  push.871910711.3417036522.3716385505.11888219
  push.2622345671.3598831914.3446802864.848772170
  push.3638450560.358157191.3656970576.3929909964
  push.4110198145.265313956.1030822644.3157944671
  push.166152820.126492444.3378668395.3728748438

  # push (2^224)G into stack
  push.2927900728.1787920961.3664883545.2899562836
  push.2460030714.1975634687.4270931590.488120361
  push.2613008707.2408629383.782285353.2614556985
  push.1215951813.877552417.1465680632.3361307245
  push.567437848.2995526766.2847237315.2622486040
  push.2981892650.2535214426.1915130.2331001822

  # push (2^223)G into stack
  push.1283706606.3295423973.3568559575.1861829897
  push.2014404186.1887722909.2317691624.1350491520
  push.3957186729.966814106.992304085.139003780
  push.2837592290.204070225.1406493533.1942656126
  push.3438186533.3198272125.3341330868.1686941612
  push.2341314972.3300661555.3892604075.2474469554

  # push (2^222)G into stack
  push.3346616811.3216959112.2078620749.2753226745
  push.1275201972.1305465818.3683011006.1446705965
  push.318687452.3388583126.300732715.425100883
  push.3150505212.4267463796.2459992470.3411277296
  push.632279119.1370910167.4039663956.719823411
  push.3865600976.603315528.3245510671.111278871

  # push (2^221)G into stack
  push.2124892802.2899790009.2373233225.1730219547
  push.1846915631.2480097620.3577698349.1218544893
  push.1759826544.316908183.3833032603.3731983950
  push.4289112270.68670616.23969732.3865912684
  push.1651729448.3731468053.2542904658.689898465
  push.3855110489.3147500082.1522595904.3128843599

  # push (2^220)G into stack
  push.619358414.664394475.511703192.920858191
  push.3662878119.3108233390.685642640.2625539939
  push.1418563290.1315618897.1933499394.1508391442
  push.1005648548.772407716.4133727180.4111104471
  push.960838446.1836940398.424939287.2849959135
  push.464777089.1461079999.2740814415.1187689149

  # push (2^219)G into stack
  push.958277381.365702046.4274926853.2376482223
  push.1140131025.2664272694.4042707573.1300593223
  push.3016354591.44723240.2457111193.1354843961
  push.4069356548.2469839957.3755579156.283024429
  push.2798859732.1220532324.2329473049.133202497
  push.3842938795.4178807336.2829082774.3289599419

  # push (2^218)G into stack
  push.469751094.3697464372.1551273632.573613102
  push.2814366575.338306934.3219690755.1730228237
  push.260641556.2496893679.3476882565.3732026979
  push.3480440260.3405352696.2661974644.468622153
  push.111634516.1421316653.1439001701.3091605826
  push.3057766773.4023342987.1295014553.1623217457

  # push (2^217)G into stack
  push.1300072616.4201990711.2009407974.3082548322
  push.3550263079.401677998.130708854.1190102107
  push.2500058319.234254723.3250006028.1217549160
  push.247839968.1766270459.2199432616.2631364854
  push.80742189.1742470463.2487963811.542276317
  push.393331917.1230104509.1986738288.684678892

  # push (2^216)G into stack
  push.2063127465.2224776754.1565274094.3545492585
  push.701699999.2490924057.1701631579.1848505821
  push.2374461209.724323246.358319328.2136780222
  push.1088185355.755614813.754609756.489027891
  push.1560499650.1461437121.1617265066.3947089685
  push.2723511710.785436091.4285435836.2664086282

  # push (2^215)G into stack
  push.1441413985.3953059213.1252344493.2181548730
  push.1391979527.3517663363.2608650452.500316234
  push.163846830.2984106568.2436399119.723651998
  push.2276306899.4273564593.3138368756.2245223051
  push.1010136976.1404985580.2472469719.2305540222
  push.4139238349.1361599354.37455998.3200970598

  # push (2^214)G into stack
  push.3268333994.571220065.3904133961.3395645609
  push.2816355724.2744258411.3202744668.273468686
  push.1181699429.728245551.2540259105.2906420700
  push.4061702105.2478974976.3800309872.4008860087
  push.2356036762.1457047634.512843067.1519128330
  push.1540982819.563906995.2621622873.2673274228

  # push (2^213)G into stack
  push.234676145.256884026.52202501.2637262269
  push.2694474090.2557326045.3137518526.1240269207
  push.3961653970.3838159997.2970253599.551021872
  push.2420714952.2494664294.724965712.1669008241
  push.1678891300.819802084.920288413.3498333264
  push.3424082514.4080715965.3000272381.3577648268

  # push (2^212)G into stack
  push.369979095.3342424120.2515577834.1403293456
  push.162436098.2772186275.1292462380.143237952
  push.1666337119.1857063562.1929182677.3511332175
  push.1018428010.4294608175.2915772725.371340867
  push.404697502.4222226879.2229875264.2115445635
  push.1148365313.1962968134.3158968015.3323963493

  # push (2^211)G into stack
  push.782566951.2414451749.4244166595.352177853
  push.4043525414.2412876685.760012657.2626059230
  push.2883001739.3082794671.893382718.1944452668
  push.3366766502.395764187.954202289.3986851759
  push.4146647688.321033063.3510968976.1278862182
  push.961640246.51821053.138878530.390826772

  # push (2^210)G into stack
  push.3232692885.874595634.1944852801.2608688031
  push.169444817.3905741579.2645439209.3030101236
  push.2749272991.475310084.1967848598.3955805843
  push.2113111837.3665021265.3786338608.2298153658
  push.2573329529.3620885480.3216520821.1841945980
  push.4199822673.1305699101.2627451673.1788150534

  # push (2^209)G into stack
  push.1137057888.3435405761.3469613410.4027296466
  push.3731963929.2323396206.2647609854.3694143483
  push.1582405283.1264767328.2941904606.3536469041
  push.2563189470.1125728355.514083020.1124353541
  push.1799760839.3078682677.257258660.3762238685
  push.3709690563.549902884.2242194635.3739298855

  # push (2^208)G into stack
  push.448452926.3450985026.545514550.1201359236
  push.3634193660.3190442493.882081595.3933680047
  push.1349780974.3226205716.1817358996.4235352499
  push.1351166256.4196881392.4253428350.691124095
  push.2745366506.788658156.4242112957.1630977282
  push.2678622688.3066821601.3289052211.1248206257

  # push (2^207)G into stack
  push.3644518502.3732852513.2357128332.676331823
  push.1916025323.3701044413.1319585839.581894166
  push.3072009580.3143783003.1329858866.2689904133
  push.1620766189.966940869.3245372610.1886152893
  push.3046272278.358626846.3829258050.465812374
  push.944386678.2591633282.2504235071.567042626

  # push (2^206)G into stack
  push.3922987158.108814019.3777734856.1485000560
  push.2710768741.1616025433.546954416.3238254469
  push.2549414397.4105828035.3476228308.2978303903
  push.2822804352.935637314.1440711465.507956193
  push.3042735058.2851463274.777765340.4221346227
  push.3005200779.341834517.3731102939.152763094

  # push (2^205)G into stack
  push.3677926886.1599588132.2158810040.1055178879
  push.3127807599.3026904391.1976284050.1557420788
  push.1019404486.1111487779.537609494.3812769894
  push.2284708863.1803858496.3545549739.1363666819
  push.1930059599.3973734754.3106682314.3979222393
  push.1753919648.3472464120.3151257311.3379514080

  # push (2^204)G into stack
  push.1524339650.3515735467.3907989411.1648656604
  push.960803586.695656961.3591234774.663516183
  push.1993726107.525257035.844979478.3908804621
  push.2703094512.2651683439.904102291.626474857
  push.3523982667.324696846.3502414063.1131793216
  push.3796866466.3100978440.1642197136.4001983926

  # push (2^203)G into stack
  push.1391991968.418968215.1137955108.1712255338
  push.2262573183.4251152174.1743670167.868382033
  push.1535892432.3333248629.2043511247.2996391032
  push.2302826707.927635057.3373136182.238398822
  push.1185184074.3389154792.2460424441.2513942548
  push.2791808198.843805962.1860090059.2571212279

  # push (2^202)G into stack
  push.3766550217.457602604.1788386326.4160827950
  push.3359107157.3007700557.3168195456.4285623041
  push.749411667.3913905385.907503122.3793819610
  push.1879631097.952270060.2774695162.3321241734
  push.357330906.2785149658.606444315.2714856291
  push.1899817798.570856509.2225898115.1051650494

  # push (2^201)G into stack
  push.4095764453.1533214482.2510953440.1704507751
  push.511275850.3175558769.59135097.1287659454
  push.777643555.1501562020.3846194279.1527473716
  push.4092280765.294278980.2162967043.481098861
  push.2755496574.3519788633.919533222.2648912988
  push.3937457711.4137541527.992063813.3193654052

  # push (2^200)G into stack
  push.2907005800.3502237281.653703936.929946483
  push.297587544.794473728.3611244036.4070224159
  push.2965608115.4081526807.48830403.4014754019
  push.1367445881.2565299343.3139984011.1160618095
  push.4135990155.2603221192.1058306199.1888557965
  push.2009071546.2341486324.2515248183.2860729139

  # push (2^199)G into stack
  push.729134313.2172017006.109797606.507719978
  push.297107756.3142666049.1608657079.2573568521
  push.1371849441.2697974248.1265922011.1226939181
  push.1566331759.3357417936.2272206374.787274229
  push.2113559319.2261662807.3965887726.35353300
  push.1528193762.2689884256.1394603683.2276308131

  # push (2^198)G into stack
  push.922640438.3326491725.4148951913.1012599717
  push.1047209446.531143364.2798678993.1854873699
  push.1096473223.106254079.3522501426.4186953790
  push.1195938999.664763569.2142080281.1258390353
  push.78198817.2773655847.289346104.4040893901
  push.43181145.4271512875.2992013953.537063912

  # push (2^197)G into stack
  push.3006788464.3922936714.1990865200.2159906753
  push.3304257464.2537616956.3512623498.2126195581
  push.2463504785.749985839.1670927809.292870484
  push.2275477839.2837850480.1655960220.3845945523
  push.1504096042.2812881928.1080060923.123366491
  push.2794198664.533667712.761606379.1284702956

  # push (2^196)G into stack
  push.3621729482.2930415939.2210283962.3497752647
  push.3074152882.2072717813.1590290827.2333139902
  push.275398732.2538348840.2868690151.3827840943
  push.164954283.80506484.453749957.1446473025
  push.2828607444.444006774.1153496959.1413033905
  push.746273230.2552422355.395058354.2609693913

  # push (2^195)G into stack
  push.962742343.660648980.2700130693.2711707900
  push.2409085222.2422063545.1256650400.1518733434
  push.2124369539.351079963.3666187436.2299416501
  push.3927628642.2923643026.2221540048.824001450
  push.4027599687.3801023292.1774418420.164578292
  push.3175147862.3728138803.1983610580.357121855

  # push (2^194)G into stack
  push.4194594061.3046376037.615279429.2416563804
  push.2318448244.2408219374.53137671.2638019734
  push.835993623.237220582.2197896262.359783156
  push.242037600.3789219983.902632400.1476221585
  push.1842401186.770227603.2827187260.3227082663
  push.3750372195.2035230318.3416831941.601913095

  # push (2^193)G into stack
  push.2281574884.3468109719.3811887925.618240864
  push.743446139.1256465269.1505722664.807802512
  push.1359390184.540478134.1560717999.504399607
  push.1413652451.2028688940.914536411.3663570513
  push.1513135599.2589219924.2808858786.1625438931
  push.1213933469.1414913109.3762377620.2389861385

  # push (2^192)G into stack
  push.4119812715.2999452556.180875859.1322938549
  push.2888603813.3943606262.3079889941.1050687071
  push.2009691811.2882546771.4134283004.2391646836
  push.3105661636.4165081031.2402686886.2704817268
  push.4116855273.3414195230.1707157191.2140451481
  push.2872698197.1090373982.4141452066.1105078949

  # push (2^191)G into stack
  push.2937671341.1534065227.925069856.930630357
  push.270375959.87328024.2968835233.2210678258
  push.2636379163.1876157952.91472819.1364457688
  push.2408713695.1608465013.2938032522.3222242592
  push.4232136298.500599656.1980254106.1401512210
  push.160317760.970965281.617450999.4247894070

  # push (2^190)G into stack
  push.2686161319.689314721.2166867550.1840971114
  push.3385810362.3330711099.4068064403.1184469162
  push.1107933401.1375155703.1786752218.3981357010
  push.3916925008.1869955556.3866251702.1520426086
  push.784744739.498279707.367361455.316954808
  push.3935157946.1580307507.2250644174.2111463341

  # push (2^189)G into stack
  push.709389494.1709536089.2626782382.2343598486
  push.2342702666.2735168124.2320052430.844345549
  push.656256402.1350580952.3960259101.488937829
  push.2843153173.2952610112.1932654674.3072390569
  push.121112172.394822179.1382539451.255974591
  push.1172824150.2938808110.836617547.2098338587

  # push (2^188)G into stack
  push.3234620089.3791026977.3538719421.169647033
  push.1047066571.3292039577.4112704125.3013510086
  push.3918087802.5294091.1339402345.2713697084
  push.503468350.2737252546.1031061364.1487746185
  push.3995448026.1072833636.1591548871.178613484
  push.3753579883.2697680033.1367299585.2733294006

  # push (2^187)G into stack
  push.443574089.2513612014.451559263.1811553988
  push.920329661.1082979201.998203728.3163783243
  push.1158199531.3799617076.3853631473.833763321
  push.3174822453.991180681.2705927234.377884417
  push.1368384392.2327397257.72244593.1700814592
  push.3304653604.1672792160.3324660356.1546633361

  # push (2^186)G into stack
  push.686162940.2086455682.2696457207.3676608649
  push.2966833882.2351683939.1111934998.3100990287
  push.1237506035.4265919547.2089424609.3941932843
  push.210886216.3516169055.1859673874.894345970
  push.1100405854.1312685569.61228804.3777838166
  push.3466081709.2155866485.423378708.3584536917

  # push (2^185)G into stack
  push.3319977298.1001761551.954397555.697850973
  push.3405557562.4225516526.3753452237.3488373140
  push.3936080342.4150463149.3104492125.859234643
  push.3379919812.902031332.4127234423.1068203296
  push.526779139.2360844429.1085958826.2079343349
  push.2732300811.1034747874.1952067483.3840689472

  # push (2^184)G into stack
  push.762542982.1693412854.398831332.997153191
  push.648011985.2894234737.829511402.3797767974
  push.3187924916.786830645.3231598680.3698529334
  push.1306922071.92940236.1765659600.4246594444
  push.1700774722.4049959931.1055892457.3152238957
  push.2600871450.3694150655.2251812839.113681128

  # push (2^183)G into stack
  push.2648568157.802486206.1844235730.1127006053
  push.862089947.519164438.2477992711.1268333762
  push.2422932427.1243854876.859155462.1114290235
  push.3239328829.390770388.3076568543.1159901950
  push.1991575676.3851010087.4252846179.749245841
  push.4120163719.208444573.3273066836.2396310581

  # push (2^182)G into stack
  push.2325780958.1404316001.1024012863.1753029313
  push.902765376.1482768963.70200561.718195788
  push.106692475.494865399.2350813721.2191490510
  push.380174645.3572415106.3881554764.4086155489
  push.3531851127.127763693.3035754922.2010347478
  push.357397228.2407199632.1152780213.526524990

  # push (2^181)G into stack
  push.2460265381.4144472402.1999209392.47540040
  push.1855517426.1117565088.3496303175.3622632311
  push.2988512250.1558815963.3977787377.558855054
  push.1488642755.1803035816.884628605.1607593277
  push.1350799915.4123118312.2235979054.637155520
  push.2758940507.3572260954.1736307102.1446510083

  # push (2^180)G into stack
  push.2489227148.2417209724.2527997172.2244008580
  push.4189016784.1386868487.2015805813.3093829931
  push.3327815613.56105643.1560171414.2188376037
  push.2511445427.683260061.523237886.368897638
  push.2618869420.4023564048.1136765549.2021684249
  push.2620134969.158971595.1393095156.1886838778

  # push (2^179)G into stack
  push.3575442036.2293595514.872338064.660397928
  push.375966150.4187197681.2316199144.4122857260
  push.2135040285.3571659439.3746348982.1679301970
  push.1283860101.1502550714.455316307.3455732793
  push.271783886.669166123.1487292449.1525245500
  push.536842472.3564942660.1625988705.3824486601

  # push (2^178)G into stack
  push.1661239275.3726187141.1638625686.227416827
  push.2866583962.2942663523.3050012457.630862930
  push.3303669867.3334998183.3127375531.763491688
  push.2167892138.3364694040.896190836.1213716323
  push.846307017.1042860320.55717745.1282736061
  push.1458388276.3256615166.166790556.2414061174

  # push (2^177)G into stack
  push.3695043063.3720015305.832763561.404082991
  push.3783182816.2675786977.3362052445.3724241470
  push.4273124973.4009083844.139471253.2324698278
  push.4208234474.2802769324.690338428.3857503376
  push.1458468889.3623226609.4038826991.3454171911
  push.3260747829.505961830.964948814.1606163850

  # push (2^176)G into stack
  push.1064878524.3905951391.2860639113.271252031
  push.3585788122.1819876757.2092004150.677895715
  push.352574919.3948202420.92925261.77813632
  push.2156930754.1454279754.2238516829.1477840259
  push.1171379260.195320030.4050995933.942701412
  push.3679361876.1786587470.3330253884.1614258177

  # push (2^175)G into stack
  push.1026626164.698929808.3550246064.1187279806
  push.2855826582.1323044414.3685599927.2021328076
  push.4126630232.2439936881.819384768.2755116977
  push.191957737.2156796861.2457730292.1459335571
  push.4123952205.251004692.3428292584.737118408
  push.3760457677.3744585930.2980919435.3638455722

  # push (2^174)G into stack
  push.1362574001.2459510299.2777836709.4172165059
  push.3576642928.1673782302.3520797747.1885172576
  push.4047902427.1627383396.2301165011.1662316042
  push.3255039374.3683362559.2219244949.148516568
  push.1644097626.1470481828.3583775446.1060206785
  push.347758131.2042307323.3364394997.2868857603

  # push (2^173)G into stack
  push.3496511508.3240977.2052137645.1216365629
  push.2601190321.1827087234.3763719913.3386779367
  push.3963400091.2804451292.291357235.1347715243
  push.3923681703.3783117492.1987867447.2124922347
  push.3993795767.1140295863.1936656814.1879108671
  push.949467963.3654938676.2261950315.3621369856

  # push (2^172)G into stack
  push.238305217.1585442315.415298656.2905300146
  push.1326606968.2762804126.2747960092.4198618395
  push.2635902487.4271308573.1055526533.2750425995
  push.4241419297.3200751746.1702646116.2102320562
  push.3133691620.2462573880.2523426974.1654057057
  push.2237692178.3745562400.1904627517.3550879148

  # push (2^171)G into stack
  push.2448987925.3275442066.1827409637.1674290320
  push.3282184936.709775722.1526202438.3115170250
  push.3917916306.2676548023.1305427787.2591560018
  push.2227672957.1004174379.3282150805.2691638537
  push.95781997.4160360877.1090830158.1089602625
  push.3945153907.42688053.1599561854.2104929750

  # push (2^170)G into stack
  push.2410874676.4043533792.1401390958.574408037
  push.2741865528.3612459500.2537950457.2064564966
  push.2358681903.3871874951.4039825782.1137970111
  push.3513661688.2021908680.304851617.4004094745
  push.3516169663.1271621923.2492513716.832418194
  push.3578703254.3489860685.3809209770.1491810965

  # push (2^169)G into stack
  push.130735258.4060142944.1883010749.3160979394
  push.2180509229.2331008552.1029181051.49527350
  push.3135123011.791478914.3156881862.306857657
  push.3649368726.1189344453.1705257487.2248818897
  push.633969611.652656590.3025194991.253256001
  push.2610024954.171445359.4131381121.2223600951

  # push (2^168)G into stack
  push.1180270768.4070856243.1019180653.1108013791
  push.248035252.1956053934.1482204716.202099685
  push.1605216604.3487841655.3672032306.1217923547
  push.845017214.1525614536.2478474835.2882047916
  push.2416868770.842982332.1897801874.336353303
  push.2761635638.2501425637.1421115322.540961415

  # push (2^167)G into stack
  push.1887329780.3522056787.2697588105.2677053289
  push.4163355696.2553824423.632882177.1460416309
  push.1563901362.2462886146.1251013731.1913849350
  push.1882284178.2274240076.61356569.97975973
  push.3755274059.1093758680.2832778966.2707567368
  push.3180824165.2796858421.390155025.3252239109

  # push (2^166)G into stack
  push.817944084.2922799794.1965720193.3068454134
  push.135179130.405322578.123384097.3833149481
  push.1786448347.3123252037.4142919317.2000593835
  push.964688560.2478710384.184439768.3049668021
  push.1550661127.4113136477.4129107867.3450727525
  push.1709796860.3123488407.1268848768.2788334963

  # push (2^165)G into stack
  push.3214402739.2260872620.428885723.1320317911
  push.3095685296.2382988635.3764891871.2036557529
  push.309065148.1211888862.2287834734.2226190713
  push.2064128177.3765538787.3285321210.1088008546
  push.2214697074.4042098324.1875823367.954527288
  push.2226718651.1174910472.1549577981.2899960270

  # push (2^164)G into stack
  push.4245247200.1311108936.2234579946.701605203
  push.2480320038.1208633101.182733897.2462027731
  push.2085293697.1556521465.1670665409.2946548387
  push.4115073706.2043856024.3071963505.440821427
  push.3989935567.3764254773.1428435245.598748263
  push.1849060659.1284433717.2438538713.1736679491

  # push (2^163)G into stack
  push.564503032.3093958349.1701436582.508470974
  push.540457411.244968516.2079562759.162079306
  push.4125514701.283189010.2302495078.3481125069
  push.1541595784.1467679288.4093173307.1502371903
  push.3427738026.2163458914.2534286542.670047644
  push.1298864518.4123512033.2051052216.1319389080

  # push (2^162)G into stack
  push.2626421069.3013923005.3999983932.3727120669
  push.2176753313.1653542029.1543323461.2096306219
  push.1431848240.1480682263.933038027.500897650
  push.2995245769.2542725840.2964742948.1219200045
  push.3623148261.3141457921.1110942374.1809199798
  push.1378492106.2513425548.2045927279.3609631116

  # push (2^161)G into stack
  push.806597099.7405547.4096525630.1884454932
  push.511154139.1639256147.3513875857.1404364344
  push.698220954.2320123396.3767549439.3133813121
  push.2892217978.2244453941.1805654601.2085415298
  push.1906217998.229857777.880446017.4235385205
  push.3399265666.3623759520.2842470626.767441890

  # push (2^160)G into stack
  push.63117983.1187521712.2688609646.909566848
  push.2132793259.1797137216.3995667102.3967195197
  push.2350525150.621595852.156133309.2217548599
  push.965999638.3844643327.2205994417.3373054360
  push.3739359822.874169731.2210747310.2852570808
  push.1315823684.2794440437.1791126631.1134914047

  # push (2^159)G into stack
  push.3175450897.354570379.1102206875.1183272488
  push.577715395.3484327043.1163258242.2312722803
  push.1086151138.1666520193.4195531705.1681900111
  push.1483184174.1868917149.2696141113.4046771950
  push.1213778273.1436093414.34586292.3970718009
  push.552117193.1382740006.3895393951.1754314637

  # push (2^158)G into stack
  push.2475964213.1486635410.3696176718.399194739
  push.933616770.4280554689.1018855947.1685953442
  push.1443400350.2184489318.1358879432.884196765
  push.942482521.2123259483.898690763.4248309983
  push.1020796908.3273942413.1102842203.3813857876
  push.4269063248.3405512655.3016657240.2334632081

  # push (2^157)G into stack
  push.1413788852.3748821879.2803331137.2495568737
  push.3620985093.3509816817.3835351948.569581106
  push.3356106588.747404536.2184439659.3126202264
  push.2804006955.1477697650.3981985868.3585860031
  push.2663798275.3749853823.4123467059.345469238
  push.1198933407.2333643671.1240413.4072937665

  # push (2^156)G into stack
  push.2243633778.1526749261.3382364361.4066010598
  push.808987913.3741968100.1045223618.1007299885
  push.1903256371.2986175708.2949448216.4191546126
  push.1907231098.3362427654.1388992075.3781051589
  push.1641588201.1997556269.3052383629.1417490188
  push.724823211.1696035521.1405982363.1503913523

  # push (2^155)G into stack
  push.969597978.4197815787.2549204570.2390660699
  push.2773322276.4210519381.4031158241.1316466316
  push.540420806.1085928370.3472400130.1311479721
  push.2957661592.1768446826.2073159635.273160305
  push.564534705.3590651950.648080079.119337249
  push.3089564150.3751207063.1282659451.3150553535

  # push (2^154)G into stack
  push.1134162676.1562574376.3190511781.1420389826
  push.948327796.3676807926.3017390535.956433714
  push.3747196075.2186333639.1195494790.3731492381
  push.3475575137.3796718024.66691442.1778027685
  push.1683716820.3717024419.2285627997.4269125309
  push.1989752537.2626584356.1453296241.3300145207

  # push (2^153)G into stack
  push.842536906.469178569.1234219247.154499569
  push.2238199733.973539500.1572884162.2220314349
  push.2235034310.3630461779.1062669979.348510416
  push.3724198387.970705117.2098511613.3553089727
  push.2707033048.2856148546.1725453397.2459401074
  push.1414633309.2571998273.3448729772.2561368912

  # push (2^152)G into stack
  push.991231597.940860021.3801054757.3892051235
  push.2183317250.1176990790.985758808.3854368708
  push.381471743.1652457212.4054018291.1898221274
  push.2732390218.2694344811.479332761.1411019904
  push.3000682049.2858438453.1944465110.1431805862
  push.2546084155.3608554673.2405328688.3971361475

  # push (2^151)G into stack
  push.1319304454.328624789.2915081368.2491623375
  push.1832846760.1874310065.4112770673.71782914
  push.3964168896.3789324374.65590157.156407385
  push.2141131164.2390500499.4259384733.2509011624
  push.2580400090.4004401094.791246640.3578852948
  push.1643073482.2839435546.3019355970.188646773

  # push (2^150)G into stack
  push.1808123580.3848144968.637967900.3009040128
  push.4016507243.292370172.1888368110.862290367
  push.7922123.2772545079.2003728222.3187977222
  push.1402673100.1665145998.2418303385.4102225222
  push.579443649.204398433.2134757350.3542208621
  push.1622944700.2357953766.729038944.1466694589

  # push (2^149)G into stack
  push.2222357263.86162422.3543097117.1668404676
  push.2790064090.3566046262.1680493640.3773589374
  push.1516208887.3241099520.1470010580.2955634286
  push.460012929.1774535072.2114302751.2459109992
  push.1930928871.4255666404.2691552099.386455188
  push.4025725898.1821789688.2396070653.4255302914

  # push (2^148)G into stack
  push.3549350156.23411.1804247676.2301467555
  push.3157582275.2937611601.4276275493.1179879697
  push.53387044.317289168.3379380930.2980798659
  push.1197206032.2513745684.3245150371.1718269768
  push.2563520090.1347964491.1614423994.1739478643
  push.2064218735.3605377863.176942435.710936868

  # push (2^147)G into stack
  push.4191400341.1202587609.947879290.2854050194
  push.130779285.1492730115.2024272269.3453860775
  push.1574293651.3454274422.3072976757.3597577590
  push.2565524488.1213645335.1318888216.2320489479
  push.4205730677.667119327.1264760824.1869604868
  push.1771778487.1702483630.2520017881.2097599392

  # push (2^146)G into stack
  push.3669844999.2194479677.2360827768.2740703811
  push.1423054495.3705134590.778485318.3688557279
  push.973326635.2314976903.1005179394.284801849
  push.1933440197.255711093.4224281033.2793556242
  push.2774053275.950774412.879879733.2514940752
  push.2067901395.282245567.974220059.2605553653

  # push (2^145)G into stack
  push.2300631554.2768029517.3132875763.3442053077
  push.3564617578.3829789775.2903744190.3473714053
  push.1173922859.2530273468.3447249784.1676422960
  push.4269089657.159249346.2417143298.604633941
  push.1740791300.178466676.759101613.557586419
  push.4207096107.844498082.193986483.2315585509

  # push (2^144)G into stack
  push.1560337992.2136371016.2971344595.2622522778
  push.3432352577.2325131202.1089364199.1837417496
  push.2915115111.1834088157.837320649.582846028
  push.1137018281.1249747418.2360432081.531659163
  push.3245761527.2090793224.3803694223.2872224638
  push.1657470326.859950440.227049692.1917647286

  # push (2^143)G into stack
  push.2311239571.1476631995.3332104220.2566855325
  push.1507692569.1281600628.3223766956.155357635
  push.3998515147.3021581729.2074126042.1557537567
  push.2269876683.2132563350.2504038369.1970936459
  push.2227444990.3150820916.3856603633.2494141677
  push.1183512439.2499553057.457416044.736048145

  # push (2^142)G into stack
  push.1854176042.3823042056.1279545337.805818429
  push.3690810651.936539915.3704890400.4089034327
  push.555067810.2946559994.956354080.1845864765
  push.3626716624.3185634155.2696696971.256186495
  push.4016434047.3893954152.3169458504.658396597
  push.217610691.1132890332.3920496761.838200308

  # push (2^141)G into stack
  push.3774381613.2697887140.2639241439.2419218767
  push.16111364.2864130042.1477126338.2330202939
  push.1710140178.3785613242.1278628340.845164682
  push.4245740544.2831738898.40501219.2379008093
  push.72048536.2030351545.536540664.2426277382
  push.1104882810.1812522460.1450059043.2006763478

  # push (2^140)G into stack
  push.3228405253.2904260154.649894961.147244772
  push.4197499478.2904628123.4089742274.1442998264
  push.2182460110.501852113.2657791012.3755043103
  push.1390383913.4199578999.2591082506.792771445
  push.922459716.3353852483.3059868674.1426832883
  push.3827793999.2078345016.871864670.2918539937

  # push (2^139)G into stack
  push.936002814.1759351054.1143478402.2932513211
  push.1261403671.3135159688.1630687470.106067293
  push.934840656.2316700091.2457126757.4182809874
  push.458966165.67657828.2041041920.1381601645
  push.3041398650.3038364316.612250299.612905714
  push.3540255069.2266015559.2472946683.683280022

  # push (2^138)G into stack
  push.2517263576.4042753670.1491020741.2895083617
  push.2241787128.2139579637.3433130217.3211648711
  push.505264395.1050751288.3878113355.770538218
  push.3533937348.3275929629.1852009830.869635757
  push.397252675.999419436.3770044718.3897020825
  push.3700076716.3216215371.1540149976.228142684

  # push (2^137)G into stack
  push.2553685397.3154728855.3667551962.4069506276
  push.2689806454.130000742.3723042676.1354646945
  push.3200544417.625568451.2335576650.1015301833
  push.1203116301.1913917406.2929270809.4071001299
  push.655473077.1614452765.722266091.1198923528
  push.3041706134.3145900667.4111924089.886247057

  # push (2^136)G into stack
  push.450251810.928424712.2703391777.2563140621
  push.53950763.2668380391.671613586.1336192787
  push.3460243181.3844888820.3233286192.3274794079
  push.2200447727.2501315221.1860524645.1009959694
  push.2352684375.2580774530.761384299.21029020
  push.1975555664.2360794075.189404495.3125024026

  # push (2^135)G into stack
  push.3194892716.865637286.2765349307.108164572
  push.1496576875.336569921.825260533.94158768
  push.2363080104.1665441107.4066025515.2109204365
  push.814557639.4075164095.151506914.3802561407
  push.2377642332.3105748288.658941737.3848287119
  push.1230271679.2564534995.1538379360.3840376258

  # push (2^134)G into stack
  push.1580754376.193995505.1955262665.213724934
  push.984937033.1984873974.4263065565.370796384
  push.3804313617.2702658574.2023258108.1830829785
  push.3419321238.900548646.3171847505.1632871479
  push.1049157668.4048606552.3688805333.258041226
  push.3455615407.544460235.4283235531.2808734768

  # push (2^133)G into stack
  push.1641185695.3561105575.224771478.1529809627
  push.1841716269.490644074.3774337637.1617012474
  push.335950514.1135760495.1364328874.3947845556
  push.1442644806.1621608139.140707456.3161654250
  push.1103191670.2249743073.1880978773.2095022150
  push.3624950584.1533899097.2055253179.501738020

  # push (2^132)G into stack
  push.824501553.3874455310.1112455047.1694170026
  push.472671125.1675340871.2177502784.1352462753
  push.552859389.3708339056.4050877314.1674809457
  push.673494723.324283176.3849768216.2055261317
  push.1347529561.2802179893.2869951897.1536817341
  push.3890731577.457292971.40712529.388389916

  # push (2^131)G into stack
  push.1748776417.3010055774.2869800056.504899685
  push.700321620.3453076438.893514690.606089263
  push.4289716226.3144947240.2389855506.2980504791
  push.1177355171.3360333508.1386735730.1955848377
  push.2999380335.3697537888.531073802.2752901294
  push.371645915.2106918511.3162018088.1172841277

  # push (2^130)G into stack
  push.1933354832.1256628273.216683999.704075843
  push.4263111716.487763938.3110394647.554343052
  push.2489532327.770550708.2256565987.956757455
  push.1908248248.2540102707.3781633004.56254144
  push.3312469602.2288063290.3837528054.199189819
  push.2091068109.1644290748.3003631132.121358825

  # push (2^129)G into stack
  push.1927827307.2874280551.112860756.1698521712
  push.3476037993.3054816755.98465182.3952008231
  push.1441664212.2037172208.3858908676.334865804
  push.3736887147.607079206.2057184339.2688177366
  push.3192232650.1975346810.4278687702.1040683771
  push.3594205145.3478231389.1726614777.96238121

  # push (2^128)G into stack
  push.2895442476.2215110696.3024776878.2014863007
  push.988674444.1510610333.995649495.846126732
  push.2241673337.116511288.2963824869.3183902225
  push.3953373771.2194583657.2145614393.2722813744
  push.2143033467.58622371.19193329.435664139
  push.792077805.3849054254.3341320233.2298120071

  # push (2^127)G into stack
  push.3901108667.2978150578.2140484758.2473618984
  push.2903621440.65349278.1738331437.1559951867
  push.1289271936.1411810320.1612850052.604702419
  push.1863818287.2341353042.2056583376.2262508885
  push.671004760.98858366.1319996870.1510381939
  push.2169819339.3466937103.2726892299.3717659155

  # push (2^126)G into stack
  push.3406888139.1797554668.2261003503.1606664018
  push.1398369724.3222974794.722154086.2489917060
  push.1276942563.3085068952.3831705189.742553915
  push.2753827489.4037102244.370123499.1248970440
  push.2867019135.601428751.514669271.52087952
  push.3061577248.1609110525.1318799245.582470858

  # push (2^125)G into stack
  push.4158708877.1241978907.1578478365.3404809454
  push.2127292439.1469394576.593557084.86692016
  push.3992001302.2212804034.2533586678.271287025
  push.3888318136.4226168358.3420073953.679473937
  push.3405612224.2129199950.2840531772.3183265187
  push.1886596386.3920357886.2925563057.605688704

  # push (2^124)G into stack
  push.1047217830.1403044723.2236153565.2418722729
  push.3203704518.257684398.1458934746.3968043265
  push.1142669719.3588887267.3556210923.820810977
  push.2698799511.492065249.990858129.4131192616
  push.4036185603.2849598403.1651538958.3087474893
  push.87380209.4078895453.1639366402.91777993

  # push (2^123)G into stack
  push.2098318341.2576522618.2441984467.3299524076
  push.3818598150.1454216861.2702483629.4212146368
  push.3719755528.2012896675.3479094232.397353366
  push.2445645117.224857084.4135583575.648792613
  push.1115573121.1914720819.3608288040.1836825161
  push.3108746976.2602061706.3020194108.3349542632

  # push (2^122)G into stack
  push.547411365.1875091201.3619462357.4238855041
  push.825432954.3048967297.1526055797.687348508
  push.4219313016.116411704.2226511914.1950195406
  push.2654470705.1709740202.371540969.2783616578
  push.327901448.678003824.3685820211.3990855054
  push.1726591552.2103482580.128723946.1664048234

  # push (2^121)G into stack
  push.2381289541.3075195764.1635941985.3310123332
  push.4164151184.1568903507.4057020202.3371225242
  push.690226041.343580197.721098191.1047965908
  push.2072435197.2947835.1774211538.1275926818
  push.69374038.2358553540.282302138.1488056790
  push.1140001501.286141053.1712538385.2272347811

  # push (2^120)G into stack
  push.3271220055.2814967647.1133228357.3315355839
  push.2687949723.3328125129.1245445180.2378969076
  push.2796857514.634550735.3491693139.1615513233
  push.1407401414.4126905107.2154671797.415548181
  push.1804026901.2277639111.2523741659.2765154580
  push.2091545405.1149321410.2586317549.86331127

  # push (2^119)G into stack
  push.139247123.3077903373.3825563731.3705122380
  push.3792415994.2730560668.3846001716.3385775570
  push.4154659109.3257067329.3752303332.2260462306
  push.3969186073.3749056353.1434534918.1739538012
  push.247352440.3533768284.4074249497.3822515451
  push.627313317.2324693906.838202588.1031242801

  # push (2^118)G into stack
  push.2073564389.2689322569.3665402700.3464248338
  push.1605861937.1181659736.2081551892.3188897533
  push.2340961958.194438317.2612985168.2648169280
  push.4250521275.2361364460.1741518331.3877177070
  push.2721338808.1744567649.2473559136.164195959
  push.2333030850.1231655529.2534864055.4009649657

  # push (2^117)G into stack
  push.3196531058.1243515018.1212118128.1471115477
  push.1629769019.3011898360.685922507.795138259
  push.1115806542.2950317302.2536969431.3057369897
  push.3373095435.2717381327.1644852652.1600431714
  push.3329408522.3747620573.1818430778.4002898834
  push.3248842364.2812450433.3832086536.807052468

  # push (2^116)G into stack
  push.1130219357.1877859925.3926463433.655282123
  push.4092942795.1020537785.1314760526.2471424123
  push.2205536672.1952375961.3659938374.4281808523
  push.393537457.1346087180.3320063252.504978230
  push.397116000.2218639206.2832690611.3617536122
  push.2532399528.680289515.2192312939.2841923315

  # push (2^115)G into stack
  push.2972650254.848827651.3722641795.3902348624
  push.684636236.2852573017.3397940335.2943789561
  push.3097072122.2252897532.2190861257.3980304007
  push.1736809266.3071816178.1369998928.1862080476
  push.3954370789.2853133304.3195712977.3596292424
  push.818765039.3092247215.590017123.3800644428

  # push (2^114)G into stack
  push.3854801163.784757327.3372162199.3147183541
  push.3576771338.3293548109.3584476262.3266612892
  push.1490820778.2524040702.2949045560.767323863
  push.1230225231.145414961.2860643194.2019099054
  push.1167315975.2781533644.3878733038.164402913
  push.1512327570.251195742.3672725365.3383771381

  # push (2^113)G into stack
  push.665353583.127533633.1733343691.2464992126
  push.2388212050.419547213.3634128161.2569079333
  push.1669812522.195298905.2787149535.3114056813
  push.1390154626.2657677842.4005475763.1948752428
  push.362474641.1483757299.1482752995.4289161696
  push.1490889441.83398646.572879068.370871241

  # push (2^112)G into stack
  push.3463488704.1232505773.2007544314.4027405309
  push.1318572848.3513457001.1832881498.2708587029
  push.27736301.4276340165.4084768652.3069971457
  push.2108266665.3112865854.1886498248.149081560
  push.3413780705.1355210406.2383148278.3850206319
  push.120402000.2000063349.472439158.4003562864

  # push (2^111)G into stack
  push.686038994.931702740.147204559.1499823453
  push.2898145007.3566884982.3505683229.3073794165
  push.2359544288.1627206537.2692092431.373969561
  push.3051807764.633861420.1421982224.1438445533
  push.2104423586.1178437464.3061453190.2781933201
  push.2602052011.3107196463.955982553.2298050907

  # push (2^110)G into stack
  push.2427931454.3439410609.2632352345.1470675854
  push.4044202835.2978366651.2847348874.2617971131
  push.926218107.2885986491.3903999038.755000237
  push.1010530692.27495705.3733590032.65894539
  push.2674156217.1469372807.3351161501.3225878609
  push.2488695529.3663340612.9878138.3784070159

  # push (2^109)G into stack
  push.2311622675.3444708254.379693928.1465054857
  push.1923487622.241580526.2065847989.1560490530
  push.817380573.2501509175.1123613530.3648807890
  push.3705085246.3045889630.3524321254.1519051765
  push.376017388.922017845.3585836087.3945654906
  push.3493933080.2766792520.1426639440.3277093746

  # push (2^108)G into stack
  push.2629773589.3749041910.3364031030.298369384
  push.3635404226.2982070172.1443269872.2651068343
  push.816218342.3528049166.1917761070.1501245270
  push.4214490925.1906562462.1952197157.1599005289
  push.876509780.1085198534.1102146832.976721406
  push.2484169075.4220766875.1063432399.2900683076

  # push (2^107)G into stack
  push.1795711342.2558634291.3079953412.4257929129
  push.2662587842.1254455581.956335357.1548538666
  push.172774928.4063155861.1538650176.3299763994
  push.1321914552.2228030794.1514648476.668136951
  push.3732826757.2276102682.1379325263.3526236643
  push.792361920.300399448.3528400478.669124404

  # push (2^106)G into stack
  push.2108188033.1928983695.3942998603.2346131303
  push.3379731892.2891491678.2700850407.1579808355
  push.4155118099.2961520377.2637254360.3745765835
  push.2398274640.4173909105.3120283902.2576244133
  push.4022809935.742879883.1502188510.1162142104
  push.3003676891.127990804.748619701.2976996008

  # push (2^105)G into stack
  push.3099910167.2061596049.1531609397.157442371
  push.1025218763.1299560201.4136975719.3097106974
  push.1216944309.1264231549.851526522.816789900
  push.2145126067.2053539985.813270778.377203065
  push.2134278040.460748037.1514746734.2785187105
  push.3620512607.687083731.3852994955.2277125234

  # push (2^104)G into stack
  push.3249571275.2761391695.3028897536.1645505824
  push.11268439.1229227033.1848823491.3049245032
  push.1212688125.3562444091.2355173829.2489267689
  push.2104758122.1266914505.687082796.2186987764
  push.2749955548.1442125546.4236912991.100200505
  push.2257695780.3150774005.3970001509.4168348331

  # push (2^103)G into stack
  push.3662249190.2283137214.1717416594.2138980524
  push.2704435240.1865777396.3198177515.1845975775
  push.923748974.749916797.1405785536.3348961098
  push.1101723642.3570553653.2738459880.517023977
  push.3177407800.1971593846.3430148714.1232847134
  push.1293697378.3746003679.4078024924.2261132022

  # push (2^102)G into stack
  push.3946196921.66840545.4253794039.1624065450
  push.3863390043.1626757698.3718359335.286443397
  push.3944598048.3526935232.1927944567.647231806
  push.1500371005.2438658963.3421798001.3568821682
  push.4158117360.4027692640.3191217970.2629236568
  push.1466288375.908855089.3324924579.535293732

  # push (2^101)G into stack
  push.2411874093.2682826721.2148243734.3143472347
  push.153990694.4014110973.1595414016.771844077
  push.288620013.3265472674.695666818.3889255464
  push.3569846179.679436820.281349768.3622374413
  push.3834948292.3280602991.1935020228.1650621784
  push.3611366268.1831994131.1719041647.1954708515

  # push (2^100)G into stack
  push.1275109758.885852953.2928852466.2936388372
  push.631342944.2179504382.237867736.1445969530
  push.1053455946.457787251.2252553626.1383432065
  push.1861735910.3406293307.3082336510.4276027709
  push.2558794243.2635660306.2888006731.3211085519
  push.2201659057.2876929364.2065398710.2963265494

  # push (2^99)G into stack
  push.3953355374.2219686724.2563637000.1606929534
  push.654318585.755323251.1176107628.1969179532
  push.3962023612.683497106.846149992.2303458042
  push.3370732814.2437793624.3666376174.43863592
  push.1111412495.845861911.128539704.2889741525
  push.924747330.3934194257.1669859148.2436061424

  # push (2^98)G into stack
  push.2809668745.4058896609.162130346.1119936282
  push.797713258.2183927562.2593236792.2160162012
  push.831563243.1555017039.562259675.705342321
  push.641339019.3003232328.3827500595.25658289
  push.297324649.2974671270.1457728066.1138090666
  push.2215681696.1833117381.1052435029.3690170515

  # push (2^97)G into stack
  push.1106650743.3907097879.3656920813.2999104053
  push.2544146444.3723219934.1779055491.4059355383
  push.4011558202.2993173694.1143099324.3905370773
  push.4008534261.3921488869.3560147474.426442631
  push.3531792766.294827065.1721065140.3213216935
  push.1231664109.567958979.3727734293.2576619508

  # push (2^96)G into stack
  push.999638617.1559089557.3770806934.3380534272
  push.4111735944.102269432.467635238.1577869094
  push.2482778285.2301672744.555633540.2349740190
  push.3530652661.3557735053.1335483736.3474816117
  push.1983935828.3166429406.2672547269.1527713947
  push.3946426554.2808424719.4170712750.1543904120

  # push (2^95)G into stack
  push.621790620.1936802240.1529138668.833231145
  push.56821615.2081436588.1093641110.1777861755
  push.3423975001.1508641478.573623603.1974865253
  push.290607056.2277295677.223961665.2214882506
  push.2065572673.98781838.235353061.3408575061
  push.1517715605.509324179.1071779425.1403370981

  # push (2^94)G into stack
  push.1084586120.702283184.3023486909.3570162450
  push.1868842473.471489517.3240431408.2117560880
  push.3293037610.3985845895.3427308739.2661027154
  push.672412297.364455713.3151016307.1827031164
  push.1767690935.150380127.1706638548.1772638692
  push.2330202798.3793670437.1666342885.1131528605

  # push (2^93)G into stack
  push.3343899360.3992358927.2866847288.2632213500
  push.420949569.4247993496.3537190828.1313824226
  push.3898364616.610482295.1020747179.2757049303
  push.3881390677.2376572117.2628585139.771294546
  push.1990480316.3108426184.484457080.3469856670
  push.4106358830.2661783832.3776584720.4129318781

  # push (2^92)G into stack
  push.151730902.1032282314.2922436459.1396993633
  push.2339612881.3498123033.1366761769.3345003208
  push.2657196510.3644453791.2486409935.4039281400
  push.1152815177.3230722945.2581399890.4065463356
  push.821705374.3015236194.919943740.3722401695
  push.2095404446.1325909471.3727571052.929126487

  # push (2^91)G into stack
  push.751466010.2811067554.949527296.2283947930
  push.494832992.1492556077.687268660.1023426763
  push.2718144955.1650651555.2495057436.848817746
  push.266201960.3537383044.3505185577.178631504
  push.2487884998.828076153.310132277.4117694234
  push.3453202519.1562435575.4285537762.2659185081

  # push (2^90)G into stack
  push.1834901373.2617710988.668444809.3960149915
  push.2076799404.3271195648.3281460968.1433936315
  push.4124851481.861020709.2520462156.1798162091
  push.1160300146.1726410591.48937343.577065003
  push.1157956470.3318692241.1442303333.43200738
  push.434197593.1436116311.2289836964.3641424224

  # push (2^89)G into stack
  push.2420875917.3091767772.949655978.2440506923
  push.2748829623.455193681.678110168.3855606563
  push.2519679746.4249792059.1555524640.3524697156
  push.1845445059.82835290.3114620409.2927720915
  push.963493471.68985541.1043941206.3626189511
  push.767734023.4279048740.1157535992.2171654129

  # push (2^88)G into stack
  push.2957471010.3524468751.680681556.3448300765
  push.2830978373.3036320741.3540631672.1541874332
  push.387208902.2980155850.2638774085.2147884509
  push.2069884065.2871037537.4186082752.2270556422
  push.3886166885.1656273194.1512802251.52274770
  push.2364000695.2236109412.1337081733.3263008144

  # push (2^87)G into stack
  push.1152503915.4109489512.2705616261.150689496
  push.2011046877.707352156.2835874648.1958572988
  push.1964184935.398013355.2989388614.815040508
  push.1292508732.2351765213.4022486584.1819066919
  push.1946758545.2978678576.1568487482.2887488155
  push.2054128079.2230972820.1127625440.3877806084

  # push (2^86)G into stack
  push.1636722311.1547049913.1160754888.794510130
  push.3381405462.568768815.1920956361.1188271888
  push.4043651060.3495493696.1252064033.2559142819
  push.3892985643.1103735805.3157116484.2949779894
  push.101061509.1886272056.3632026625.2035677118
  push.45809781.769357890.2250396233.2343497395

  # push (2^85)G into stack
  push.1767575569.4243592530.3870425872.4279724803
  push.1045002525.2930492521.2806553287.4230456169
  push.146356977.899036247.280471051.1508419602
  push.22096684.207965602.4210943564.3340997638
  push.3046696047.3996587108.4112183189.3505849815
  push.2238069073.1972041509.3614873861.3435216957

  # push (2^84)G into stack
  push.2226359467.1234800008.836810939.1007386657
  push.4142097638.2354980066.2049983884.1728408872
  push.2044341764.1844924113.2633437963.1484033813
  push.1085851922.2152848749.3310053087.1878276787
  push.316863046.2372232826.538406169.3550510846
  push.2930319825.4834939.4228156803.3141696362

  # push (2^83)G into stack
  push.3916810877.1299080966.4267126602.4134597698
  push.1283118447.724071994.454377685.2305006999
  push.1452441665.2147736672.3161960445.2412667335
  push.1490055384.2096715467.4118188432.2731821351
  push.1497500411.1425757150.1279677033.1216685214
  push.1043810021.167539280.297646337.3690202998

  # push (2^82)G into stack
  push.1710544862.3146657047.2110032199.367863398
  push.4190172805.3941131213.3879978320.1209185419
  push.200659473.2013938264.4029364271.1302990387
  push.2733669384.1808969764.2545608112.419424531
  push.2792497975.3896150695.2601588359.2455467494
  push.4256535327.971953462.2690202946.3464971495

  # push (2^81)G into stack
  push.3579288157.2293609170.2944134579.1851177124
  push.2313100600.2724345757.1795155454.286184790
  push.3688744661.713843288.4211114079.4262002280
  push.471537044.4051323466.1851461799.1358762056
  push.3978895079.955654321.1597674889.2239392442
  push.965761796.909881260.423180520.1260309859

  # push (2^80)G into stack
  push.45045079.3313636243.4065224498.2317706449
  push.2536797638.3761558151.361836687.194462540
  push.542993901.1807479648.846889975.3208567005
  push.2437021524.2144223304.1558569048.2321955205
  push.2571300373.2854085925.1206048166.434005132
  push.2147183140.2435889009.1124217110.692822312

  # push (2^79)G into stack
  push.3168557127.1599831230.1908704830.3582279181
  push.2968239279.2710169141.1002962628.2026748420
  push.637579457.1426022496.3552004709.3521666672
  push.4225279449.3309431556.680901258.3062345760
  push.3193794080.3956168732.2400363838.2611008937
  push.1873016892.2908160895.1761588077.4130817054

  # push (2^78)G into stack
  push.2170317792.1249770147.1610165525.10143291
  push.2213739025.2367077836.4120472051.60025773
  push.411715520.2447522776.2310497932.3781337653
  push.1157975516.2479831368.11565890.2480571873
  push.1296809448.1251514215.932999437.4048013732
  push.2955562702.2067107445.2515787528.3157323974

  # push (2^77)G into stack
  push.3796516846.457878672.3796078088.133390108
  push.751714457.2921609162.2712683821.2673845263
  push.1900090986.2881736842.377646265.755042002
  push.1841547412.3167977330.844458091.354057312
  push.3977335559.438330674.3975547620.3361329560
  push.2624800978.1576084960.136666640.1429498917

  # push (2^76)G into stack
  push.57675626.3996181708.447113519.3325652353
  push.1620584395.2741203150.830642661.680216962
  push.4022591230.2839066415.2079673701.530147430
  push.2418964509.3263182117.3449144896.2671288163
  push.275957873.3947229107.2154425801.1891283735
  push.4083309621.1354160305.3345691164.3173403818

  # push (2^75)G into stack
  push.4025102189.3002044362.2610939516.968481390
  push.3349180874.284708997.1030669352.852011505
  push.1794423875.3659870744.1347323782.30742182
  push.3081651707.1870075313.4214507112.2948708405
  push.927854096.3419149860.1413812208.3997738346
  push.4092388786.1074258664.4212587402.2823109854

  # push (2^74)G into stack
  push.3765824723.3094155980.3563201915.2442217768
  push.1604304220.3213219414.2334978195.3552447160
  push.1442184620.1745833116.3342210715.686503619
  push.951728142.863796929.806408025.1349686452
  push.684080650.3020149742.2575799977.4167697701
  push.3889031629.3548347718.1528378206.1360271360

  # push (2^73)G into stack
  push.2021208394.4189291889.223928975.3084231900
  push.1001075623.1476446167.2116757194.657020538
  push.3451635145.3395420679.819372650.3183326785
  push.2422798041.605859356.2809127354.1885077772
  push.1673473568.3246396932.3233126230.3694757456
  push.3042011166.3980881876.2400451195.756850751

  # push (2^72)G into stack
  push.2686476327.3170189344.2469236587.545799926
  push.2709577220.2257654816.2708829808.3649193325
  push.3919016294.1315610693.2701541236.3111362429
  push.1808104770.2360198333.2482638774.3240947624
  push.126499372.2858614875.1820339848.3533311886
  push.1966465813.604647178.4196749756.789736869

  # push (2^71)G into stack
  push.346949059.3577731365.3661011466.2278886097
  push.2616179923.2620062287.847843478.3315509977
  push.790911321.1966535291.4197745626.3797023080
  push.521573832.2073770098.159582541.1578764349
  push.1320712841.189371538.2462092567.415180916
  push.2407095031.1420560899.2675219549.2301384663

  # push (2^70)G into stack
  push.765489644.4204278716.420831615.686289746
  push.4147811819.3812981490.2207581564.3186548262
  push.3403575861.3414551909.2845409721.2687779374
  push.330852323.2165209260.4186224570.1059145280
  push.115473950.822477978.1055291546.2879732828
  push.958053770.576130631.4155419959.1787957888

  # push (2^69)G into stack
  push.193950791.3758628274.1961876981.1054091348
  push.3816305847.2405711196.2636355792.2128378950
  push.2945370933.103726037.2975308047.1661158929
  push.4108900642.980052233.2348361273.2734504617
  push.2488278332.489109384.2830315848.916058668
  push.484431564.2490928341.1874515438.4041735840

  # push (2^68)G into stack
  push.440355473.1420892297.4060729519.104154129
  push.220540804.3850811378.2558908538.2436681557
  push.4280960021.1956846976.150088583.209108884
  push.1165237124.1570111634.1954462842.3022480631
  push.614633720.3576486872.1822861865.1460303818
  push.2102862854.4271041081.2471590568.1403471254

  # push (2^67)G into stack
  push.2790742442.1647864019.3653429430.2226224714
  push.2989216687.1806064091.1180412485.3220192391
  push.1445606176.2552927947.1547874355.466254502
  push.1226218693.3127214280.3888602397.854560206
  push.32975235.1901170796.2306495411.2596063487
  push.3993810553.3730211394.1937555018.2236390468

  # push (2^66)G into stack
  push.2195337937.783308501.2289061228.771833956
  push.3059474998.1121901657.1019618172.3863235390
  push.4002389836.3127936607.3603937497.3005053939
  push.2969337763.1464112746.771926169.2799799103
  push.2548570297.4281812028.48393916.3998577308
  push.2748119327.1620764752.2946535205.1489292690

  # push (2^65)G into stack
  push.3781102756.230988237.2945637147.2174577042
  push.3219804275.4123662966.3658544901.3293455390
  push.2159015885.1044022165.2815084326.2219235391
  push.858162732.3912755742.2883780014.189242651
  push.2780136961.3904655003.1587424501.2652816032
  push.1750856401.854713088.3198409211.390915607

  # push (2^64)G into stack
  push.4286314443.881422584.1757972216.2844756714
  push.627807224.1897164151.3998369064.3248241325
  push.1294275752.4173584190.451385138.1139812898
  push.1047474443.2470633620.2465897793.1686758339
  push.3051371635.2724935968.2360519577.3060172390
  push.2105582013.4028571826.1398680223.929018991

  # push (2^63)G into stack
  push.3287381371.3514713235.3266414667.3832987379
  push.20693004.2502528377.2409187345.507577010
  push.805807871.3470821989.2554015457.3847848274
  push.2054686107.245411910.3303524564.1966565957
  push.3118428633.2959647369.3170637709.3372563825
  push.3469890068.3946394267.511676447.3307380463

  # push (2^62)G into stack
  push.2198053893.4122910262.3106106528.71799408
  push.4092185250.851266439.171714579.3801417272
  push.83989058.2924946953.3482638132.48594429
  push.2873721938.3342064369.342108151.3423621429
  push.4176795803.3018042694.3874520595.1890360578
  push.2769350307.3068640479.1693301391.1534698952

  # push (2^61)G into stack
  push.1766609812.2608568819.1370861363.3300260032
  push.1042186249.3945050167.2479429112.3552045223
  push.2213231104.2298001093.1842716286.1070815964
  push.947249811.2187459943.3764781689.1174693308
  push.933696081.2439244851.2615315712.913884404
  push.4186698633.1481211838.1371610537.2327704874

  # push (2^60)G into stack
  push.726014853.2559541446.674293275.701555975
  push.3061487694.4147612975.607809775.1089287651
  push.1645294878.997276205.634264882.3408792906
  push.2732399273.1682772479.3396290441.2834527101
  push.2658904629.3454091496.2807737979.3100099893
  push.3850750957.2196229415.1401630839.3212445147

  # push (2^59)G into stack
  push.2942247545.986635644.1051121938.4283439008
  push.4006816892.1268487531.920457673.484783460
  push.12096429.937681154.2410134947.3960205325
  push.1391447411.1514973159.3925070901.3714989833
  push.1827635415.4205372956.634973838.2642160681
  push.366266016.2179268796.3962779698.2869202920

  # push (2^58)G into stack
  push.3077906979.887309179.1155359897.3296386596
  push.3586907049.3047188635.3344388971.1349055725
  push.2651068967.917918296.848198734.1676871213
  push.2008467572.2467008527.10799570.147667135
  push.2460693588.2408572052.1048380281.210768845
  push.1595555664.560100810.3622299272.2184017943

  # push (2^57)G into stack
  push.452052554.2695624202.2696142657.3325074837
  push.1318738957.3769892322.3771464647.1936655279
  push.2410497750.2320046195.131304288.809022823
  push.234978893.3854381809.3355693258.2862004276
  push.2335629766.3192022847.1485647499.4114042288
  push.474582552.145974266.481590094.3890661320

  # push (2^56)G into stack
  push.644457494.294749723.3842984229.3525701427
  push.1201925116.1539169354.935101213.497800014
  push.1590292234.3982591116.2110200815.2335589337
  push.2006818131.2226054321.3408831415.3550900475
  push.1654467477.22959250.3011660105.1915149317
  push.3357835888.1199147507.852159997.1607276660

  # push (2^55)G into stack
  push.394837729.1010332507.3156944571.2143230840
  push.3052473835.3237345988.4223460066.4156192200
  push.4001034428.3315474656.4050303753.1689644323
  push.3520181822.1626008312.3556938481.3059913474
  push.2405949463.612439938.1198226394.1290408248
  push.1337257023.2097803714.2186964309.69574727

  # push (2^54)G into stack
  push.4086335455.4174644744.2418015280.1854689529
  push.3127854526.3935157653.3975445554.3336576001
  push.4026394363.3678135263.615594919.2550570861
  push.1107823231.603239084.382051012.3624661940
  push.3637624183.1559805603.1333100442.805741554
  push.1264250571.2358786109.267699852.397371568

  # push (2^53)G into stack
  push.3507786090.2609550599.2646253414.3308469527
  push.3780185729.913878096.122715666.3011542514
  push.2542825453.918556626.2904917918.2336285602
  push.15182657.551915631.2262568712.2017605335
  push.1579678045.2422919622.4285065105.4210704817
  push.4206239977.906494042.3036256728.469383574

  # push (2^52)G into stack
  push.4231928456.2296171318.3702809920.753297862
  push.173736952.1293986505.2136282037.2743837395
  push.2544117520.3785075401.785316795.3331397673
  push.876551824.4253025791.3370128350.1665076137
  push.4124258349.3715133632.3652150622.393900791
  push.1515776755.1670037745.3655800101.427888614

  # push (2^51)G into stack
  push.615802927.3298463238.2997144325.3167811090
  push.733833886.65213119.1910805953.3269891206
  push.2604912474.1817185359.1717463059.1951395870
  push.2281282091.2471339352.3656431778.350550997
  push.3056134945.4229139886.939290135.51360330
  push.69881060.1033278612.3851756353.3366537903

  # push (2^50)G into stack
  push.789267740.3629968881.1664142384.2098587670
  push.2832581714.1028213555.429877432.3895211061
  push.474094330.2176442027.1386272556.758145133
  push.1215912599.969643301.2262906276.3714363160
  push.3920810919.2647092939.4023234298.842016212
  push.3890280116.2092183917.3197959608.915862962

  # push (2^49)G into stack
  push.3441957840.423571584.1961125286.3816809819
  push.2126009920.674356086.3726766216.3234863489
  push.2449763730.2394496880.738155419.4236696056
  push.2832582698.829271886.3153051282.1977879392
  push.1051337337.2228308901.788313012.1252691825
  push.3027343521.290966086.2290059468.71556765

  # push (2^48)G into stack
  push.3356353071.3616840600.1435566412.1090990745
  push.1887798308.15330796.2072835962.3936084927
  push.388672815.2835872507.1352073514.2642551675
  push.865261756.628467235.3534700632.257948540
  push.2355394185.2542849143.2322905173.3655294323
  push.3380407829.1964231819.2385143312.3590821817

  # push (2^47)G into stack
  push.209477031.3093707709.4202746756.3588225431
  push.2626062656.2969960579.795045560.1582482099
  push.3098282248.2375464833.2753068900.3096449706
  push.1171302602.1894168152.3888981693.3119052069
  push.3679292966.3415736093.4256668678.1507188281
  push.2537906632.3870987310.896931191.2693046389

  # push (2^46)G into stack
  push.15108816.2267610399.3891474949.1238181223
  push.1147770607.2748335909.2770239403.2976132499
  push.450074572.1586083369.1057828945.3887057063
  push.2124744571.2346921524.2086647707.3681689303
  push.2399604296.182328218.1760516211.1873185083
  push.3539050180.1781066486.43373161.28255872

  # push (2^45)G into stack
  push.4064832735.3539470659.3958207760.3912356637
  push.164251623.2078471405.3328639016.3001905155
  push.4036200447.1482344847.314907145.2151045431
  push.1911268241.1480569170.3584517467.1841579576
  push.1404132585.1151185088.767324933.2333244476
  push.1455456054.754945335.676985571.2914491643

  # push (2^44)G into stack
  push.1090101602.1205871786.654432486.3225965430
  push.3963186459.1312373161.3916546418.614671223
  push.3673851801.1115410695.3724980483.3822720403
  push.1359135530.3000899183.2440466837.70908625
  push.1690494135.638546508.6924999.2818818501
  push.372104104.1584408275.2944612036.1338203853

  # push (2^43)G into stack
  push.1076151823.1869215212.3007531426.1975684790
  push.3012532821.866724528.1718901424.143820326
  push.1219396925.1173748168.2109412734.2759454143
  push.810391584.2694572670.3103996657.1689488452
  push.3709863201.3778143269.2896263906.125746319
  push.3919125906.4277306591.3238831685.2931784487

  # push (2^42)G into stack
  push.1279883447.1293954212.4182039084.3246576295
  push.2595402405.1065652033.3754886750.2642017518
  push.543015909.627283566.3757523287.4037047826
  push.1916228510.3794860938.87259858.2134340506
  push.206309447.3076885834.2680212206.2389366466
  push.4064955947.177800874.1883664398.1464320399

  # push (2^41)G into stack
  push.2538873761.635116843.2411495690.1743653792
  push.799616421.598310406.3892303814.994983060
  push.4168957777.2777478178.2762588939.635394239
  push.1070043390.4062955027.3408978548.2630134036
  push.3880482791.3490715278.3102890453.1121678620
  push.1454822092.3285728435.1378742502.2286879824

  # push (2^40)G into stack
  push.3708375435.2356284909.871247942.462792261
  push.2299504905.3491302099.1827124646.3927673984
  push.975509937.643555121.2995576306.2581588267
  push.1744963383.712453441.858381141.386431441
  push.2835085961.3716299352.237555353.1921923892
  push.1819790809.2178166904.1239928156.1080120604

  # push (2^39)G into stack
  push.1760021538.1246477538.4020221089.3103984320
  push.2188414816.1361704363.2222248250.3334053791
  push.4224874170.263556204.566886706.3338797609
  push.2461586542.2413395531.3976053596.1633706202
  push.1926013630.484251948.415199817.1631103609
  push.1391526698.1921207145.2742955422.1535773226

  # push (2^38)G into stack
  push.4190278158.3792837316.3788873439.820867659
  push.3025821908.3300532140.1772759211.764207700
  push.133427612.1750317322.3224897846.2169197977
  push.3967207165.3274186100.2836574355.503213154
  push.1505148098.1765012388.2178624482.91443771
  push.2831523941.731204757.1174842552.849958179

  # push (2^37)G into stack
  push.1377451392.1184542162.1605555025.2571230163
  push.3169832676.3679023124.3388703121.123804462
  push.723606342.1797479561.1778447394.695004162
  push.4070648574.1483168998.1858512776.1982122996
  push.2194757856.1271759781.3812828764.1428180415
  push.732008708.1643820701.1273211715.2564901160

  # push (2^36)G into stack
  push.2640778917.132490793.363394045.1911428880
  push.1223845880.3053283226.752051814.2177297027
  push.339227243.1041902608.1737746765.4234871778
  push.1971945276.1246327437.2318244733.392695281
  push.55085673.21751716.838984379.4037945171
  push.3739923889.2737757661.188520867.3134731939

  # push (2^35)G into stack
  push.4240540981.1038306641.45839330.3995232274
  push.2166099010.193908061.2535080685.2680547871
  push.4246543775.1889068112.279926811.2028601906
  push.374462255.1803158578.78057496.2160895405
  push.2900988164.93926751.2043608283.742260490
  push.490073796.82576743.3736828200.2440595515

  # push (2^34)G into stack
  push.3447163093.240345314.298868343.2854454384
  push.2772346691.4292677869.2712131591.1034868192
  push.2729188126.1484193751.3310765108.2566167763
  push.3902178200.899397401.1257173239.3980824920
  push.1283932233.3511547519.3538672689.11314807
  push.1163623805.1948397494.3700537393.849137747

  # push (2^33)G into stack
  push.201781902.1879208033.366368531.414570348
  push.2725203297.3303225153.3960676961.1547404409
  push.1202035494.287739238.571740796.3299463628
  push.2323633777.1732115118.2807546675.750641548
  push.155733807.2116491013.4173803077.3196485543
  push.3855932326.2341890268.2652231975.2356926667

  # push (2^32)G into stack
  push.3350578690.615105488.1907097206.2601362594
  push.1973164475.3378236195.1258653325.1576379166
  push.2683751654.671746037.2154085447.4171665086
  push.151326720.2244384650.2564835854.2688349067
  push.129624219.339457830.630538015.3385965042
  push.4243021446.3930248375.2200770692.1999075395

  # push (2^31)G into stack
  push.1537097577.599500388.3188112682.4220919932
  push.3365993235.3060310166.4166074507.1130079062
  push.325213743.3456678408.1460551922.225117710
  push.1295148995.3086274105.2998223779.3644828036
  push.3425771566.128473889.2514510162.2442663658
  push.3036851339.1923498161.726990368.3678600041

  # push (2^30)G into stack
  push.2711196609.1792639260.3615873011.2733173106
  push.3427855566.1602100217.508036311.3522943865
  push.1054087177.3996065130.1153902543.1308735309
  push.3083051596.3455229223.3806463300.1067311995
  push.1077170122.2606831513.3331061849.4085012881
  push.2259138269.1269082684.3518089684.1408579258

  # push (2^29)G into stack
  push.1746220919.3674660492.3263188964.3563175696
  push.3606314372.2559042446.2601336813.2405628422
  push.605916942.2000138665.1814215102.3563723739
  push.3906121869.1890695637.1473469579.435252301
  push.2719014285.1389965106.567774045.2983137038
  push.2660485347.280790875.789341098.1784021326

  # push (2^28)G into stack
  push.3032668618.388189360.2716077947.95629646
  push.622684270.4179996509.247155377.2968359192
  push.3716024826.1233465505.1748859360.1474305547
  push.2736240994.204620363.4198863172.649949720
  push.3282419999.3093287994.2398937564.1992150115
  push.2275040839.2829168165.3451153835.873194490

  # push (2^27)G into stack
  push.3694830907.182787795.2738894540.3036843795
  push.1095887046.4032951432.4174004315.2872058775
  push.2972896576.3146916577.1550249297.1954517472
  push.3399380590.1508547522.2142859827.1489169666
  push.2111777238.2607907222.1236593688.3793816203
  push.2242801002.1887372273.2261272626.697912920

  # push (2^26)G into stack
  push.352153844.705577837.3808872676.1102893726
  push.2465044802.1876314770.1618583023.4201745150
  push.4188015931.1170021009.3217613595.2766194525
  push.4180617317.2240474317.2237465588.504535800
  push.2470191657.1513487983.418351892.1119652998
  push.213605742.3333096384.3217865903.2426287159

  # push (2^25)G into stack
  push.2085282704.2941705734.1694467478.2630684944
  push.1327291043.217154376.1729612892.1565252408
  push.993766506.1627295219.1554902617.629484924
  push.3992782803.3093793053.2242553943.1562562381
  push.1816515825.3248445909.1011391674.510317626
  push.3879371210.3081527059.1276965238.941234928

  # push (2^24)G into stack
  push.3148124861.38952013.3121562829.308148021
  push.2813675221.1303543082.904071087.593415411
  push.266020797.1033180496.3919775067.1367605140
  push.2295255712.603738871.568714404.91523412
  push.1473277186.516789549.1236670775.3241023408
  push.3595860352.359733990.1998376628.336093607

  # push (2^23)G into stack
  push.128933005.1843219761.3178323727.3041293948
  push.783037882.4180090065.491508136.3319848281
  push.3624473750.2952716925.3626123566.3939227508
  push.2240713870.2366730935.1092671880.2600008203
  push.3602441774.1079003990.2719087255.2889008302
  push.1699129945.4088667013.2221645807.2263082900

  # push (2^22)G into stack
  push.2164444161.3254136612.31091988.2657278511
  push.2825705970.894983440.92604647.1669533578
  push.2936379902.171638723.2240304277.1414814578
  push.3482569193.4239763898.730303841.2872292874
  push.3426423006.2009945648.1276908713.1016628304
  push.1226687375.3732033419.115004589.2189803440

  # push (2^21)G into stack
  push.3364027452.3000806926.2213349683.2229151259
  push.672509300.246558793.1700474509.1043351151
  push.672254616.2507033870.1329846737.2584119235
  push.1725042470.1354922919.3698165144.2935842768
  push.609348168.1469485514.3737623623.3981176228
  push.2650406160.778134635.1314740119.784819757

  # push (2^20)G into stack
  push.3427443063.2860962761.2699599650.3132555353
  push.2956912514.1820976906.2858508979.3798288869
  push.3416354503.3396109829.1820376351.2676305039
  push.3280520326.1791571865.3528296494.1537819910
  push.4226202437.3446455985.2921220771.2720721362
  push.2439832784.2241875899.2018568169.352425916

  # push (2^19)G into stack
  push.3782714730.3644631196.696007875.1704138562
  push.3064552040.1970812605.116048174.2935924752
  push.531073595.2716651538.445341804.376382049
  push.149245088.1699366357.643757068.1988497688
  push.3876605360.3717017061.1792035884.3658180245
  push.9689525.3726457710.3737655682.334914726

  # push (2^18)G into stack
  push.2881216904.2602803124.1931543326.3882383748
  push.3490219988.2976614537.4225664693.115915521
  push.3257309353.2970517532.1632831680.1663479127
  push.3293155039.1591403760.3205355140.3183698196
  push.840954074.2449757058.1379796681.3174738595
  push.2888001427.725880224.3916942879.2971492725

  # push (2^17)G into stack
  push.497957642.409392798.3397792514.121517090
  push.2208886148.2594586529.1793088961.1024640302
  push.1301017829.149015777.2073426303.2696251698
  push.962013080.3029188982.1759358514.2260129774
  push.1176472168.204738826.1035950330.825829971
  push.1995151119.2875022893.4126873466.1465695309

  # push (2^16)G into stack
  push.2933503355.1150771951.1010323564.4167348229
  push.1982999048.864871296.1544240413.3816477355
  push.2713543322.2042185290.11499049.3239708649
  push.2596216462.3792018179.3285818282.756956372
  push.686489741.1349583.1129616092.580263380
  push.375341506.1929451238.2202716750.3251649326

  # push (2^15)G into stack
  push.1503048786.2253075200.1799563349.1602884526
  push.3363774533.3802573440.1406190571.1439164895
  push.1739612738.1344947376.1943259727.3984490149
  push.3711094428.636908438.3875751458.1202552066
  push.4131906068.3317883546.2714198383.2001977271
  push.617143603.3914299867.973684328.1024725525

  # push (2^14)G into stack
  push.117479910.4096465048.3748213334.1414641509
  push.1080456887.2494968804.2088850801.3335786921
  push.1913316320.3313693373.1790647232.3862320970
  push.3411429597.4034043018.47726183.1219468969
  push.4118717561.2897385214.80459097.551686853
  push.3428312537.245232532.159612118.1418946393

  # push (2^13)G into stack
  push.1071817889.2535981847.620428557.2926284367
  push.2950014256.1234570333.3441862140.1884477444
  push.355318376.3348606533.26758351.110106597
  push.2137706936.1237760563.4027551371.959797812
  push.3801555833.606845849.2896886910.209612018
  push.1036223050.951134442.706521218.3302693766

  # push (2^12)G into stack
  push.2453519330.2007784047.757956299.3351232194
  push.3796496381.3873867960.4223744311.3807558599
  push.886461396.99491659.2951913132.3050734995
  push.113833265.53899627.2198645230.2433783572
  push.2717673753.2030337976.2469272834.1039085029
  push.2920809398.4247331910.3148245799.620054778

  # push (2^11)G into stack
  push.1092243945.4177617868.2411532286.1464808813
  push.3312066550.1673939901.801066763.35873813
  push.3268773358.1186072370.3532693070.1754135012
  push.3799491819.2512492662.1561581297.1582858834
  push.4075424326.2861468264.2826966158.1674842800
  push.2610818279.3536713782.3912065715.3176669737

  # push (2^10)G into stack
  push.3053614628.223221158.4248989966.3480032262
  push.1571409508.3157339099.2485825496.1088857644
  push.2186442817.2178970503.2795624768.536421003
  push.447109814.1113377320.2767739398.2329310267
  push.2085994872.3160934912.2377651848.3919221800
  push.1427940723.7428921.1799368815.1571365520

  # push (2^9)G into stack
  push.3366549089.3619273576.2503475385.2238764922
  push.1237597377.1596640373.1776096883.628236075
  push.3569717.73386979.61235791.1396660245
  push.163567449.2607846704.3022796594.258440691
  push.1757200845.1579712529.3709155749.2490525753
  push.1271163719.83748696.1243934934.1725045020

  # push (2^8)G into stack
  push.57736146.2003662631.1532849746.541811467
  push.1019743195.3715983474.2560515167.3916021123
  push.1682858830.972953161.3109216878.2729081681
  push.1416992387.4248334506.2282654796.2958880515
  push.3463148253.356534422.2789290949.2123776697
  push.3651363183.836005144.3738400743.1202071911

  # push (2^7)G into stack
  push.2281031812.2248683113.1719068146.1024688983
  push.1975931675.1402488620.1339206136.2915828072
  push.2523154591.3118632178.936853110.1450840467
  push.1582281044.3267081159.106787623.2219015849
  push.633324806.2889210420.2971080174.4043757103
  push.3457405453.2387867469.2030555195.2314634766

  # push (2^6)G into stack
  push.381366728.4201301544.1849045455.3628236831
  push.970167946.40178237.1094968387.73287484
  push.3313277609.3625027388.2823865272.1607317395
  push.2452202656.1756523026.2650272126.3072086044
  push.4256731487.1901518509.4257856434.1704010953
  push.1026205514.557988677.1811735612.2526085733

  # push (2^5)G into stack
  push.3904370366.3487403656.3148714344.2420508884
  push.3573223072.3532032629.752551711.4091923949
  push.1099166461.2723866852.45181322.3558355291
  push.3911776812.4104022181.1400047881.2096740742
  push.3275764810.1859615953.1889484915.3920395556
  push.394522011.3501175395.1444831051.2712217010

  # push (2^4)G into stack
  push.3510650449.435018679.1039046904.1998515401
  push.1979715416.533757142.870983663.3321979243
  push.2230544006.4199600988.2877849544.2612568121
  push.702108359.3709866115.197069253.2527134796
  push.2081094477.3806951506.3254560673.721367143
  push.1231228381.1813340316.821340817.722512669

  # push (2^3)G into stack
  push.1658585184.2503743746.3205251131.4072748768
  push.2637562955.3679743535.2221345410.2840325697
  push.2749723167.857329376.1744556541.2858939227
  push.3779299846.3281205734.1040561013.2394388049
  push.3848741185.1749606857.2031190394.2257649329
  push.2068125131.1459464947.408359304.1594726639

  # push (2^2)G into stack
  push.1352383970.2724730208.2099681297.2989814637
  push.247196370.264991192.1311059568.2063719771
  push.581575810.1361063577.1272615727.723804695
  push.4073438323.828812798.281675353.2210016624
  push.2832828146.2614124149.2170633936.2236521962
  push.2879351502.263705507.995471108.1088921762

  # push (2^1)G into stack
  push.579919648.1848170264.3884180958.2687252166
  push.2688095969.1673463056.4082826636.2545792257
  push.1440660280.524996660.3425160008.2758035882
  push.2826781693.3043178571.483526712.3875396767
  push.617223735.3276311816.1644336685.4191201175
  push.3437933890.2072183026.4256012599.474728642

  # push (2^0)G into stack
  push.0.0.0.0
  push.0.0.1.977
  push.3477046559.3567616726.1891022234.2887369014
  push.2382126429.522045005.2975770322.3554388962
  push.2575427139.3909656392.2543798464.872223388
  push.589179219.700212955.3610652250.1216225431

  repeat.2
    repeat.4
      repeat.32
        push.0.0.0.0
        loc_loadw.18
        dup
        push.1
        u32checked_and
        movdn.4
        u32unchecked_shr.1
        loc_storew.18
        dropw       

        if.true
          loc_storew.12
          dropw       
          loc_storew.13
          dropw       
          loc_storew.14
          dropw       
          loc_storew.15
          dropw             
          loc_storew.16
          dropw       
          loc_storew.17
          dropw       

          locaddr.11
          locaddr.10
          locaddr.9
          locaddr.8
          locaddr.7
          locaddr.6

          locaddr.17
          locaddr.16
          locaddr.15
          locaddr.14
          locaddr.13
          locaddr.12

          locaddr.5
          locaddr.4
          locaddr.3
          locaddr.2
          locaddr.1
          locaddr.0

          exec.point_addition

          drop
          drop

          loc_loadw.6
          loc_storew.0
          loc_loadw.7
          loc_storew.1

          loc_loadw.8
          loc_storew.2
          loc_loadw.9
          loc_storew.3

          loc_loadw.10
          loc_storew.4
          loc_loadw.11
          loc_storew.5

          dropw
        else
          repeat.6
            dropw
          end
        end
      end

      push.0.0.0.0
      loc_loadw.18
      movdn.3
      loc_storew.18
      dropw       
    end

    push.0.0.0.0
    loc_loadw.19
    loc_storew.18
    dropw       
  end

  dup
  push.0.0.0.0
  loc_loadw.0
  movup.4
  mem_storew
  dropw              # write x[0..4] to memory

  dup.1
  push.0.0.0.0
  loc_loadw.1
  movup.4
  mem_storew
  dropw              # write x[4..8] to memory

  dup.2
  push.0.0.0.0
  loc_loadw.2
  movup.4
  mem_storew
  dropw              # write y[0..4] to memory

  dup.3
  push.0.0.0.0
  loc_loadw.3
  movup.4
  mem_storew
  dropw              # write y[4..8] to memory

  dup.4
  push.0.0.0.0
  loc_loadw.4
  movup.4
  mem_storew
  dropw              # write z[0..4] to memory

  dup.5
  push.0.0.0.0
  loc_loadw.5
  movup.4
  mem_storew
  dropw              # write z[4..8] to memory
end
"),
// ----- std::math::u256 --------------------------------------------------------------------------
("std::math::u256", "export.add_unsafe
    swapw.3
    movup.3
    movup.7
    u32overflowing_add
    movup.4
    movup.7
    u32overflowing_add3
    movup.4
    movup.6
    u32overflowing_add3
    movup.4
    movup.5
    u32overflowing_add3
    movdn.12
    swapw.2
    movup.12
    movup.4
    movup.8
    u32overflowing_add3
    movup.4
    movup.7
    u32overflowing_add3
    movup.4
    movup.6
    u32overflowing_add3
    movup.4
    movup.5
    u32overflowing_add3
    drop
end

export.sub_unsafe
    swapw.3
    movup.3
    movup.7
    u32overflowing_sub
    movup.7
    u32overflowing_add
    movup.5
    movup.2
    u32overflowing_sub
    movup.2
    add
    movup.6
    u32overflowing_add
    movup.5
    movup.2
    u32overflowing_sub
    movup.2
    add
    movup.5
    u32overflowing_add
    movup.5
    movup.2
    u32overflowing_sub
    movup.2
    add
    movdn.12
    swapw.2
    movup.12
    movup.4
    u32overflowing_add
    movup.8
    movup.2
    u32overflowing_sub
    movup.2
    add
    movup.4
    u32overflowing_add
    movup.7
    movup.2
    u32overflowing_sub
    movup.2
    add
    movup.4
    u32overflowing_add
    movup.6
    movup.2
    u32overflowing_sub
    movup.2
    add
    movup.5
    movup.5
    movup.2
    u32overflowing_add
    drop
    u32overflowing_sub
    drop
end

export.and
    swapw.3
    movup.3
    movup.7
    u32checked_and
    movup.3
    movup.6
    u32checked_and
    movup.3
    movup.5
    u32checked_and
    movup.3
    movup.4
    u32checked_and
    swapw.2
    movup.3
    movup.7
    u32checked_and
    movup.3
    movup.6
    u32checked_and
    movup.3
    movup.5
    u32checked_and
    movup.3
    movup.4
    u32checked_and
end

export.or
    swapw.3
    movup.3
    movup.7
    u32checked_or
    movup.3
    movup.6
    u32checked_or
    movup.3
    movup.5
    u32checked_or
    movup.3
    movup.4
    u32checked_or
    swapw.2
    movup.3
    movup.7
    u32checked_or
    movup.3
    movup.6
    u32checked_or
    movup.3
    movup.5
    u32checked_or
    movup.3
    movup.4
    u32checked_or
end

export.xor
    swapw.3
    movup.3
    movup.7
    u32checked_xor
    movup.3
    movup.6
    u32checked_xor
    movup.3
    movup.5
    u32checked_xor
    movup.3
    movup.4
    u32checked_xor
    swapw.2
    movup.3
    movup.7
    u32checked_xor
    movup.3
    movup.6
    u32checked_xor
    movup.3
    movup.5
    u32checked_xor
    movup.3
    movup.4
    u32checked_xor
end

export.iszero_unsafe
    eq.0
    repeat.7
        swap
        eq.0
        and
    end
end

export.eq_unsafe
    swapw.3
    eqw
    movdn.8
    dropw
    dropw
    movdn.8
    eqw
    movdn.8
    dropw
    dropw
    and
end

# ===== MULTIPLICATION ============================================================================

proc.mulstep
    movdn.2
    u32overflowing_madd
    movdn.2
    u32overflowing_add
    movup.2
    add
end

proc.mulstep4
    movup.12
    dup.1
    movup.10
    push.0 # start k at 0
    exec.mulstep
    swap
    movdn.9
    dup.1
    movup.9
    movup.13
    swap.3
    exec.mulstep
    swap
    movdn.8
    dup.1
    movup.8
    movup.12
    swap.3
    exec.mulstep
    swap
    movdn.7
    dup.1
    movup.7
    movup.11
    swap.3
    exec.mulstep
    swap
    movdn.6
end

# Performs addition of two unsigned 256 bit integers discarding the overflow.
# The input values are assumed to be represented using 32 bit limbs, but this is not checked.
# Stack transition looks as follows:
# [b7, b6, b5, b4, b3, b2, b1, b0, a7, a6, a5, a4, a3, a2, a1, a0, ...] -> [c7, c6, c5, c4, c3, c2, c1, c0, ...]
# where c = (a * b) % 2^256, and a0, b0, and c0 are least significant 32-bit limbs of a, b, and c respectively.
export.mul_unsafe.6
    # Memory storing setup
    loc_storew.0
    dropw
    # b[5-8] at 0
    loc_storew.1
    # b[0-4] at 1
    push.0 dropw
    # b[0] at top of stack, followed by a[0-7]
    movdn.8
    loc_storew.2
    # a[0-4] at 2
    swapw
    loc_storew.3
    # a[5-8] at 3
    padw
    loc_storew.4
    loc_storew.5
    # p at 4 and 5

    # b[0]
    dropw
    swapw
    push.0.0.0.0
    loc_loadw.4
    movdnw.2
    movup.12

    exec.mulstep4

    movdn.9
    movdn.9
    swapw
    loc_storew.4
    dropw
    push.0.0.0.0
    loc_loadw.5
    swapw
    movup.9
    movup.9

    dup.1
    movup.6
    movup.10
    swap.3
    exec.mulstep
    swap
    movdn.5
    dup.1
    movup.5
    movup.9
    swap.3
    exec.mulstep
    swap
    movdn.4
    dup.1
    movup.4
    movup.8
    swap.3
    exec.mulstep
    swap
    movdn.3
    swap
    movup.2
    movup.6
    swap.3
    exec.mulstep

    drop
    loc_storew.5
    dropw

    # b[1]
    push.0.0.0.0
    loc_loadw.4
    push.0.0.0.0
    loc_loadw.5
    movup.7
    dropw
    push.0.0.0.0
    loc_loadw.3 push.0.0.0.0
    loc_loadw.2 # load the xs
    push.0.0.0.0
    loc_loadw.1
    movup.2
    movdn.3
    push.0 dropw # only need b[1]

    exec.mulstep4

    movdn.9
    movdn.9
    swapw
    movdn.3
    push.0.0.0.0
    loc_loadw.4
    push.0 dropw # only need p[0]
    movdn.3
    # save p[0-3] to memory, not needed any more
    loc_storew.4
    dropw

    push.0.0.0.0
    loc_loadw.5
    movup.3
    drop
    swapw
    movup.9
    movup.9

    dup.1
    movup.6
    movup.9
    swap.3
    exec.mulstep
    swap
    movdn.7
    dup.1
    movup.5
    movup.7
    swap.3
    exec.mulstep
    swap
    movdn.5
    swap
    movup.3
    movup.4
    swap.3
    exec.mulstep

    drop
    swap
    drop
    loc_storew.5
    dropw

    # b[2]
    push.0.0.0.0
    loc_loadw.4
    push.0.0.0.0
    loc_loadw.5
    movup.7
    movup.7
    dropw
    push.0.0.0.0
    loc_loadw.3 push.0.0.0.0
    loc_loadw.2 # load the xs
    push.0.0.0.0
    loc_loadw.1
    swap
    movdn.3
    push.0 dropw # only need b[1]

    exec.mulstep4

    movdn.9
    movdn.9
    swapw
    movdn.3
    movdn.3
    push.0.0.0.0
    loc_loadw.4
    drop drop
    movdn.3
    movdn.3
    loc_storew.4
    dropw

    push.0.0.0.0
    loc_loadw.5
    movup.3
    movup.3
    drop
    drop
    swapw
    movup.9
    movup.9

    dup.1
    movup.6
    movup.8
    swap.3
    exec.mulstep
    swap
    movdn.6
    dup.1
    movup.5
    movup.6
    swap.3
    exec.mulstep
    swap
    swap drop
    movdn.3
    drop drop drop
    loc_storew.5
    dropw

    # b[3]
    push.0.0.0.0
    loc_loadw.4
    push.0.0.0.0
    loc_loadw.5

    movup.7 movup.7 movup.7
    dropw
    push.0.0.0.0
    loc_loadw.3 push.0.0.0.0
    loc_loadw.2

    push.0.0.0.0
    loc_loadw.1
    movdn.3
    push.0 dropw

    exec.mulstep4

    movdn.9
    movdn.9

    swapw
    movup.3
    push.0.0.0.0
    loc_loadw.4
    drop
    movup.3

    loc_storew.4
    dropw
    push.0.0.0.0
    loc_loadw.5
    movdn.3
    push.0 dropw
    swapw
    movup.9
    movup.9

    swap
    movup.5
    movup.6
    swap.3
    exec.mulstep

    drop
    movdn.3
    push.0 dropw

    # b[4]
    push.0.0.0.0
    loc_loadw.3 push.0.0.0.0
    loc_loadw.2 # load the xs
    # OPTIM: don't need a[4-7], but can't use mulstep4 if we don't load

    push.0.0.0.0
    loc_loadw.0
    push.0 dropw # b[4]

    exec.mulstep4
    dropw drop drop # OPTIM: don't need a[4-7], but can't use mulstep4 if we don't load

    # b[5]
    push.0.0.0.0
    loc_loadw.3
    push.0.0.0.0
    loc_loadw.0
    movup.2 movdn.3
    push.0 dropw
    movup.7
    dup.1
    movup.6
    push.0
    exec.mulstep
    swap
    movdn.7
    movup.4
    dup.2
    movup.7
    swap.3
    exec.mulstep
    swap
    movdn.5
    swap
    movup.3
    movup.4
    swap.3
    exec.mulstep
    drop
    swap
    drop

    # b[6]
    push.0.0.0.0
    loc_loadw.3
    push.0.0.0.0
    loc_loadw.0
    swap
    movdn.3
    push.0 dropw
    movup.6
    dup.1
    movup.6
    push.0
    exec.mulstep
    swap
    movdn.6
    swap
    movup.4
    movup.5
    swap.3
    exec.mulstep
    drop
    movdn.2
    drop drop

    # b[7]
    push.0.0.0.0
    loc_loadw.3
    push.0.0.0.0
    loc_loadw.0

    movdn.3 push.0 dropw
    movup.4
    movup.5
    movdn.2
    push.0
    exec.mulstep
    drop
    movdn.3
    drop drop drop

    push.0.0.0.0
    loc_loadw.4
    swapw
end"),
// ----- std::math::u64 ---------------------------------------------------------------------------
("std::math::u64", "# ===== HELPER FUNCTIONS ==========================================================================

# Asserts that both values at the top of the stack are u64 values.
# The input values are assumed to be represented using 32 bit limbs, fails if they are not.
proc.u32assert4
    u32assert.2
    movup.3
    movup.3
    u32assert.2
    movup.3
    movup.3
end

# ===== ADDITION ==================================================================================

# Performs addition of two unsigned 64 bit integers preserving the overflow.
# The input values are assumed to be represented using 32 bit limbs, but this is not checked.
# Stack transition looks as follows:
# [b_hi, b_lo, a_hi, a_lo, ...] -> [overflowing_flag, c_hi, c_lo, ...], where c = (a + b) % 2^64
export.overflowing_add
    swap
    movup.3
    u32overflowing_add
    movup.3
    movup.3
    u32overflowing_add3
end

# Performs addition of two unsigned 64 bit integers discarding the overflow.
# The input values are assumed to be represented using 32 bit limbs, but this is not checked.
# Stack transition looks as follows:
# [b_hi, b_lo, a_hi, a_lo, ...] -> [c_hi, c_lo, ...], where c = (a + b) % 2^64
export.wrapping_add
    exec.overflowing_add
    drop
end

# Performs addition of two unsigned 64 bit integers, fails when overflowing.
# The input values are assumed to be represented using 32 bit limbs, fails if they are not.
# Stack transition looks as follows:
# [b_hi, b_lo, a_hi, a_lo, ...] -> [c_hi, c_lo, ...], where c = (a + b) % 2^64
export.checked_add
    swap
    movup.3
    u32assert.2
    u32overflowing_add
    movup.3
    movup.3
    u32assert.2
    u32overflowing_add3
    eq.0
    assert
end

# ===== SUBTRACTION ===============================================================================

# Performs subtraction of two unsigned 64 bit integers discarding the overflow.
# The input values are assumed to be represented using 32 bit limbs, but this is not checked.
# Stack transition looks as follows:
# [b_hi, b_lo, a_hi, a_lo, ...] -> [c_hi, c_lo, ...], where c = (a - b) % 2^64
export.wrapping_sub
    movup.3
    movup.2
    u32overflowing_sub
    movup.3
    movup.3
    u32overflowing_sub
    drop
    swap
    u32overflowing_sub
    drop
end

# Performs subtraction of two unsigned 64 bit integers, fails when underflowing.
# The input values are assumed to be represented using 32 bit limbs, fails if they are not.
# Stack transition looks as follows:
# [b_hi, b_lo, a_hi, a_lo, ...] -> [c_hi, c_lo, ...], where c = (a - b) % 2^64
export.checked_sub
    movup.3
    movup.2
    u32assert.2
    u32overflowing_sub
    movup.3
    movup.3
    u32assert.2
    u32overflowing_sub
    eq.0
    assert
    swap
    u32overflowing_sub
    eq.0
    assert
end

# Performs subtraction of two unsigned 64 bit integers preserving the overflow.
# The input values are assumed to be represented using 32 bit limbs, but this is not checked.
# Stack transition looks as follows:
# [b_hi, b_lo, a_hi, a_lo, ...] -> [underflowing_flag, c_hi, c_lo, ...], where c = (a - b) % 2^64
export.overflowing_sub
    movup.3
    movup.2
    u32overflowing_sub
    movup.3
    movup.3
    u32overflowing_sub
    swap
    movup.2
    u32overflowing_sub
    movup.2
    or
end

# ===== MULTIPLICATION ============================================================================

# Performs multiplication of two unsigned 64 bit integers discarding the overflow.
# The input values are assumed to be represented using 32 bit limbs, but this is not checked.
# Stack transition looks as follows:
# [b_hi, b_lo, a_hi, a_lo, ...] -> [c_hi, c_lo, ...], where c = (a * b) % 2^64
export.wrapping_mul
    dup.3
    dup.2
    u32overflowing_mul
    movup.4
    movup.4
    u32overflowing_madd
    drop
    movup.3
    movup.3
    u32overflowing_madd
    drop
end

# Performs multiplication of two unsigned 64 bit integers preserving the overflow.
# The input values are assumed to be represented using 32 bit limbs, but this is not checked.
# Stack transition looks as follows:
# [b_hi, b_lo, a_hi, a_lo, ...] -> [c_hi, c_mid_hi, c_mid_lo, c_lo, ...], where c = (a * b) % 2^64
# This takes 18 cycles.
export.overflowing_mul
    dup.3
    dup.2
    u32overflowing_mul
    dup.4
    movup.4
    u32overflowing_madd
    swap
    movup.5
    dup.4
    u32overflowing_madd
    movup.5
    movup.5
    u32overflowing_madd
    movup.3
    movup.2
    u32overflowing_add
    movup.2
    add
end

# Performs multiplication of two unsigned 64 bit integers, fails when overflowing.
# The input values are assumed to be represented using 32 bit limbs, fails if they are not.
# Stack transition looks as follows:
# [b_hi, b_lo, a_hi, a_lo, ...] -> [c_hi, c_lo, ...], where c = (a * b) % 2^64
export.checked_mul
    dup.3
    dup.2
    u32assert.2         # make sure lower limbs of operands are 32-bit
    u32overflowing_mul
    dup.4
    movup.4
    u32overflowing_madd
    swap
    movup.5
    dup.4
    u32overflowing_madd
    movup.5
    movup.5
    u32assert.2         # make sure higher limbs of operands are 32-bit
    u32overflowing_madd
    movup.3
    movup.2
    u32overflowing_add
    add
    add
    eq.0
    assert
end

# ===== COMPARISONS ===============================================================================

# Performs less-than comparison of two unsigned 64 bit integers.
# The input values are assumed to be represented using 32 bit limbs, but this is not checked.
# Stack transition looks as follows:
# [b_hi, b_lo, a_hi, a_lo, ...] -> [c, ...], where c = 1 when a < b, and 0 otherwise.
export.unchecked_lt
    movup.3
    movup.2
    u32overflowing_sub
    movdn.3
    drop
    u32overflowing_sub
    swap
    eq.0
    movup.2
    and
    or
end

# Performs less-than comparison of two unsigned 64 bit integers.
# The input values are assumed to be represented using 32 bit limbs, fails if they are not.
# Stack transition looks as follows:
# [b_hi, b_lo, a_hi, a_lo, ...] -> [c, ...], where c = 1 when a < b, and 0 otherwise.
export.checked_lt
    movup.3
    movup.2
    u32assert.2
    u32overflowing_sub
    movdn.3
    drop
    u32assert.2
    u32overflowing_sub
    swap
    eq.0
    movup.2
    and
    or
end

# Performs greater-than comparison of two unsigned 64 bit integers.
# The input values are assumed to be represented using 32 bit limbs, but this is not checked.
# Stack transition looks as follows:
# [b_hi, b_lo, a_hi, a_lo, ...] -> [c, ...], where c = 1 when a > b, and 0 otherwise.
# This takes 11 cycles.
export.unchecked_gt
    movup.2
    u32overflowing_sub
    movup.2
    movup.3
    u32overflowing_sub
    swap
    drop
    movup.2
    eq.0
    and
    or
end

# Performs greater-than comparison of two unsigned 64 bit integers.
# The input values are assumed to be represented using 32 bit limbs, fails if they are not.
# Stack transition looks as follows:
# [b_hi, b_lo, a_hi, a_lo, ...] -> [c, ...], where c = 1 when a > b, and 0 otherwise.
export.checked_gt
    movup.2
    u32assert.2
    u32overflowing_sub
    movup.2
    movup.3
    u32assert.2
    u32overflowing_sub
    swap
    drop
    movup.2
    eq.0
    and
    or
end

# Performs less-than-or-equal comparison of two unsigned 64 bit integers.
# The input values are assumed to be represented using 32 bit limbs, but this is not checked.
# Stack transition looks as follows:
# [b_hi, b_lo, a_hi, a_lo, ...] -> [c, ...], where c = 1 when a <= b, and 0 otherwise.
export.unchecked_lte
    exec.unchecked_gt
    not
end

# Performs less-than-or-equal comparison of two unsigned 64 bit integers.
# The input values are assumed to be represented using 32 bit limbs, fails if they are not.
# Stack transition looks as follows:
# [b_hi, b_lo, a_hi, a_lo, ...] -> [c, ...], where c = 1 when a <= b, and 0 otherwise.
export.checked_lte
    exec.checked_gt
    not
end

# Performs greater-than-or-equal comparison of two unsigned 64 bit integers.
# The input values are assumed to be represented using 32 bit limbs, but this is not checked.
# Stack transition looks as follows:
# [b_hi, b_lo, a_hi, a_lo, ...] -> [c, ...], where c = 1 when a >= b, and 0 otherwise.
export.unchecked_gte
    exec.unchecked_lt
    not
end

# Performs greater-than-or-equal comparison of two unsigned 64 bit integers.
# The input values are assumed to be represented using 32 bit limbs, fails if they are not.
# Stack transition looks as follows:
# [b_hi, b_lo, a_hi, a_lo, ...] -> [c, ...], where c = 1 when a >= b, and 0 otherwise.
export.checked_gte
    exec.checked_lt
    not
end

# Performs equality comparison of two unsigned 64 bit integers.
# The input values are assumed to be represented using 32 bit limbs, but this is not checked.
# Stack transition looks as follows:
# [b_hi, b_lo, a_hi, a_lo, ...] -> [c, ...], where c = 1 when a == b, and 0 otherwise.
export.unchecked_eq
    movup.2
    u32checked_eq
    swap
    movup.2
    u32checked_eq
    and
end

# Performs equality comparison of two unsigned 64 bit integers.
# The input values are assumed to be represented using 32 bit limbs, fails if they are not.
# Stack transition looks as follows:
# [b_hi, b_lo, a_hi, a_lo, ...] -> [c, ...], where c = 1 when a == b, and 0 otherwise.
export.checked_eq
    movup.2
    u32checked_eq
    swap
    movup.2
    u32checked_eq
    and
end

# Performs inequality comparison of two unsigned 64 bit integers.
# The input values are assumed to be represented using 32 bit limbs, but this is not checked.
# Stack transition looks as follows:
# [b_hi, b_lo, a_hi, a_lo, ...] -> [c, ...], where c = 1 when a != b, and 0 otherwise.
export.unchecked_neq
    movup.2
    u32checked_neq
    swap
    movup.2
    u32checked_neq
    or
end

# Performs inequality comparison of two unsigned 64 bit integers.
# The input values are assumed to be represented using 32 bit limbs, fails if they are not.
# Stack transition looks as follows:
# [b_hi, b_lo, a_hi, a_lo, ...] -> [c, ...], where c = 1 when a == b, and 0 otherwise.
export.checked_neq
    exec.checked_eq
    not
end

# Performs comparison to zero of an unsigned 64 bit integer.
# The input value is assumed to be represented using 32 bit limbs, but this is not checked.
# Stack transition looks as follows:
# [a_hi, a_lo, ...] -> [c, ...], where c = 1 when a == 0, and 0 otherwise.
export.unchecked_eqz
    eq.0
    swap
    eq.0
    and
end

# Performs comparison to zero of an unsigned 64 bit integer.
# The input value is assumed to be represented using 32 bit limbs, fails if it is not.
# Stack transition looks as follows:
# [a_hi, a_lo, ...] -> [c, ...], where c = 1 when a == 0, and 0 otherwise.
export.checked_eqz
    u32assert.2
    eq.0
    swap
    eq.0
    and
end

# Compares two unsigned 64 bit integers and drop the larger one from the stack.
# The input values are assumed to be represented using 32 bit limbs, but this is not checked.
# Stack transition looks as follows:
# [b_hi, b_lo, a_hi, a_lo, ...] -> [c_hi, c_lo, ...], where c = a when a < b, and b otherwise.
export.unchecked_min
    dupw
    exec.unchecked_gt
    movup.4
    movup.3
    dup.2
    cdrop
    movdn.3
    cdrop
end

# Compares two unsigned 64 bit integers and drop the larger one from the stack.
# The input values are assumed to be represented using 32 bit limbs, fails if they are not.
# Stack transition looks as follows:
# [b_hi, b_lo, a_hi, a_lo, ...] -> [c_hi, c_lo, ...], where c = a when a < b, and b otherwise.
export.checked_min
    exec.u32assert4
    exec.unchecked_min
end

# Compares two unsigned 64 bit integers and drop the smaller one from the stack.
# The input values are assumed to be represented using 32 bit limbs, but this is not checked.
# Stack transition looks as follows:
# [b_hi, b_lo, a_hi, a_lo, ...] -> [c_hi, c_lo, ...], where c = a when a > b, and b otherwise.
export.unchecked_max
    dupw
    exec.unchecked_lt
    movup.4
    movup.3
    dup.2
    cdrop
    movdn.3
    cdrop
end

# Compares two unsigned 64 bit integers and drop the smaller one from the stack.
# The input values are assumed to be represented using 32 bit limbs, fails if they are not.
# Stack transition looks as follows:
# [b_hi, b_lo, a_hi, a_lo, ...] -> [c_hi, c_lo, ...], where c = a when a > b, and b otherwise.
export.checked_max
    exec.u32assert4
    exec.unchecked_max
end


# ===== DIVISION ==================================================================================

# Performs division of two unsigned 64 bit integers discarding the remainder.
# The input values are assumed to be represented using 32 bit limbs, but this is not checked.
# Stack transition looks as follows:
# [b_hi, b_lo, a_hi, a_lo, ...] -> [c_hi, c_lo, ...], where c = a // b
export.unchecked_div
    adv.u64div          # inject the quotient and the remainder into the advice tape

    adv_push.2          # read the quotient from the advice tape and make sure it consists of
    u32assert.2         # 32-bit limbs

    dup.3               # multiply quotient by the divisor and make sure the resulting value
    dup.2               # fits into 2 32-bit limbs
    u32overflowing_mul
    dup.4
    dup.4
    u32overflowing_madd
    eq.0
    assert
    dup.5
    dup.3
    u32overflowing_madd
    eq.0
    assert
    dup.4
    dup.3
    mul
    eq.0
    assert

    adv_push.2          # read the remainder from the advice tape and make sure it consists of
    u32assert.2         # 32-bit limbs

    movup.7             # make sure the divisor is greater than the remainder. this also consumes
    movup.7             # the divisor
    dup.3
    dup.3
    exec.unchecked_gt
    assert

    swap                # add remainder to the previous result; this also consumes the remainder
    movup.3
    u32overflowing_add
    movup.3
    movup.3
    u32overflowing_add3
    eq.0
    assert

    movup.4             # make sure the result we got is equal to the dividend
    assert_eq
    movup.3
    assert_eq           # quotient remains on the stack
end

# Performs division of two unsigned 64 bit integers discarding the remainder.
# The input values are assumed to be represented using 32 bit limbs, fails if they are not.
# Stack transition looks as follows:
# [b_hi, b_lo, a_hi, a_lo, ...] -> [c_hi, c_lo, ...], where c = a // b
export.checked_div
    exec.u32assert4
    exec.unchecked_div
end

# ===== MODULO OPERATION ==========================================================================

# Performs modulo operation of two unsigned 64 bit integers.
# The input values are assumed to be represented using 32 bit limbs, but this is not checked.
# Stack transition looks as follows:
# [b_hi, b_lo, a_hi, a_lo, ...] -> [c_hi, c_lo, ...], where c = a % b
export.unchecked_mod
    adv.u64div          # inject the quotient and the remainder into the advice tape

    adv_push.2          # read the quotient from the advice tape and make sure it consists of
    u32assert.2         # 32-bit limbs

    dup.3               # multiply quotient by the divisor and make sure the resulting value
    dup.2               # fits into 2 32-bit limbs
    u32overflowing_mul
    dup.4
    movup.4
    u32overflowing_madd
    eq.0
    assert
    dup.4
    dup.3
    u32overflowing_madd
    eq.0
    assert
    dup.3
    movup.3
    mul
    eq.0
    assert

    adv_push.2          # read the remainder from the advice tape and make sure it consists of
    u32assert.2         # 32-bit limbs

    movup.5             # make sure the divisor is greater than the remainder. this also consumes
    movup.5             # the divisor
    dup.3
    dup.3
    exec.unchecked_gt
    assert

    dup.1               # add remainder to the previous result
    movup.4
    u32overflowing_add
    movup.4
    dup.3
    u32overflowing_add3
    eq.0
    assert

    movup.4             # make sure the result we got is equal to the dividend
    assert_eq
    movup.3
    assert_eq           # remainder remains on the stack
end

# Performs modulo operation of two unsigned 64 bit integers.
# The input values are assumed to be represented using 32 bit limbs, fails if they are not.
# Stack transition looks as follows:
# [b_hi, b_lo, a_hi, a_lo, ...] -> [c_hi, c_lo, ...], where c = a % b
export.checked_mod
    exec.u32assert4
    exec.unchecked_mod
end

# ===== DIVMOD OPERATION ==========================================================================

# Performs divmod operation of two unsigned 64 bit integers.
# The input values are assumed to be represented using 32 bit limbs, but this is not checked.
# Stack transition looks as follows:
# [b_hi, b_lo, a_hi, a_lo, ...] -> [r_hi, r_lo, q_hi, q_lo ...], where r = a % b, q = a / b
export.unchecked_divmod
    adv.u64div          # inject the quotient and the remainder into the advice tape

    adv_push.2          # read the quotient from the advice tape and make sure it consists of
    u32assert.2         # 32-bit limbs

    dup.3               # multiply quotient by the divisor and make sure the resulting value
    dup.2               # fits into 2 32-bit limbs
    u32overflowing_mul
    dup.4
    dup.4
    u32overflowing_madd
    eq.0
    assert
    dup.5
    dup.3
    u32overflowing_madd
    eq.0
    assert
    dup.4
    dup.3
    mul
    eq.0
    assert

    adv_push.2          # read the remainder from the advice tape and make sure it consists of
    u32assert.2         # 32-bit limbs

    movup.7             # make sure the divisor is greater than the remainder. this also consumes
    movup.7             # the divisor
    dup.3
    dup.3
    exec.unchecked_gt
    assert

    dup.1               # add remainder to the previous result
    movup.4
    u32overflowing_add
    movup.4
    dup.3
    u32overflowing_add3
    eq.0
    assert

    movup.6             # make sure the result we got is equal to the dividend
    assert_eq
    movup.5
    assert_eq           # remainder remains on the stack
end

# Performs divmod operation of two unsigned 64 bit integers.
# The input values are assumed to be represented using 32 bit limbs, fails if they are not.
# Stack transition looks as follows:
# [b_hi, b_lo, a_hi, a_lo, ...] -> [r_hi, r_lo, q_hi, q_lo ...], where r = a % b, q = a / b
export.checked_divmod
    exec.u32assert4
    exec.unchecked_divmod
end

# ===== BITWISE OPERATIONS ========================================================================

# Performs bitwise AND of two unsigned 64-bit integers.
# The input values are assumed to be represented using 32 bit limbs, but this is not checked.
# Stack transition looks as follows:
# [b_hi, b_lo, a_hi, a_lo, ...] -> [c_hi, c_lo, ...], where c = a AND b.
export.checked_and
    swap
    movup.3
    u32checked_and
    swap
    movup.2
    u32checked_and
end

# Performs bitwise OR of two unsigned 64 bit integers.
# The input values are assumed to be represented using 32 bit limbs, fails if they are not.
# Stack transition looks as follows:
# [b_hi, b_lo, a_hi, a_lo, ...] -> [c_hi, c_lo, ...], where c = a OR b.
export.checked_or
    swap
    movup.3
    u32checked_or
    swap
    movup.2
    u32checked_or
end

# Performs bitwise XOR of two unsigned 64 bit integers.
# The input values are assumed to be represented using 32 bit limbs, fails if they are not.
# Stack transition looks as follows:
# [b_hi, b_lo, a_hi, a_lo, ...] -> [c_hi, c_lo, ...], where c = a XOR b.
export.checked_xor
    swap
    movup.3
    u32checked_xor
    swap
    movup.2
    u32checked_xor
end

# Performs left shift of one unsigned 64-bit integer using the pow2 operation.
# The input value to be shifted is assumed to be represented using 32 bit limbs.
# The shift value should be in the range [0, 64), otherwise it will result in an
# error.
# Stack transition looks as follows:
# [b, a_hi, a_lo, ...] -> [c_hi, c_lo, ...], where c = a << b mod 2^64.
# This takes 28 cycles.
export.unchecked_shl
    pow2
    u32split
    exec.wrapping_mul
end


# Performs right shift of one unsigned 64-bit integer using the pow2 operation.
# The input value to be shifted is assumed to be represented using 32 bit limbs.
# The shift value should be in the range [0, 64), otherwise it will result in an
# error.
# Stack transition looks as follows:
# [b, a_hi, a_lo, ...] -> [c_hi, c_lo, ...], where c = a >> b.
# This takes 44 cycles.
export.unchecked_shr
    pow2
    u32split

    dup.1
    add
    movup.2
    swap
    u32unchecked_divmod
    movup.3
    movup.3
    dup
    eq.0
    u32overflowing_sub
    not
    movdn.4
    dup
    movdn.4
    u32unchecked_divmod
    drop
    push.4294967296
    dup.5
    mul
    movup.4
    div
    movup.2
    mul
    add
    movup.2
    cswap
end

# Performs left shift of one unsigned 64-bit integer preserving the overflow and
# using the pow2 operation.
# The input value to be shifted is assumed to be represented using 32 bit limbs.
# The shift value should be in the range [0, 64), otherwise it will result in an
# error.
# Stack transition looks as follows:
# [b, a_hi, a_lo, ...] -> [d_hi, d_lo, c_hi, c_lo, ...], where (d,c) = a << b,
# which d contains the bits shifted out.
# This takes 35 cycles.
export.overflowing_shl
    pow2
    u32split
    exec.overflowing_mul
end

# Performs right shift of one unsigned 64-bit integer preserving the overflow and
# using the pow2 operation.
# The input value to be shifted is assumed to be represented using 32 bit limbs.
# The shift value should be in the range [0, 64), otherwise it will result in an
# error.
# Stack transition looks as follows:
# [b, a_hi, a_lo, ...] -> [d_hi, d_lo, c_hi, c_lo, ...], where c = a >> b, d = a << (64 - b).
# This takes 94 cycles.
export.overflowing_shr
    push.64             # (64 - b)
    dup.1
    sub

    dup.3               # dup [b, a_hi, a_lo]
    dup.3
    dup.3
    exec.unchecked_shr  # c = a >> b

    movdn.5             # move result [c_hi, c_lo] to be in the format [d_hi, d_lo, c_hi, c_lo, ...]
    movdn.5

    padw                # padding positions 0, 1, 2, 3 and 4 to be able to use cdropw
    push.0

    movup.6             # bring and b
    eq.0
    cdropw              # if b is 0, swap the positions 0, 1, 2 and 3 with 0, (64 - b), a_hi, a_lo
                        # regardless of this condition, drop 0, 1, 2 and 3
    drop                # drop the last added 0 or dup b to keep the format [b, a_hi, a_lo, ....]

    exec.unchecked_shl  # d = a << (64 - b)
end

# Performs left rotation of one unsigned 64-bit integer using the pow2 operation.
# The input value to be shifted is assumed to be represented using 32 bit limbs.
# The shift value should be in the range [0, 64), otherwise it will result in an
# error.
# Stack transition looks as follows:
# [b, a_hi, a_lo, ...] -> [c_hi, c_lo, ...], where c = a << b mod 2^64.
# This takes 35 cycles.
export.unchecked_rotl
    push.31
    dup.1
    u32overflowing_sub
    swap
    drop
    movdn.3

    # Shift the low limb.
    push.31
    u32checked_and
    pow2
    dup
    movup.3
    u32overflowing_mul

    # Shift the high limb.
    movup.3
    movup.3
    u32overflowing_madd

    # Carry the overflow shift to the low bits.
    movup.2
    add
    swap

    # Conditionally select the limb order based on whether it's shifting by > 31 or not.
    movup.2
    cswap
end

# Performs right rotation of one unsigned 64-bit integer using the pow2 operation.
# The input value to be shifted is assumed to be represented using 32 bit limbs.
# The shift value should be in the range [0, 64), otherwise it will result in an
# error.
# Stack transition looks as follows:
# [b, a_hi, a_lo, ...] -> [c_hi, c_lo, ...], where c = a << b mod 2^64.
# This takes 40 cycles.
export.unchecked_rotr
    push.31
    dup.1
    u32overflowing_sub
    swap
    drop
    movdn.3

    # Shift the low limb left by 32-b.
    push.31
    u32checked_and
    push.32
    swap
    u32overflowing_sub
    drop
    pow2
    dup
    movup.3
    u32overflowing_mul

    # Shift the high limb left by 32-b.
    movup.3
    movup.3
    u32overflowing_madd

    # Carry the overflow shift to the low bits.
    movup.2
    add
    swap

    # Conditionally select the limb order based on whether it's shifting by > 31 or not.
    movup.2
    not
    cswap
end
"),
// ----- std::sys ---------------------------------------------------------------------------------
("std::sys", "# Removes elements deep in the stack until the depth of the stack is exactly 16. The elements
# are removed in such a way that the top 16 elements of the stack remain unchanged. If the stack
# would otherwise contain more than 16 elements at the end of execution, then adding a call to this 
# function at the end will reduce the size of the public inputs that are shared with the verifier.
# Input: Stack with 16 or more elements.
# Output: Stack with only the original top 16 elements.
export.truncate_stack.4
    loc_storew.0
    dropw
    loc_storew.1
    dropw
    loc_storew.2
    dropw
    loc_storew.3
    dropw
    sdepth
    neq.16
    while.true
        dropw
        sdepth
        neq.16
    end
    loc_loadw.3
    swapw.3
    loc_loadw.2
    swapw.2
    loc_loadw.1
    swapw.1
    loc_loadw.0
end
"),
];<|MERGE_RESOLUTION|>--- conflicted
+++ resolved
@@ -4,10 +4,7 @@
 ///
 /// Entries in the array are tuples containing module namespace and module source code.
 #[rustfmt::skip]
-<<<<<<< HEAD
-pub const MODULES: [(&str, &str); 12] = [
-=======
-pub const MODULES: [(&str, &str); 11] = [
+pub const MODULES: [(&str, &str); 13] = [
 // ----- std::crypto::dsa::falcon -----------------------------------------------------------------
 ("std::crypto::dsa::falcon", "use.std::math::poly512
 
@@ -289,7 +286,6 @@
     assert
 end
 "),
->>>>>>> 7dedb98a
 // ----- std::crypto::hashes::blake3 --------------------------------------------------------------
 ("std::crypto::hashes::blake3", "# Initializes four memory addresses, provided for storing initial 4x4 blake3 
 # state matrix ( i.e. 16 elements each of 32 -bit ), for computing blake3 2-to-1 hash
