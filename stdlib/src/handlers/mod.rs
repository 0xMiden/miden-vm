<<<<<<< HEAD
use miden_core::Felt;
use miden_processor::ProcessState;

pub mod aead_decrypt;
=======
use alloc::vec::Vec;
use core::mem::size_of;

use miden_core::{Felt, WORD_SIZE};
use miden_processor::ProcessState;

/// Number of bytes packed into each u32 field element.
///
/// Used for converting between byte arrays and u32-packed field elements in memory.
pub(crate) const BYTES_PER_U32: usize = size_of::<u32>();

pub mod ecdsa;
>>>>>>> 0f83da47
pub mod falcon_div;
pub mod keccak256;
pub mod smt_peek;
pub mod sorted_array;
pub mod u64_div;

// HELPER FUNCTIONS
// ================================================================================================

/// Converts a u64 value into two u32 elements (high and low parts).
fn u64_to_u32_elements(value: u64) -> (Felt, Felt) {
    let hi = Felt::from((value >> 32) as u32);
    let lo = Felt::from(value as u32);
    (hi, lo)
}

<<<<<<< HEAD
/// Reads a contiguous region of memory elements.
///
/// This is a safe wrapper around memory reads that:
/// - Validates the starting address fits in u32
/// - Validates the starting address is word-aligned (multiple of 4)
/// - Validates the length doesn't overflow when converted to u32
/// - Uses checked arithmetic to compute the end address
/// - Returns `None` if any validation fails or if any memory location is uninitialized
///
/// # Arguments
/// * `process` - Process state to read memory from
/// * `start_ptr` - Starting address (u64 from stack), must be word-aligned
/// * `len` - Number of elements to read (u64)
///
/// # Returns
/// `Some(Vec<Felt>)` with `len` elements, or `None` if any check fails
///
/// # Example
/// ```ignore
/// let elements = read_memory_region(process, src_ptr, num_elements)
///     .ok_or(MyError::MemoryReadFailed)?;
/// ```
pub(crate) fn read_memory_region(
    process: &ProcessState,
    start_ptr: u64,
    len: u64,
) -> Option<alloc::vec::Vec<Felt>> {
    // Validate inputs fit in u32
    let start_addr: u32 = start_ptr.try_into().ok()?;
    let len_u32: u32 = len.try_into().ok()?;

    // Enforce word alignment (required for crypto_stream, mem_stream operations)
    if !start_addr.is_multiple_of(4) {
        return None;
    }

    // Calculate end address with overflow check
    let end_addr = start_addr.checked_add(len_u32)?;

    // Read all elements in the range from the current execution context
    let ctx = process.ctx();
    (start_addr..end_addr).map(|addr| process.get_mem_value(ctx, addr)).collect()
=======
/// Reads packed u32 values from memory and returns them as a byte vector.
///
/// This function reads field elements from memory where each element contains a u32 value
/// packed in little-endian byte order. It's commonly used for reading precompile inputs
/// (e.g., Keccak256, ECDSA) where data is stored as packed bytes in memory.
///
/// # Memory Layout
/// - Each field element stores 4 bytes in little-endian format: `felt[i] =
///   u32::from_le_bytes([byte[4*i], byte[4*i+1], byte[4*i+2], byte[4*i+3]])`
/// - The function reads `⌈len_bytes/4⌉` field elements from memory
/// - Memory addresses range from `start` to `start + ⌈len_bytes/4⌉` (exclusive)
///
/// # Arguments
/// - `process`: The process state containing memory to read from
/// - `start`: Starting memory address (must be word-aligned, i.e., divisible by 4)
/// - `len_bytes`: Number of bytes to read from memory
///
/// # Returns
/// A vector containing exactly `len_bytes` bytes read from memory.
///
/// # Errors
/// Returns an error if:
/// - `start` address is not word-aligned (not divisible by 4)
/// - Address arithmetic overflows (start + length exceeds u32::MAX)
/// - Any memory location in the range cannot be read (uninitialized or out of bounds)
/// - Any field element value exceeds u32::MAX
/// - Padding bytes in the final u32 are non-zero (when `len_bytes` is not a multiple of 4)
///
/// # Examples
/// ```ignore
/// // Read 5 bytes from address 0x100
/// // Memory layout: addr[0x100] = 0x04030201, addr[0x104] = 0x00000005
/// let bytes = read_memory_packed_u32(process, 0x100, 5)?;
/// // Returns: [0x01, 0x02, 0x03, 0x04, 0x05]
/// ```
pub(crate) fn read_memory_packed_u32(
    process: &ProcessState,
    start: u64,
    len_bytes: usize,
) -> Result<Vec<u8>, MemoryReadError> {
    // Validate word alignment
    if !start.is_multiple_of(WORD_SIZE as u64) {
        return Err(MemoryReadError::UnalignedAddress { address: start });
    }

    // Calculate number of field elements to read
    let len_felt = len_bytes.div_ceil(BYTES_PER_U32);
    let end = start
        .checked_add(len_felt as u64)
        .ok_or(MemoryReadError::AddressOverflow { start, len_bytes })?;

    // Convert to u32 addresses
    let start_u32 = start
        .try_into()
        .map_err(|_| MemoryReadError::AddressOverflow { start, len_bytes })?;
    let end_u32 = end
        .try_into()
        .map_err(|_| MemoryReadError::AddressOverflow { start, len_bytes })?;

    // Read field elements and unpack to bytes
    let len_padded = len_bytes
        .checked_next_multiple_of(BYTES_PER_U32)
        .ok_or(MemoryReadError::AddressOverflow { start, len_bytes })?;

    // Allocate buffer with 4-byte alignment
    let mut out = Vec::with_capacity(len_padded);

    let ctx = process.ctx();
    for address in start_u32..end_u32 {
        let felt = process
            .get_mem_value(ctx, address)
            .ok_or(MemoryReadError::MemoryAccessFailed { address })?;

        let value = felt.as_int();
        // Unpack field elements to bytes (little-endian)
        let packed: u32 =
            value.try_into().map_err(|_| MemoryReadError::InvalidValue { value, address })?;

        out.extend(packed.to_le_bytes());
    }

    // Validate zero-padding in the final u32
    for (offset, &byte) in out[len_bytes..].iter().enumerate() {
        if byte != 0 {
            return Err(MemoryReadError::InvalidPadding {
                value: byte,
                position: len_bytes + offset,
            });
        }
    }

    out.truncate(len_bytes);
    Ok(out)
}

/// Converts bytes to field elements using u32 packing in little-endian format.
///
/// Each field element contains a u32 value representing up to 4 bytes. If the byte length
/// is not a multiple of 4, the final field element is zero-padded.
///
/// This is commonly used by precompile handlers (Keccak256, ECDSA) to convert byte data
/// into field element commitments.
///
/// # Arguments
/// - `bytes`: The byte slice to convert
///
/// # Returns
/// A vector of field elements, each containing 4 bytes packed in little-endian order.
///
/// # Examples
/// ```ignore
/// let bytes = vec![0x01, 0x02, 0x03, 0x04, 0x05];
/// let felts = bytes_to_felts(&bytes);
/// // Returns: [Felt(0x04030201), Felt(0x00000005)]
/// ```
pub fn bytes_to_packed_u32_felts(bytes: &[u8]) -> Vec<Felt> {
    bytes
        .chunks(BYTES_PER_U32)
        .map(|chunk| {
            // Pack up to 4 bytes into a u32 in little-endian format
            let mut packed = [0u8; BYTES_PER_U32];
            packed[..chunk.len()].copy_from_slice(chunk);
            Felt::from(u32::from_le_bytes(packed))
        })
        .collect()
}

// ERROR TYPES
// ================================================================================================

/// Error types that can occur during memory reading operations.
#[derive(Debug, thiserror::Error)]
pub(crate) enum MemoryReadError {
    /// Address overflow during conversion or arithmetic.
    #[error("address overflow: start={start}, len_bytes={len_bytes}")]
    AddressOverflow { start: u64, len_bytes: usize },

    /// Address is not word-aligned (not divisible by 4).
    #[error("address {address} is not word-aligned (must be divisible by 4)")]
    UnalignedAddress { address: u64 },

    /// Failed to read from memory at the specified address.
    #[error("failed to read memory at address {address}")]
    MemoryAccessFailed { address: u32 },

    /// Field element value exceeds u32::MAX.
    #[error("field element value {value} at address {address} exceeds u32::MAX")]
    InvalidValue { value: u64, address: u32 },

    /// Non-zero padding byte found in unused portion.
    #[error("non-zero padding byte {value:#x} at byte position {position}")]
    InvalidPadding { value: u8, position: usize },
>>>>>>> 0f83da47
}<|MERGE_RESOLUTION|>--- conflicted
+++ resolved
@@ -1,9 +1,7 @@
-<<<<<<< HEAD
 use miden_core::Felt;
 use miden_processor::ProcessState;
 
 pub mod aead_decrypt;
-=======
 use alloc::vec::Vec;
 use core::mem::size_of;
 
@@ -16,7 +14,6 @@
 pub(crate) const BYTES_PER_U32: usize = size_of::<u32>();
 
 pub mod ecdsa;
->>>>>>> 0f83da47
 pub mod falcon_div;
 pub mod keccak256;
 pub mod smt_peek;
@@ -33,7 +30,6 @@
     (hi, lo)
 }
 
-<<<<<<< HEAD
 /// Reads a contiguous region of memory elements.
 ///
 /// This is a safe wrapper around memory reads that:
@@ -76,7 +72,6 @@
     // Read all elements in the range from the current execution context
     let ctx = process.ctx();
     (start_addr..end_addr).map(|addr| process.get_mem_value(ctx, addr)).collect()
-=======
 /// Reads packed u32 values from memory and returns them as a byte vector.
 ///
 /// This function reads field elements from memory where each element contains a u32 value
@@ -229,5 +224,4 @@
     /// Non-zero padding byte found in unused portion.
     #[error("non-zero padding byte {value:#x} at byte position {position}")]
     InvalidPadding { value: u8, position: usize },
->>>>>>> 0f83da47
 }