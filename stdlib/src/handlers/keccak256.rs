--- conflicted
+++ resolved
@@ -205,13 +205,7 @@
 
 #[cfg(test)]
 mod tests {
-<<<<<<< HEAD
     use super::*;
-=======
-    use miden_core::EventId;
-
-    use crate::handlers::keccak256::{KECCAK_HASH_MEMORY_EVENT_ID, KECCAK_HASH_MEMORY_EVENT_NAME};
->>>>>>> aed9991f
 
     #[test]
     fn test_event_id() {
