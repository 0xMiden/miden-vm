--- conflicted
+++ resolved
@@ -18,13 +18,10 @@
 pub use winter_utils::ReadAdapter;
 pub use winter_utils::group_slice_elements;
 
-<<<<<<< HEAD
 use crate::{Felt, Word};
-=======
 pub mod sync;
 
 use super::Felt;
->>>>>>> b4c46020
 
 pub mod math {
     pub use winter_math::batch_inversion;
