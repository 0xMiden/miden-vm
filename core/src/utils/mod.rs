--- conflicted
+++ resolved
@@ -234,7 +234,6 @@
 
 pub use miden_formatting::hex::{DisplayHex, ToHex, to_hex};
 
-<<<<<<< HEAD
 pub fn serial_batch_inversion<E: ExtensionField<Felt>>(values: &[E], result: &mut [E]) {
     let mut last = E::ONE;
     for (result, &value) in result.iter_mut().zip(values.iter()) {
@@ -252,7 +251,10 @@
         } else {
             result[i] *= last;
             last *= values[i];
-=======
+        }
+    }
+}
+
 #[cfg(test)]
 mod tests {
     use proptest::prelude::*;
@@ -271,7 +273,6 @@
 
             // Should be equal
             prop_assert_eq!(felts, roundtrip_felts);
->>>>>>> f9fb1be9
         }
     }
 }