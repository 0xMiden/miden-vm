--- conflicted
+++ resolved
@@ -379,15 +379,8 @@
 
 #[derive(Debug, thiserror::Error)]
 pub enum PrecompileVerificationError {
-<<<<<<< HEAD
     #[error("unsupported or deprecated precompile at index {index} with event ID {event_id}")]
     UnsupportedPrecompile { index: usize, event_id: EventId },
-=======
-    #[error(
-        "no verifier found for request #{index} (event {event_id}); register a matching verifier in PrecompileVerifierRegistry"
-    )]
-    VerifierNotFound { index: usize, event_id: EventId },
->>>>>>> 0344fcf6
 
     #[error("verification error for request #{index} (event {event_id})")]
     PrecompileError {
