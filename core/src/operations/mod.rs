--- conflicted
+++ resolved
@@ -161,7 +161,7 @@
     /// instruction.
     Clk = OPCODE_CLK,
 
-    /// Emits an event identifier to the host.
+    /// Emits an event to the host.
     ///
     /// Semantics:
     /// - Reads the event id from the top of the stack (as a `Felt`) without consuming it; the
@@ -173,13 +173,7 @@
     ///   the stack `Felt` as `u32` to dispatch known system events, and otherwise forwards the
     ///   event to the host.
     ///
-<<<<<<< HEAD
     /// This operation does not change the state of the user stack aside from reading the value.
-=======
-    /// This operation does not change the state of the user stack. The event ID is read
-    /// from the top of the stack without consuming it. The event id must be manually
-    /// pushed and dropped.
->>>>>>> 11a26b69
     Emit = OPCODE_EMIT,
 
     // ----- flow control operations -------------------------------------------------------------
