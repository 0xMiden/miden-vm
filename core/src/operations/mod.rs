--- conflicted
+++ resolved
@@ -6,10 +6,6 @@
     AdviceInjector, AssemblyOp, DebugOptions, Decorator, DecoratorIterator, DecoratorList,
     SignatureKind,
 };
-<<<<<<< HEAD
-use miden_crypto::ZERO;
-use winter_utils::{ByteReader, ByteWriter, Deserializable, DeserializationError, Serializable};
-=======
 use winter_utils::{ByteReader, ByteWriter, Deserializable, DeserializationError, Serializable};
 
 // OPERATIONS OP CODES
@@ -125,7 +121,6 @@
     pub const OPCODE_RESPAN: u8     = 0b0111_1000;
     pub const OPCODE_HALT: u8       = 0b0111_1100;
 }
->>>>>>> bbd3bb7b
 
 // OPERATIONS
 // ================================================================================================
@@ -282,11 +277,7 @@
     ///
     /// The internal value specifies an error code associated with the error in case when the
     /// assertion fails.
-<<<<<<< HEAD
-    U32assert2(u32),
-=======
-    U32assert2(Felt) = OPCODE_U32ASSERT2,
->>>>>>> bbd3bb7b
+    U32assert2(u32) = OPCODE_U32ASSERT2,
 
     /// Pops three elements off the stack, adds them together, and splits the result into upper
     /// and lower 32-bit values. Then pushes the result back onto the stack.
@@ -712,115 +703,6 @@
 
     /// Returns the opcode of this operation.
     #[rustfmt::skip]
-<<<<<<< HEAD
-    pub const fn op_code(&self) -> u8 {
-        // REMEMBER: If you add/remove/modify an opcode here, you must also make the same change in
-        // `Operation::with_opcode_and_data()`.
-        match self {
-            Self::Noop          => 0b0000_0000,
-            Self::Eqz           => 0b0000_0001,
-            Self::Neg           => 0b0000_0010,
-            Self::Inv           => 0b0000_0011,
-            Self::Incr          => 0b0000_0100,
-            Self::Not           => 0b0000_0101,
-            Self::FmpAdd        => 0b0000_0110,
-            Self::MLoad         => 0b0000_0111,
-            Self::Swap          => 0b0000_1000,
-            Self::Caller        => 0b0000_1001,
-            Self::MovUp2        => 0b0000_1010,
-            Self::MovDn2        => 0b0000_1011,
-            Self::MovUp3        => 0b0000_1100,
-            Self::MovDn3        => 0b0000_1101,
-            Self::AdvPopW       => 0b0000_1110,
-            Self::Expacc        => 0b0000_1111,
-
-            Self::MovUp4        => 0b0001_0000,
-            Self::MovDn4        => 0b0001_0001,
-            Self::MovUp5        => 0b0001_0010,
-            Self::MovDn5        => 0b0001_0011,
-            Self::MovUp6        => 0b0001_0100,
-            Self::MovDn6        => 0b0001_0101,
-            Self::MovUp7        => 0b0001_0110,
-            Self::MovDn7        => 0b0001_0111,
-            Self::SwapW         => 0b0001_1000,
-            Self::Ext2Mul       => 0b0001_1001,
-            Self::MovUp8        => 0b0001_1010,
-            Self::MovDn8        => 0b0001_1011,
-            Self::SwapW2        => 0b0001_1100,
-            Self::SwapW3        => 0b0001_1101,
-            Self::SwapDW        => 0b0001_1110,
-            // <empty>          => 0b0001_1111,
-
-            Self::Assert(_)     => 0b0010_0000,
-            Self::Eq            => 0b0010_0001,
-            Self::Add           => 0b0010_0010,
-            Self::Mul           => 0b0010_0011,
-            Self::And           => 0b0010_0100,
-            Self::Or            => 0b0010_0101,
-            Self::U32and        => 0b0010_0110,
-            Self::U32xor        => 0b0010_0111,
-            Self::FriE2F4       => 0b0010_1000,
-            Self::Drop          => 0b0010_1001,
-            Self::CSwap         => 0b0010_1010,
-            Self::CSwapW        => 0b0010_1011,
-            Self::MLoadW        => 0b0010_1100,
-            Self::MStore        => 0b0010_1101,
-            Self::MStoreW       => 0b0010_1110,
-            Self::FmpUpdate     => 0b0010_1111,
-
-            Self::Pad           => 0b0011_0000,
-            Self::Dup0          => 0b0011_0001,
-            Self::Dup1          => 0b0011_0010,
-            Self::Dup2          => 0b0011_0011,
-            Self::Dup3          => 0b0011_0100,
-            Self::Dup4          => 0b0011_0101,
-            Self::Dup5          => 0b0011_0110,
-            Self::Dup6          => 0b0011_0111,
-            Self::Dup7          => 0b0011_1000,
-            Self::Dup9          => 0b0011_1001,
-            Self::Dup11         => 0b0011_1010,
-            Self::Dup13         => 0b0011_1011,
-            Self::Dup15         => 0b0011_1100,
-            Self::AdvPop        => 0b0011_1101,
-            Self::SDepth        => 0b0011_1110,
-            Self::Clk           => 0b0011_1111,
-
-            Self::U32add        => 0b0100_0000,
-            Self::U32sub        => 0b0100_0010,
-            Self::U32mul        => 0b0100_0100,
-            Self::U32div        => 0b0100_0110,
-            Self::U32split      => 0b0100_1000,
-            Self::U32assert2(_) => 0b0100_1010,
-            Self::U32add3       => 0b0100_1100,
-            Self::U32madd       => 0b0100_1110,
-
-            Self::HPerm         => 0b0101_0000,
-            Self::MpVerify(_)   => 0b0101_0001,
-            Self::Pipe          => 0b0101_0010,
-            Self::MStream       => 0b0101_0011,
-            Self::Split         => 0b0101_0100,
-            Self::Loop          => 0b0101_0101,
-            Self::Span          => 0b0101_0110,
-            Self::Join          => 0b0101_0111,
-            Self::Dyn           => 0b0101_1000,
-            Self::RCombBase     => 0b0101_1001,
-            // <empty>          => 0b0101_1010,
-            // <empty>          => 0b0101_1011,
-            // <empty>          => 0b0101_1100,
-            // <empty>          => 0b0101_1101,
-            // <empty>          => 0b0101_1110,
-            // <empty>          => 0b0101_1111,
-
-            Self::MrUpdate      => 0b0110_0000,
-            Self::Push(_)       => 0b0110_0100,
-            Self::SysCall       => 0b0110_1000,
-            Self::Call          => 0b0110_1100,
-            Self::End           => 0b0111_0000,
-            Self::Repeat        => 0b0111_0100,
-            Self::Respan        => 0b0111_1000,
-            Self::Halt          => 0b0111_1100,
-        }
-=======
     pub fn op_code(&self) -> u8 {
         // SAFETY: This is safe because we have given this enum a primitive representation with
         // #[repr(u8)], with the first field of the underlying union-of-structs the discriminant.
@@ -828,7 +710,6 @@
         // See the section on "accessing the numeric value of the discriminant"
         // here: https://doc.rust-lang.org/std/mem/fn.discriminant.html
         unsafe { *<*const _>::from(self).cast::<u8>() }
->>>>>>> bbd3bb7b
     }
 
     /// Returns an immediate value carried by this operation.
@@ -997,7 +878,6 @@
 
         // For operations that have extra data, encode it in `data`.
         match self {
-<<<<<<< HEAD
             Operation::Assert(err_code)
             | Operation::MpVerify(err_code)
             | Operation::U32assert2(err_code) => {
@@ -1008,18 +888,6 @@
             // Note: we explicitly write out all the operations so that whenever we make a
             // modification to the `Operation` enum, we get a compile error here. This
             // should help us remember to properly encode/decode each operation variant.
-=======
-            Operation::Assert(err_code) | Operation::MpVerify(err_code) => {
-                err_code.to_le_bytes().write_into(target)
-            }
-            Operation::U32assert2(err_code) => err_code.as_int().write_into(target),
-            Operation::Push(value) => value.as_int().write_into(target),
-
-            // Note: we explicitly write out all the operations so that whenever we make a
-            // modification to the `Operation` enum, we get a compile error here. This should help
-            // us remember to properly encode/decode each operation variant. Remember to also fix
-            // deserialization!
->>>>>>> bbd3bb7b
             Operation::Noop
             | Operation::FmpAdd
             | Operation::FmpUpdate
@@ -1113,30 +981,6 @@
     fn read_from<R: ByteReader>(source: &mut R) -> Result<Self, DeserializationError> {
         let op_code = source.read_u8()?;
 
-<<<<<<< HEAD
-        let operation = if op_code == Operation::Assert(0).op_code()
-            || op_code == Operation::MpVerify(0).op_code()
-            || op_code == Operation::U32assert2(0).op_code()
-        {
-            let value_le_bytes: [u8; 4] = source.read_array()?;
-            let value = u32::from_le_bytes(value_le_bytes);
-
-            Operation::with_opcode_and_data(op_code, OperationData::U32(value))?
-        } else if op_code == Operation::Push(ZERO).op_code() {
-            // Felt operation data
-            let value_le_bytes: [u8; 8] = source.read_array()?;
-            let value_u64 = u64::from_le_bytes(value_le_bytes);
-            let value_felt = Felt::try_from(value_u64).map_err(|_| {
-                DeserializationError::InvalidValue(format!(
-                    "Operation associated data doesn't fit in a field element: {value_u64}"
-                ))
-            })?;
-
-            Operation::with_opcode_and_data(op_code, OperationData::Felt(value_felt))?
-        } else {
-            // No operation data
-            Operation::with_opcode_and_data(op_code, OperationData::None)?
-=======
         let operation = match op_code {
             OPCODE_NOOP => Self::Noop,
             OPCODE_EQZ => Self::Eqz,
@@ -1215,15 +1059,10 @@
             OPCODE_U32DIV => Self::U32div,
             OPCODE_U32SPLIT => Self::U32split,
             OPCODE_U32ASSERT2 => {
-                let err_code_le_bytes: [u8; 8] = source.read_array()?;
-                let err_code_u64 = u64::from_le_bytes(err_code_le_bytes);
-                let err_code_felt = Felt::try_from(err_code_u64).map_err(|_| {
-                    DeserializationError::InvalidValue(format!(
-                        "Operation associated data doesn't fit in a field element: {err_code_u64}"
-                    ))
-                })?;
-
-                Self::U32assert2(err_code_felt)
+                let err_code_le_bytes: [u8; 4] = source.read_array()?;
+                let err_code = u32::from_le_bytes(err_code_le_bytes);
+
+                Self::U32assert2(err_code)
             }
             OPCODE_U32ADD3 => Self::U32add3,
             OPCODE_U32MADD => Self::U32madd,
@@ -1267,7 +1106,6 @@
                     "Invalid opcode '{op_code}'"
                 )));
             }
->>>>>>> bbd3bb7b
         };
 
         Ok(operation)
