use core::fmt;

#[cfg(feature = "serde")]
use serde::{Deserialize, Serialize};

mod decorators;
pub use decorators::{AssemblyOp, DebugOptions, Decorator, DecoratorList};
use opcode_constants::*;

use crate::{
    Felt,
    utils::{ByteReader, ByteWriter, Deserializable, DeserializationError, Serializable},
};

// OPERATIONS OP CODES
// ================================================================================================

/// Opcode patterns have the following meanings:
/// - 00xxxxx operations do not shift the stack; constraint degree can be up to 2.
/// - 010xxxx operations shift the stack the left; constraint degree can be up to 2.
/// - 011xxxx operations shift the stack to the right; constraint degree can be up to 2.
/// - 100xxx-: operations consume 4 range checks; constraint degree can be up to 3. These are used
///   to encode most u32 operations.
/// - 101xxx-: operations where constraint degree can be up to 3. These include control flow
///   operations and some other operations requiring high degree constraints.
/// - 11xxx--: operations where constraint degree can be up to 5. These include control flow
///   operations and some other operations requiring very high degree constraints.
#[rustfmt::skip]
pub(super) mod opcode_constants {
    pub const OPCODE_NOOP: u8           = 0b0000_0000;
    pub const OPCODE_EQZ: u8            = 0b0000_0001;
    pub const OPCODE_NEG: u8            = 0b0000_0010;
    pub const OPCODE_INV: u8            = 0b0000_0011;
    pub const OPCODE_INCR: u8           = 0b0000_0100;
    pub const OPCODE_NOT: u8            = 0b0000_0101;
    /* unused                             0b0000_0110 */
    pub const OPCODE_MLOAD: u8          = 0b0000_0111;
    pub const OPCODE_SWAP: u8           = 0b0000_1000;
    pub const OPCODE_CALLER: u8         = 0b0000_1001;
    pub const OPCODE_MOVUP2: u8         = 0b0000_1010;
    pub const OPCODE_MOVDN2: u8         = 0b0000_1011;
    pub const OPCODE_MOVUP3: u8         = 0b0000_1100;
    pub const OPCODE_MOVDN3: u8         = 0b0000_1101;
    pub const OPCODE_ADVPOPW: u8        = 0b0000_1110;
    pub const OPCODE_EXPACC: u8         = 0b0000_1111;

    pub const OPCODE_MOVUP4: u8         = 0b0001_0000;
    pub const OPCODE_MOVDN4: u8         = 0b0001_0001;
    pub const OPCODE_MOVUP5: u8         = 0b0001_0010;
    pub const OPCODE_MOVDN5: u8         = 0b0001_0011;
    pub const OPCODE_MOVUP6: u8         = 0b0001_0100;
    pub const OPCODE_MOVDN6: u8         = 0b0001_0101;
    pub const OPCODE_MOVUP7: u8         = 0b0001_0110;
    pub const OPCODE_MOVDN7: u8         = 0b0001_0111;
    pub const OPCODE_SWAPW: u8          = 0b0001_1000;
    pub const OPCODE_EXT2MUL: u8        = 0b0001_1001;
    pub const OPCODE_MOVUP8: u8         = 0b0001_1010;
    pub const OPCODE_MOVDN8: u8         = 0b0001_1011;
    pub const OPCODE_SWAPW2: u8         = 0b0001_1100;
    pub const OPCODE_SWAPW3: u8         = 0b0001_1101;
    pub const OPCODE_SWAPDW: u8         = 0b0001_1110;
    pub const OPCODE_EMIT: u8           = 0b0001_1111;

    pub const OPCODE_ASSERT: u8         = 0b0010_0000;
    pub const OPCODE_EQ: u8             = 0b0010_0001;
    pub const OPCODE_ADD: u8            = 0b0010_0010;
    pub const OPCODE_MUL: u8            = 0b0010_0011;
    pub const OPCODE_AND: u8            = 0b0010_0100;
    pub const OPCODE_OR: u8             = 0b0010_0101;
    pub const OPCODE_U32AND: u8         = 0b0010_0110;
    pub const OPCODE_U32XOR: u8         = 0b0010_0111;
    pub const OPCODE_FRIE2F4: u8        = 0b0010_1000;
    pub const OPCODE_DROP: u8           = 0b0010_1001;
    pub const OPCODE_CSWAP: u8          = 0b0010_1010;
    pub const OPCODE_CSWAPW: u8         = 0b0010_1011;
    pub const OPCODE_MLOADW: u8         = 0b0010_1100;
    pub const OPCODE_MSTORE: u8         = 0b0010_1101;
    pub const OPCODE_MSTOREW: u8        = 0b0010_1110;
    /* unused                             0b0010_1111 */

    pub const OPCODE_PAD: u8            = 0b0011_0000;
    pub const OPCODE_DUP0: u8           = 0b0011_0001;
    pub const OPCODE_DUP1: u8           = 0b0011_0010;
    pub const OPCODE_DUP2: u8           = 0b0011_0011;
    pub const OPCODE_DUP3: u8           = 0b0011_0100;
    pub const OPCODE_DUP4: u8           = 0b0011_0101;
    pub const OPCODE_DUP5: u8           = 0b0011_0110;
    pub const OPCODE_DUP6: u8           = 0b0011_0111;
    pub const OPCODE_DUP7: u8           = 0b0011_1000;
    pub const OPCODE_DUP9: u8           = 0b0011_1001;
    pub const OPCODE_DUP11: u8          = 0b0011_1010;
    pub const OPCODE_DUP13: u8          = 0b0011_1011;
    pub const OPCODE_DUP15: u8          = 0b0011_1100;
    pub const OPCODE_ADVPOP: u8         = 0b0011_1101;
    pub const OPCODE_SDEPTH: u8         = 0b0011_1110;
    pub const OPCODE_CLK: u8            = 0b0011_1111;

    pub const OPCODE_U32ADD: u8         = 0b0100_0000;
    pub const OPCODE_U32SUB: u8         = 0b0100_0010;
    pub const OPCODE_U32MUL: u8         = 0b0100_0100;
    pub const OPCODE_U32DIV: u8         = 0b0100_0110;
    pub const OPCODE_U32SPLIT: u8       = 0b0100_1000;
    pub const OPCODE_U32ASSERT2: u8     = 0b0100_1010;
    pub const OPCODE_U32ADD3: u8        = 0b0100_1100;
    pub const OPCODE_U32MADD: u8        = 0b0100_1110;

    pub const OPCODE_HPERM: u8          = 0b0101_0000;
    pub const OPCODE_MPVERIFY: u8       = 0b0101_0001;
    pub const OPCODE_PIPE: u8           = 0b0101_0010;
    pub const OPCODE_MSTREAM: u8        = 0b0101_0011;
    pub const OPCODE_SPLIT: u8          = 0b0101_0100;
    pub const OPCODE_LOOP: u8           = 0b0101_0101;
    pub const OPCODE_SPAN: u8           = 0b0101_0110;
    pub const OPCODE_JOIN: u8           = 0b0101_0111;
    pub const OPCODE_DYN: u8            = 0b0101_1000;
    pub const OPCODE_HORNERBASE: u8     = 0b0101_1001;
    pub const OPCODE_HORNEREXT: u8      = 0b0101_1010;
    pub const OPCODE_PUSH: u8           = 0b0101_1011;
    pub const OPCODE_DYNCALL: u8        = 0b0101_1100;
    pub const OPCODE_EVALCIRCUIT: u8    = 0b0101_1101;
<<<<<<< HEAD
    pub const OPCODE_CRYPTOSTREAM: u8   = 0b0101_1110;
=======
    pub const OPCODE_LOGPRECOMPILE: u8  = 0b0101_1110;
>>>>>>> 9cd8c138

    pub const OPCODE_MRUPDATE: u8       = 0b0110_0000;
    pub const OPCODE_SYSCALL: u8        = 0b0110_1000;
    pub const OPCODE_CALL: u8           = 0b0110_1100;
    pub const OPCODE_END: u8            = 0b0111_0000;
    pub const OPCODE_REPEAT: u8         = 0b0111_0100;
    pub const OPCODE_RESPAN: u8         = 0b0111_1000;
    pub const OPCODE_HALT: u8           = 0b0111_1100;
}

// OPERATIONS
// ================================================================================================

/// A set of native VM operations which take exactly one cycle to execute.
#[derive(Copy, Clone, Debug, Eq, PartialEq)]
#[cfg_attr(feature = "serde", derive(Serialize, Deserialize))]
#[repr(u8)]
pub enum Operation {
    // ----- system operations -------------------------------------------------------------------
    /// Advances cycle counter, but does not change the state of user stack.
    Noop = OPCODE_NOOP,

    /// Pops the stack; if the popped value is not 1, execution fails.
    ///
    /// The internal value specifies an error code associated with the error in case when the
    /// execution fails.
    Assert(Felt) = OPCODE_ASSERT,

    /// Pushes the current depth of the stack onto the stack.
    SDepth = OPCODE_SDEPTH,

    /// Overwrites the top four stack items with the hash of a function which initiated the current
    /// SYSCALL. Thus, this operation can be executed only inside a SYSCALL code block.
    Caller = OPCODE_CALLER,

    /// Pushes the current value of the clock cycle onto the stack. This operation can be used to
    /// measure the number of cycles it has taken to execute the program up to the current
    /// instruction.
    Clk = OPCODE_CLK,

    /// Emits an event to the host.
    ///
    /// Semantics:
    /// - Reads the event id from the top of the stack (as a `Felt`) without consuming it; the
    ///   caller is responsible for pushing and later dropping the id.
    /// - User-defined events are conventionally derived from strings via
    ///   `hash_string_to_word(name)[0]` (Blake3-based) and may be emitted via immediate forms in
    ///   assembly (`emit.event("...")` or `emit.CONST` where `CONST=event("...")`).
    /// - System events are still identified by specific 32-bit codes; the VM attempts to interpret
    ///   the stack `Felt` as `u32` to dispatch known system events, and otherwise forwards the
    ///   event to the host.
    ///
    /// This operation does not change the state of the user stack aside from reading the value.
    Emit = OPCODE_EMIT,

    // ----- flow control operations -------------------------------------------------------------
    /// Marks the beginning of a join block.
    Join = OPCODE_JOIN,

    /// Marks the beginning of a split block.
    Split = OPCODE_SPLIT,

    /// Marks the beginning of a loop block.
    Loop = OPCODE_LOOP,

    /// Marks the beginning of a function call.
    Call = OPCODE_CALL,

    /// Marks the beginning of a dynamic code block, where the target is specified by the stack.
    Dyn = OPCODE_DYN,

    /// Marks the beginning of a dynamic function call, where the target is specified by the stack.
    Dyncall = OPCODE_DYNCALL,

    /// Marks the beginning of a kernel call.
    SysCall = OPCODE_SYSCALL,

    /// Marks the beginning of a span code block.
    Span = OPCODE_SPAN,

    /// Marks the end of a program block.
    End = OPCODE_END,

    /// Indicates that body of an executing loop should be executed again.
    Repeat = OPCODE_REPEAT,

    /// Starts processing a new operation batch.
    Respan = OPCODE_RESPAN,

    /// Indicates the end of the program. This is used primarily to pad the execution trace to
    /// the required length. Once HALT operation is executed, no other operations can be executed
    /// by the VM (HALT operation itself excepted).
    Halt = OPCODE_HALT,

    // ----- field operations --------------------------------------------------------------------
    /// Pops two elements off the stack, adds them, and pushes the result back onto the stack.
    Add = OPCODE_ADD,

    /// Pops an element off the stack, negates it, and pushes the result back onto the stack.
    Neg = OPCODE_NEG,

    /// Pops two elements off the stack, multiplies them, and pushes the result back onto the
    /// stack.
    Mul = OPCODE_MUL,

    /// Pops an element off the stack, computes its multiplicative inverse, and pushes the result
    /// back onto the stack.
    Inv = OPCODE_INV,

    /// Pops an element off the stack, adds 1 to it, and pushes the result back onto the stack.
    Incr = OPCODE_INCR,

    /// Pops two elements off the stack, multiplies them, and pushes the result back onto the
    /// stack.
    ///
    /// If either of the elements is greater than 1, execution fails. This operation is equivalent
    /// to boolean AND.
    And = OPCODE_AND,

    /// Pops two elements off the stack and subtracts their product from their sum.
    ///
    /// If either of the elements is greater than 1, execution fails. This operation is equivalent
    /// to boolean OR.
    Or = OPCODE_OR,

    /// Pops an element off the stack and subtracts it from 1.
    ///
    /// If the element is greater than one, the execution fails. This operation is equivalent to
    /// boolean NOT.
    Not = OPCODE_NOT,

    /// Pops two elements off the stack and compares them. If the elements are equal, pushes 1
    /// onto the stack, otherwise pushes 0 onto the stack.
    Eq = OPCODE_EQ,

    /// Pops an element off the stack and compares it to 0. If the element is 0, pushes 1 onto
    /// the stack, otherwise pushes 0 onto the stack.
    Eqz = OPCODE_EQZ,

    /// Computes a single turn of exponent accumulation for the given inputs. This operation can be
    /// be used to compute a single turn of power of a field element.
    ///
    /// The top 4 elements of the stack are expected to be arranged as follows (form the top):
    /// - least significant bit of the exponent in the previous trace if there's an expacc call,
    ///   otherwise ZERO
    /// - exponent of base number `a` for this turn
    /// - accumulated power of base number `a` so far
    /// - number which needs to be shifted to the right
    ///
    /// At the end of the operation, exponent is replaced with its square, current value of power
    /// of base number `a` on exponent is incorporated into the accumulator and the number is
    /// shifted to the right by one bit.
    Expacc = OPCODE_EXPACC,

    // ----- ext2 operations ---------------------------------------------------------------------
    /// Computes the product of two elements in the extension field of degree 2 and pushes the
    /// result back onto the stack as the third and fourth elements. Pushes 0 onto the stack as
    /// the first and second elements.
    ///
    /// The extension field is defined as 𝔽ₚ\[x\]/(x² - x + 2), i.e. using the
    /// irreducible quadratic polynomial x² - x + 2 over the base field.
    Ext2Mul = OPCODE_EXT2MUL,

    // ----- u32 operations ----------------------------------------------------------------------
    /// Pops an element off the stack, splits it into upper and lower 32-bit values, and pushes
    /// these values back onto the stack.
    U32split = OPCODE_U32SPLIT,

    /// Pops two elements off the stack, adds them, and splits the result into upper and lower
    /// 32-bit values. Then pushes these values back onto the stack.
    ///
    /// If either of these elements is greater than or equal to 2^32, the result of this
    /// operation is undefined.
    U32add = OPCODE_U32ADD,

    /// Pops two elements off the stack and checks if each of them represents a 32-bit value.
    /// If both of them are, they are pushed back onto the stack, otherwise an error is returned.
    ///
    /// The internal value specifies an error code associated with the error in case when the
    /// assertion fails.
    U32assert2(Felt) = OPCODE_U32ASSERT2,

    /// Pops three elements off the stack, adds them together, and splits the result into upper
    /// and lower 32-bit values. Then pushes the result back onto the stack.
    U32add3 = OPCODE_U32ADD3,

    /// Pops two elements off the stack and subtracts the first element from the second. Then,
    /// the result, together with a flag indicating whether subtraction underflowed is pushed
    /// onto the stack.
    ///
    /// If their of the values is greater than or equal to 2^32, the result of this operation is
    /// undefined.
    U32sub = OPCODE_U32SUB,

    /// Pops two elements off the stack, multiplies them, and splits the result into upper and
    /// lower 32-bit values. Then pushes these values back onto the stack.
    ///
    /// If their of the values is greater than or equal to 2^32, the result of this operation is
    /// undefined.
    U32mul = OPCODE_U32MUL,

    /// Pops two elements off the stack and multiplies them. Then pops the third element off the
    /// stack, and adds it to the result. Finally, splits the result into upper and lower 32-bit
    /// values, and pushes them onto the stack.
    ///
    /// If any of the three values is greater than or equal to 2^32, the result of this operation
    /// is undefined.
    U32madd = OPCODE_U32MADD,

    /// Pops two elements off the stack and divides the second element by the first. Then pushes
    /// the integer result of the division, together with the remainder, onto the stack.
    ///
    /// If their of the values is greater than or equal to 2^32, the result of this operation is
    /// undefined.
    U32div = OPCODE_U32DIV,

    /// Pops two elements off the stack, computes their binary AND, and pushes the result back
    /// onto the stack.
    ///
    /// If either of the elements is greater than or equal to 2^32, execution fails.
    U32and = OPCODE_U32AND,

    /// Pops two elements off the stack, computes their binary XOR, and pushes the result back
    /// onto the stack.
    ///
    /// If either of the elements is greater than or equal to 2^32, execution fails.
    U32xor = OPCODE_U32XOR,

    // ----- stack manipulation ------------------------------------------------------------------
    /// Pushes 0 onto the stack.
    Pad = OPCODE_PAD,

    /// Removes to element from the stack.
    Drop = OPCODE_DROP,

    /// Pushes a copy of stack element 0 onto the stack.
    Dup0 = OPCODE_DUP0,

    /// Pushes a copy of stack element 1 onto the stack.
    Dup1 = OPCODE_DUP1,

    /// Pushes a copy of stack element 2 onto the stack.
    Dup2 = OPCODE_DUP2,

    /// Pushes a copy of stack element 3 onto the stack.
    Dup3 = OPCODE_DUP3,

    /// Pushes a copy of stack element 4 onto the stack.
    Dup4 = OPCODE_DUP4,

    /// Pushes a copy of stack element 5 onto the stack.
    Dup5 = OPCODE_DUP5,

    /// Pushes a copy of stack element 6 onto the stack.
    Dup6 = OPCODE_DUP6,

    /// Pushes a copy of stack element 7 onto the stack.
    Dup7 = OPCODE_DUP7,

    /// Pushes a copy of stack element 9 onto the stack.
    Dup9 = OPCODE_DUP9,

    /// Pushes a copy of stack element 11 onto the stack.
    Dup11 = OPCODE_DUP11,

    /// Pushes a copy of stack element 13 onto the stack.
    Dup13 = OPCODE_DUP13,

    /// Pushes a copy of stack element 15 onto the stack.
    Dup15 = OPCODE_DUP15,

    /// Swaps stack elements 0 and 1.
    Swap = OPCODE_SWAP,

    /// Swaps stack elements 0, 1, 2, and 3 with elements 4, 5, 6, and 7.
    SwapW = OPCODE_SWAPW,

    /// Swaps stack elements 0, 1, 2, and 3 with elements 8, 9, 10, and 11.
    SwapW2 = OPCODE_SWAPW2,

    /// Swaps stack elements 0, 1, 2, and 3, with elements 12, 13, 14, and 15.
    SwapW3 = OPCODE_SWAPW3,

    /// Swaps the top two words pair wise.
    ///
    /// Input: [D, C, B, A, ...]
    /// Output: [B, A, D, C, ...]
    SwapDW = OPCODE_SWAPDW,

    /// Moves stack element 2 to the top of the stack.
    MovUp2 = OPCODE_MOVUP2,

    /// Moves stack element 3 to the top of the stack.
    MovUp3 = OPCODE_MOVUP3,

    /// Moves stack element 4 to the top of the stack.
    MovUp4 = OPCODE_MOVUP4,

    /// Moves stack element 5 to the top of the stack.
    MovUp5 = OPCODE_MOVUP5,

    /// Moves stack element 6 to the top of the stack.
    MovUp6 = OPCODE_MOVUP6,

    /// Moves stack element 7 to the top of the stack.
    MovUp7 = OPCODE_MOVUP7,

    /// Moves stack element 8 to the top of the stack.
    MovUp8 = OPCODE_MOVUP8,

    /// Moves the top stack element to position 2 on the stack.
    MovDn2 = OPCODE_MOVDN2,

    /// Moves the top stack element to position 3 on the stack.
    MovDn3 = OPCODE_MOVDN3,

    /// Moves the top stack element to position 4 on the stack.
    MovDn4 = OPCODE_MOVDN4,

    /// Moves the top stack element to position 5 on the stack.
    MovDn5 = OPCODE_MOVDN5,

    /// Moves the top stack element to position 6 on the stack.
    MovDn6 = OPCODE_MOVDN6,

    /// Moves the top stack element to position 7 on the stack.
    MovDn7 = OPCODE_MOVDN7,

    /// Moves the top stack element to position 8 on the stack.
    MovDn8 = OPCODE_MOVDN8,

    /// Pops an element off the stack, and if the element is 1, swaps the top two remaining
    /// elements on the stack. If the popped element is 0, the stack remains unchanged.
    ///
    /// If the popped element is neither 0 nor 1, execution fails.
    CSwap = OPCODE_CSWAP,

    /// Pops an element off the stack, and if the element is 1, swaps the remaining elements
    /// 0, 1, 2, and 3 with elements 4, 5, 6, and 7. If the popped element is 0, the stack
    /// remains unchanged.
    ///
    /// If the popped element is neither 0 nor 1, execution fails.
    CSwapW = OPCODE_CSWAPW,

    // ----- input / output ----------------------------------------------------------------------
    /// Pushes the immediate value onto the stack.
    Push(Felt) = OPCODE_PUSH,

    /// Removes the next element from the advice stack and pushes it onto the operand stack.
    AdvPop = OPCODE_ADVPOP,

    /// Removes a word (4 elements) from the advice stack and overwrites the top four operand
    /// stack elements with it.
    AdvPopW = OPCODE_ADVPOPW,

    /// Pops an element off the stack, interprets it as a memory address, and replaces the
    /// remaining 4 elements at the top of the stack with values located at the specified address.
    MLoadW = OPCODE_MLOADW,

    /// Pops an element off the stack, interprets it as a memory address, and writes the remaining
    /// 4 elements at the top of the stack into memory at the specified address.
    MStoreW = OPCODE_MSTOREW,

    /// Pops an element off the stack, interprets it as a memory address, and pushes the first
    /// element of the word located at the specified address to the stack.
    MLoad = OPCODE_MLOAD,

    /// Pops an element off the stack, interprets it as a memory address, and writes the remaining
    /// element at the top of the stack into the first element of the word located at the specified
    /// memory address. The remaining 3 elements of the word are not affected.
    MStore = OPCODE_MSTORE,

    /// Loads two words from memory, and replaces the top 8 elements of the stack with them,
    /// element-wise, in stack order.
    ///
    /// The operation works as follows:
    /// - The memory address of the first word is retrieved from 13th stack element (position 12).
    /// - Two consecutive words, starting at this address, are loaded from memory.
    /// - The top 8 elements of the stack are overwritten with these words (element-wise, in stack
    ///   order).
    /// - Memory address (in position 12) is incremented by 2.
    /// - All other stack elements remain the same.
    MStream = OPCODE_MSTREAM,

    /// Pops two words from the advice stack, writes them to memory, and replaces the top 8
    /// elements of the stack with them, element-wise, in stack order.
    ///
    /// The operation works as follows:
    /// - Two words are popped from the advice stack.
    /// - The destination memory address for the first word is retrieved from the 13th stack element
    ///   (position 12).
    /// - The two words are written to memory consecutively, starting at this address.
    /// - The top 8 elements of the stack are overwritten with these words (element-wise, in stack
    ///   order).
    /// - Memory address (in position 12) is incremented by 2.
    /// - All other stack elements remain the same.
    Pipe = OPCODE_PIPE,

    /// Encrypts data from source memory to destination memory using the RPO sponge keystream.
    ///
    /// Two consecutive words (8 elements) are loaded from source memory, each element is added
    /// to the corresponding element in the rate (top 8 stack elements), and the resulting
    /// ciphertext is written to destination memory and replaces the rate. Source and destination
    /// addresses are incremented by 8.
    ///
    /// Stack transition:
    /// ```text
    /// [rate(8), cap(4), src, dst, ...]
    ///     ↓
    /// [ct(8), cap(4), src+8, dst+8, ...]
    /// ```
    /// where `ct = mem[src..src+8] + rate`, where addition is element-wise.
    ///
    /// After this operation, `hperm` should be applied to refresh the keystream for the next block.
    CryptoStream = OPCODE_CRYPTOSTREAM,

    // ----- cryptographic operations ------------------------------------------------------------
    /// Performs a Rescue Prime Optimized permutation on the top 3 words of the operand stack,
    /// where the top 2 words are the rate (words C and B), the deepest word is the capacity (word
    /// A), and the digest output is the middle word E.
    ///
    /// Stack transition:
    /// [C, B, A, ...] -> [F, E, D, ...]
    HPerm = OPCODE_HPERM,

    /// Verifies that a Merkle path from the specified node resolves to the specified root. This
    /// operation can be used to prove that the prover knows a path in the specified Merkle tree
    /// which starts with the specified node.
    ///
    /// The stack is expected to be arranged as follows (from the top):
    /// - value of the node, 4 elements.
    /// - depth of the path, 1 element.
    /// - index of the node, 1 element.
    /// - root of the tree, 4 elements.
    ///
    /// The Merkle path itself is expected to be provided by the prover non-deterministically (via
    /// merkle sets). If the prover is not able to provide the required path, the operation fails.
    /// The state of the stack does not change.
    ///
    /// The internal value specifies an error code associated with the error in case when the
    /// assertion fails.
    MpVerify(Felt) = OPCODE_MPVERIFY,

    /// Computes a new root of a Merkle tree where a node at the specified position is updated to
    /// the specified value.
    ///
    /// The stack is expected to be arranged as follows (from the top):
    /// - old value of the node, 4 element
    /// - depth of the node, 1 element
    /// - index of the node, 1 element
    /// - current root of the tree, 4 elements
    /// - new value of the node, 4 element
    ///
    /// The Merkle path for the node is expected to be provided by the prover non-deterministically
    /// via the advice provider. At the end of the operation, the old node value is replaced with
    /// the new root value, that is computed based on the provided path. Everything else on the
    /// stack remains the same.
    ///
    /// The tree will always be copied into a new instance, meaning the advice provider will keep
    /// track of both the old and new Merkle trees.
    MrUpdate = OPCODE_MRUPDATE,

    /// Performs FRI (Fast Reed-Solomon Interactive Oracle Proofs) layer folding by a factor of 4
    /// for FRI protocol executed in a degree 2 extension of the base field.
    ///
    /// This operation:
    /// - Folds 4 query values (v0, v1), (v2, v3), (v4, v5), (v6, v7) into a single value (ne0, ne1)
    /// - Computes new value of the domain generator power: poe' = poe^4
    /// - Increments layer pointer (cptr) by 2
    /// - Checks that the previous folding was done correctly
    /// - Shifts the stack to move an item from the overflow table to stack position 15
    ///
    /// Stack transition:
    /// Input: [v7, v6, v5, v4, v3, v2, v1, v0, f_pos, d_seg, poe, pe1, pe0, a1, a0, cptr, ...]
    /// Output: [t1, t0, s1, s0, df3, df2, df1, df0, poe^2, f_tau, cptr+2, poe^4, f_pos, ne1, ne0,
    /// eptr, ...] where eptr is moved from the stack overflow table and is the address of the
    /// final FRI layer.
    FriE2F4 = OPCODE_FRIE2F4,

    /// Performs 8 steps of the Horner evaluation method on a polynomial with coefficients over
    /// the base field, i.e., it computes
    ///
    /// acc' = (((acc_tmp * alpha + c3) * alpha + c2) * alpha + c1) * alpha + c0
    ///
    /// where
    ///
    /// acc_tmp := (((acc * alpha + c7) * alpha + c6) * alpha + c5) * alpha + c4
    ///
    ///
    /// In other words, the intsruction computes the evaluation at alpha of the polynomial
    ///
    /// P(X) := c7 * X^7 + c6 * X^6 + ... + c1 * X + c0
    HornerBase = OPCODE_HORNERBASE,

    /// Performs 4 steps of the Horner evaluation method on a polynomial with coefficients over
    /// the extension field, i.e., it computes
    ///
    /// acc' = (((acc * alpha + c3) * alpha + c2) * alpha + c1) * alpha + c0
    ///
    /// In other words, the intsruction computes the evaluation at alpha of the polynomial
    ///
    /// P(X) := c3 * X^3 + c2 * X^2 + c1 * X + c0
    HornerExt = OPCODE_HORNEREXT,

    /// Evaluates an arithmetic circuit given a pointer to its description in memory, the number
    /// of arithmetic gates, and the sum of the input and constant gates.
    EvalCircuit = OPCODE_EVALCIRCUIT,

    /// Logs a precompile event. This instruction is used to signal that a precompile computation
    /// was requested.
    LogPrecompile = OPCODE_LOGPRECOMPILE,
}

impl Operation {
    pub const OP_BITS: usize = 7;

    /// Returns the opcode of this operation.
    #[rustfmt::skip]
    pub fn op_code(&self) -> u8 {
        // SAFETY: This is safe because we have given this enum a primitive representation with
        // #[repr(u8)], with the first field of the underlying union-of-structs the discriminant.
        //
        // See the section on "accessing the numeric value of the discriminant"
        // here: https://doc.rust-lang.org/std/mem/fn.discriminant.html
        unsafe { *<*const _>::from(self).cast::<u8>() }
    }

    /// Returns an immediate value carried by this operation.
    // Proptest generators for operations in crate::mast::node::basic_block_node::tests discriminate
    // on this flag, please update them when you modify the semantics of this method.
    pub fn imm_value(&self) -> Option<Felt> {
        match *self {
            Self::Push(imm) => Some(imm),
            _ => None,
        }
    }

    /// Returns true if this operation writes any data to the decoder hasher registers.
    ///
    /// In other words, if so, then the user op helper registers are not available.
    pub fn populates_decoder_hasher_registers(&self) -> bool {
        matches!(
            self,
            Self::End
                | Self::Join
                | Self::Split
                | Self::Loop
                | Self::Repeat
                | Self::Respan
                | Self::Span
                | Self::Halt
                | Self::Call
                | Self::SysCall
        )
    }
}

impl crate::prettier::PrettyPrint for Operation {
    fn render(&self) -> crate::prettier::Document {
        crate::prettier::display(self)
    }
}

impl fmt::Display for Operation {
    fn fmt(&self, f: &mut fmt::Formatter<'_>) -> fmt::Result {
        match self {
            // ----- system operations ------------------------------------------------------------
            Self::Noop => write!(f, "noop"),
            Self::Assert(err_code) => write!(f, "assert({err_code})"),

            Self::SDepth => write!(f, "sdepth"),
            Self::Caller => write!(f, "caller"),

            Self::Clk => write!(f, "clk"),

            // ----- flow control operations ------------------------------------------------------
            Self::Join => write!(f, "join"),
            Self::Split => write!(f, "split"),
            Self::Loop => write!(f, "loop"),
            Self::Call => writeln!(f, "call"),
            Self::Dyncall => writeln!(f, "dyncall"),
            Self::SysCall => writeln!(f, "syscall"),
            Self::Dyn => writeln!(f, "dyn"),
            Self::Span => write!(f, "span"),
            Self::End => write!(f, "end"),
            Self::Repeat => write!(f, "repeat"),
            Self::Respan => write!(f, "respan"),
            Self::Halt => write!(f, "halt"),

            // ----- field operations -------------------------------------------------------------
            Self::Add => write!(f, "add"),
            Self::Neg => write!(f, "neg"),
            Self::Mul => write!(f, "mul"),
            Self::Inv => write!(f, "inv"),
            Self::Incr => write!(f, "incr"),

            Self::And => write!(f, "and"),
            Self::Or => write!(f, "or"),
            Self::Not => write!(f, "not"),

            Self::Eq => write!(f, "eq"),
            Self::Eqz => write!(f, "eqz"),

            Self::Expacc => write!(f, "expacc"),

            // ----- ext2 operations --------------------------------------------------------------
            Self::Ext2Mul => write!(f, "ext2mul"),

            // ----- u32 operations ---------------------------------------------------------------
            Self::U32assert2(err_code) => write!(f, "u32assert2({err_code})"),
            Self::U32split => write!(f, "u32split"),
            Self::U32add => write!(f, "u32add"),
            Self::U32add3 => write!(f, "u32add3"),
            Self::U32sub => write!(f, "u32sub"),
            Self::U32mul => write!(f, "u32mul"),
            Self::U32madd => write!(f, "u32madd"),
            Self::U32div => write!(f, "u32div"),

            Self::U32and => write!(f, "u32and"),
            Self::U32xor => write!(f, "u32xor"),

            // ----- stack manipulation -----------------------------------------------------------
            Self::Drop => write!(f, "drop"),
            Self::Pad => write!(f, "pad"),

            Self::Dup0 => write!(f, "dup0"),
            Self::Dup1 => write!(f, "dup1"),
            Self::Dup2 => write!(f, "dup2"),
            Self::Dup3 => write!(f, "dup3"),
            Self::Dup4 => write!(f, "dup4"),
            Self::Dup5 => write!(f, "dup5"),
            Self::Dup6 => write!(f, "dup6"),
            Self::Dup7 => write!(f, "dup7"),
            Self::Dup9 => write!(f, "dup9"),
            Self::Dup11 => write!(f, "dup11"),
            Self::Dup13 => write!(f, "dup13"),
            Self::Dup15 => write!(f, "dup15"),

            Self::Swap => write!(f, "swap"),
            Self::SwapW => write!(f, "swapw"),
            Self::SwapW2 => write!(f, "swapw2"),
            Self::SwapW3 => write!(f, "swapw3"),
            Self::SwapDW => write!(f, "swapdw"),

            Self::MovUp2 => write!(f, "movup2"),
            Self::MovUp3 => write!(f, "movup3"),
            Self::MovUp4 => write!(f, "movup4"),
            Self::MovUp5 => write!(f, "movup5"),
            Self::MovUp6 => write!(f, "movup6"),
            Self::MovUp7 => write!(f, "movup7"),
            Self::MovUp8 => write!(f, "movup8"),

            Self::MovDn2 => write!(f, "movdn2"),
            Self::MovDn3 => write!(f, "movdn3"),
            Self::MovDn4 => write!(f, "movdn4"),
            Self::MovDn5 => write!(f, "movdn5"),
            Self::MovDn6 => write!(f, "movdn6"),
            Self::MovDn7 => write!(f, "movdn7"),
            Self::MovDn8 => write!(f, "movdn8"),

            Self::CSwap => write!(f, "cswap"),
            Self::CSwapW => write!(f, "cswapw"),

            // ----- input / output ---------------------------------------------------------------
            Self::Push(value) => write!(f, "push({value})"),

            Self::AdvPop => write!(f, "advpop"),
            Self::AdvPopW => write!(f, "advpopw"),

            Self::MLoadW => write!(f, "mloadw"),
            Self::MStoreW => write!(f, "mstorew"),

            Self::MLoad => write!(f, "mload"),
            Self::MStore => write!(f, "mstore"),

            Self::MStream => write!(f, "mstream"),
            Self::Pipe => write!(f, "pipe"),
            Self::CryptoStream => write!(f, "crypto_stream"),

            Self::Emit => write!(f, "emit"),

            // ----- cryptographic operations -----------------------------------------------------
            Self::HPerm => write!(f, "hperm"),
            Self::MpVerify(err_code) => write!(f, "mpverify({err_code})"),
            Self::MrUpdate => write!(f, "mrupdate"),

            // ----- STARK proof verification -----------------------------------------------------
            Self::FriE2F4 => write!(f, "frie2f4"),
            Self::HornerBase => write!(f, "horner_eval_base"),
            Self::HornerExt => write!(f, "horner_eval_ext"),
            Self::EvalCircuit => write!(f, "eval_circuit"),
            Self::LogPrecompile => write!(f, "log_precompile"),
        }
    }
}

impl Serializable for Operation {
    fn write_into<W: ByteWriter>(&self, target: &mut W) {
        target.write_u8(self.op_code());

        // For operations that have extra data, encode it in `data`.
        match self {
            Operation::Assert(err_code)
            | Operation::MpVerify(err_code)
            | Operation::U32assert2(err_code) => {
                err_code.write_into(target);
            },
            Operation::Push(value) => value.as_int().write_into(target),

            // Note: we explicitly write out all the operations so that whenever we make a
            // modification to the `Operation` enum, we get a compile error here. This
            // should help us remember to properly encode/decode each operation variant.
            Operation::Noop
            | Operation::SDepth
            | Operation::Caller
            | Operation::Clk
            | Operation::Join
            | Operation::Split
            | Operation::Loop
            | Operation::Call
            | Operation::Dyn
            | Operation::Dyncall
            | Operation::SysCall
            | Operation::Span
            | Operation::End
            | Operation::Repeat
            | Operation::Respan
            | Operation::Halt
            | Operation::Add
            | Operation::Neg
            | Operation::Mul
            | Operation::Inv
            | Operation::Incr
            | Operation::And
            | Operation::Or
            | Operation::Not
            | Operation::Eq
            | Operation::Eqz
            | Operation::Expacc
            | Operation::Ext2Mul
            | Operation::U32split
            | Operation::U32add
            | Operation::U32add3
            | Operation::U32sub
            | Operation::U32mul
            | Operation::U32madd
            | Operation::U32div
            | Operation::U32and
            | Operation::U32xor
            | Operation::Pad
            | Operation::Drop
            | Operation::Dup0
            | Operation::Dup1
            | Operation::Dup2
            | Operation::Dup3
            | Operation::Dup4
            | Operation::Dup5
            | Operation::Dup6
            | Operation::Dup7
            | Operation::Dup9
            | Operation::Dup11
            | Operation::Dup13
            | Operation::Dup15
            | Operation::Swap
            | Operation::SwapW
            | Operation::SwapW2
            | Operation::SwapW3
            | Operation::SwapDW
            | Operation::Emit
            | Operation::MovUp2
            | Operation::MovUp3
            | Operation::MovUp4
            | Operation::MovUp5
            | Operation::MovUp6
            | Operation::MovUp7
            | Operation::MovUp8
            | Operation::MovDn2
            | Operation::MovDn3
            | Operation::MovDn4
            | Operation::MovDn5
            | Operation::MovDn6
            | Operation::MovDn7
            | Operation::MovDn8
            | Operation::CSwap
            | Operation::CSwapW
            | Operation::AdvPop
            | Operation::AdvPopW
            | Operation::MLoadW
            | Operation::MStoreW
            | Operation::MLoad
            | Operation::MStore
            | Operation::MStream
            | Operation::Pipe
            | Operation::CryptoStream
            | Operation::HPerm
            | Operation::MrUpdate
            | Operation::FriE2F4
            | Operation::HornerBase
            | Operation::HornerExt
            | Operation::EvalCircuit
            | Operation::LogPrecompile => (),
        }
    }
}

impl Deserializable for Operation {
    fn read_from<R: ByteReader>(source: &mut R) -> Result<Self, DeserializationError> {
        let op_code = source.read_u8()?;

        let operation = match op_code {
            OPCODE_NOOP => Self::Noop,
            OPCODE_EQZ => Self::Eqz,
            OPCODE_NEG => Self::Neg,
            OPCODE_INV => Self::Inv,
            OPCODE_INCR => Self::Incr,
            OPCODE_NOT => Self::Not,
            OPCODE_MLOAD => Self::MLoad,
            OPCODE_SWAP => Self::Swap,
            OPCODE_CALLER => Self::Caller,
            OPCODE_MOVUP2 => Self::MovUp2,
            OPCODE_MOVDN2 => Self::MovDn2,
            OPCODE_MOVUP3 => Self::MovUp3,
            OPCODE_MOVDN3 => Self::MovDn3,
            OPCODE_ADVPOPW => Self::AdvPopW,
            OPCODE_EXPACC => Self::Expacc,

            OPCODE_MOVUP4 => Self::MovUp4,
            OPCODE_MOVDN4 => Self::MovDn4,
            OPCODE_MOVUP5 => Self::MovUp5,
            OPCODE_MOVDN5 => Self::MovDn5,
            OPCODE_MOVUP6 => Self::MovUp6,
            OPCODE_MOVDN6 => Self::MovDn6,
            OPCODE_MOVUP7 => Self::MovUp7,
            OPCODE_MOVDN7 => Self::MovDn7,
            OPCODE_SWAPW => Self::SwapW,
            OPCODE_EXT2MUL => Self::Ext2Mul,
            OPCODE_MOVUP8 => Self::MovUp8,
            OPCODE_MOVDN8 => Self::MovDn8,
            OPCODE_SWAPW2 => Self::SwapW2,
            OPCODE_SWAPW3 => Self::SwapW3,
            OPCODE_SWAPDW => Self::SwapDW,
            OPCODE_EMIT => Self::Emit,

            OPCODE_ASSERT => Self::Assert(Felt::read_from(source)?),
            OPCODE_EQ => Self::Eq,
            OPCODE_ADD => Self::Add,
            OPCODE_MUL => Self::Mul,
            OPCODE_AND => Self::And,
            OPCODE_OR => Self::Or,
            OPCODE_U32AND => Self::U32and,
            OPCODE_U32XOR => Self::U32xor,
            OPCODE_FRIE2F4 => Self::FriE2F4,
            OPCODE_DROP => Self::Drop,
            OPCODE_CSWAP => Self::CSwap,
            OPCODE_CSWAPW => Self::CSwapW,
            OPCODE_MLOADW => Self::MLoadW,
            OPCODE_MSTORE => Self::MStore,
            OPCODE_MSTOREW => Self::MStoreW,

            OPCODE_PAD => Self::Pad,
            OPCODE_DUP0 => Self::Dup0,
            OPCODE_DUP1 => Self::Dup1,
            OPCODE_DUP2 => Self::Dup2,
            OPCODE_DUP3 => Self::Dup3,
            OPCODE_DUP4 => Self::Dup4,
            OPCODE_DUP5 => Self::Dup5,
            OPCODE_DUP6 => Self::Dup6,
            OPCODE_DUP7 => Self::Dup7,
            OPCODE_DUP9 => Self::Dup9,
            OPCODE_DUP11 => Self::Dup11,
            OPCODE_DUP13 => Self::Dup13,
            OPCODE_DUP15 => Self::Dup15,
            OPCODE_ADVPOP => Self::AdvPop,
            OPCODE_SDEPTH => Self::SDepth,
            OPCODE_CLK => Self::Clk,

            OPCODE_U32ADD => Self::U32add,
            OPCODE_U32SUB => Self::U32sub,
            OPCODE_U32MUL => Self::U32mul,
            OPCODE_U32DIV => Self::U32div,
            OPCODE_U32SPLIT => Self::U32split,
            OPCODE_U32ASSERT2 => Self::U32assert2(Felt::read_from(source)?),
            OPCODE_U32ADD3 => Self::U32add3,
            OPCODE_U32MADD => Self::U32madd,

            OPCODE_HPERM => Self::HPerm,
            OPCODE_MPVERIFY => Self::MpVerify(Felt::read_from(source)?),
            OPCODE_PIPE => Self::Pipe,
            OPCODE_MSTREAM => Self::MStream,
            OPCODE_CRYPTOSTREAM => Self::CryptoStream,
            OPCODE_SPLIT => Self::Split,
            OPCODE_LOOP => Self::Loop,
            OPCODE_SPAN => Self::Span,
            OPCODE_JOIN => Self::Join,
            OPCODE_DYN => Self::Dyn,
            OPCODE_DYNCALL => Self::Dyncall,
            OPCODE_HORNERBASE => Self::HornerBase,
            OPCODE_HORNEREXT => Self::HornerExt,
            OPCODE_LOGPRECOMPILE => Self::LogPrecompile,
            OPCODE_EVALCIRCUIT => Self::EvalCircuit,

            OPCODE_MRUPDATE => Self::MrUpdate,
            OPCODE_PUSH => Self::Push(Felt::read_from(source)?),
            OPCODE_SYSCALL => Self::SysCall,
            OPCODE_CALL => Self::Call,
            OPCODE_END => Self::End,
            OPCODE_REPEAT => Self::Repeat,
            OPCODE_RESPAN => Self::Respan,
            OPCODE_HALT => Self::Halt,
            _ => {
                return Err(DeserializationError::InvalidValue(format!(
                    "Invalid opcode '{op_code}'"
                )));
            },
        };

        Ok(operation)
    }
}<|MERGE_RESOLUTION|>--- conflicted
+++ resolved
@@ -118,13 +118,10 @@
     pub const OPCODE_PUSH: u8           = 0b0101_1011;
     pub const OPCODE_DYNCALL: u8        = 0b0101_1100;
     pub const OPCODE_EVALCIRCUIT: u8    = 0b0101_1101;
-<<<<<<< HEAD
-    pub const OPCODE_CRYPTOSTREAM: u8   = 0b0101_1110;
-=======
     pub const OPCODE_LOGPRECOMPILE: u8  = 0b0101_1110;
->>>>>>> 9cd8c138
 
     pub const OPCODE_MRUPDATE: u8       = 0b0110_0000;
+    pub const OPCODE_CRYPTOSTREAM: u8   = 0b0110_0100;
     pub const OPCODE_SYSCALL: u8        = 0b0110_1000;
     pub const OPCODE_CALL: u8           = 0b0110_1100;
     pub const OPCODE_END: u8            = 0b0111_0000;
