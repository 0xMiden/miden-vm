--- conflicted
+++ resolved
@@ -114,14 +114,11 @@
     pub const OPCODE_JOIN: u8           = 0b0101_0111;
     pub const OPCODE_DYN: u8            = 0b0101_1000;
     pub const OPCODE_HORNEREXT: u8      = 0b0101_1001;
-<<<<<<< HEAD
     pub const OPCODE_HORNERBASE: u8     = 0b0101_1010;
-=======
-    pub const OPCODE_LOGPRECOMPILE: u8  = 0b0101_1010;
->>>>>>> 0344fcf6
     pub const OPCODE_PUSH: u8           = 0b0101_1011;
     pub const OPCODE_DYNCALL: u8        = 0b0101_1100;
     pub const OPCODE_EVALCIRCUIT: u8    = 0b0101_1101;
+    pub const OPCODE_LOGPRECOMPILE: u8  = 0b0101_1110;
 
     pub const OPCODE_MRUPDATE: u8       = 0b0110_0000;
     pub const OPCODE_SYSCALL: u8        = 0b0110_1000;
