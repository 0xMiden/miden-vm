--- conflicted
+++ resolved
@@ -146,11 +146,6 @@
 
     /// Currently unimplemented
     SmtGet,
-<<<<<<< HEAD
-
-    /// Currently unimplemented
-    SmtSet,
-=======
 
     /// Currently unimplemented
     SmtSet,
@@ -191,7 +186,6 @@
     ///   Operand stack: [n, ...]
     ///   Advice stack: [trailing_zeros, ...]
     U32Ctz,
->>>>>>> 3a957f7c
 
     /// Pushes the number of the leading ones of the top stack element onto the advice stack.
     ///
