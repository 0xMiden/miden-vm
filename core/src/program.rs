--- conflicted
+++ resolved
@@ -1,12 +1,7 @@
 use alloc::{sync::Arc, vec::Vec};
 use core::fmt;
 
-<<<<<<< HEAD
-use math::FieldElement;
-use miden_crypto::{Felt, WORD_SIZE, hash::rpo::RpoDigest};
-=======
 use miden_crypto::{Felt, WORD_SIZE, Word};
->>>>>>> 1eaecf59
 use winter_utils::{ByteReader, ByteWriter, Deserializable, DeserializationError, Serializable};
 
 use super::Kernel;
@@ -277,14 +272,9 @@
 
         // append kernel procedure hash elements
         // we reverse the digests in order to make reducing them using auxiliary randomness easier
-<<<<<<< HEAD
         // we also pad them to the next multiple of 8
         for proc_hash in self.kernel.proc_hashes() {
             let mut digest = pad_next_mul_8(proc_hash.as_elements().to_vec());
-=======
-        for proc_hash in self.kernel.proc_hashes() {
-            let mut digest = proc_hash.as_elements().to_vec();
->>>>>>> 1eaecf59
             digest.reverse();
             result.extend_from_slice(&digest);
         }
