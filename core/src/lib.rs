--- conflicted
+++ resolved
@@ -86,11 +86,7 @@
     }
 
     pub mod dsa {
-<<<<<<< HEAD
-        pub use miden_crypto::dsa::falcon512_rpo;
-=======
         pub use miden_crypto::dsa::{ecdsa_k256_keccak, eddsa_25519_sha512, falcon512_rpo};
->>>>>>> 6049c56f
     }
 }
 
