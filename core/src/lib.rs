--- conflicted
+++ resolved
@@ -57,16 +57,13 @@
 
 mod kernel;
 pub use kernel::Kernel;
-<<<<<<< HEAD
 pub use miden_crypto::{EMPTY_WORD, ONE, WORD_SIZE, Word, ZERO, word::LexicographicWord};
-=======
 pub use miden_crypto::hash::rpo::RpoPermutation256;
 pub use miden_crypto::{
     BasedVectorSpace, BinomialExtensionField, EMPTY_WORD, ExtensionField, Felt, Field, ONE,
     PrimeCharacteristicRing, PrimeField64, WORD_SIZE, Word, ZERO, batch_multiplicative_inverse,
     batch_multiplicative_inverse_general,
 };
->>>>>>> b4c46020
 pub mod crypto {
     pub mod merkle {
         pub use miden_crypto::merkle::{
@@ -98,23 +95,14 @@
 }
 
 pub mod mast;
-<<<<<<< HEAD
-
-pub use winter_math::{
-=======
 /*
 pub use math::{
->>>>>>> b4c46020
     ExtensionOf, FieldElement, StarkField, ToElements,
     fields::{QuadExtension, f64::BaseElement as Felt},
     polynom,
 };
-<<<<<<< HEAD
-pub type QuadFelt = QuadExtension<Felt>;
-=======
  */
 pub use lazy_static::lazy_static;
->>>>>>> b4c46020
 
 pub mod prettier {
     pub use miden_formatting::{prettier::*, pretty_via_display, pretty_via_to_string};
