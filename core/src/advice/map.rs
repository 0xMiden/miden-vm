--- conflicted
+++ resolved
@@ -11,13 +11,10 @@
 use serde::{Deserialize, Serialize};
 
 use crate::{
-<<<<<<< HEAD
     Felt, Word,
     utils::{ByteReader, ByteWriter, Deserializable, DeserializationError, Serializable},
-=======
     crypto::hash::RpoDigest,
     // utils::{ByteReader, ByteWriter, Deserializable, DeserializationError, Serializable}, TODO(Al)
->>>>>>> b4c46020
 };
 
 // ADVICE MAP
@@ -198,13 +195,8 @@
 
     #[test]
     fn test_advice_map_serialization() {
-<<<<<<< HEAD
         let mut map1 = AdviceMap::default();
         map1.insert(Word::default(), vec![Felt::from(1u32), Felt::from(2u32)]);
-=======
-        let mut map1 = AdviceMap::new();
-        map1.insert(RpoDigest::default(), vec![Felt::from_u32(1u32), Felt::from_u32(2u32)]);
->>>>>>> b4c46020
 
         let bytes = map1.to_bytes();
 
