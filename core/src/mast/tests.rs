--- conflicted
+++ resolved
@@ -1,10 +1,7 @@
 use alloc::vec::Vec;
 
-<<<<<<< HEAD
 use miden_crypto::WORD_SIZE;
-=======
 use miden_crypto::{Felt, PrimeCharacteristicRing, hash::rpo::RpoDigest};
->>>>>>> b4c46020
 use proptest::prelude::*;
 use winter_math::FieldElement;
 use winter_rand_utils::prng_array;
@@ -18,15 +15,8 @@
 
 #[test]
 fn dyn_hash_is_correct() {
-<<<<<<< HEAD
     let expected_constant =
         hasher::merge_in_domain(&[Word::default(), Word::default()], DynNode::DYN_DOMAIN);
-=======
-    let expected_constant = hasher::merge_in_domain(
-        &[RpoDigest::default(), RpoDigest::default()],
-        DynNode::dyn_domain(),
-    );
->>>>>>> b4c46020
     assert_eq!(expected_constant, DynNode::new_dyn().digest());
 }
 
