--- conflicted
+++ resolved
@@ -5,18 +5,12 @@
 use winter_rand_utils::prng_array;
 
 use crate::{
-<<<<<<< HEAD
-    Kernel, ProgramInfo, Word,
-    chiplets::hasher,
-    mast::DynNode,
-=======
     DebugOptions, Decorator, Felt, Kernel, Operation, ProgramInfo, Word,
     chiplets::hasher,
     mast::{
         BasicBlockNodeBuilder, DynNode, DynNodeBuilder, MastForest, MastForestContributor,
         MastNodeExt,
     },
->>>>>>> 190480c5
     utils::{Deserializable, Serializable},
 };
 
