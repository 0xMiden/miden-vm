--- conflicted
+++ resolved
@@ -512,15 +512,12 @@
         self.debug_info.insert_error_code(code.as_int(), msg);
         code
     }
-<<<<<<< HEAD
 
     /// Given an error code as a Felt, resolves it to its corresponding error message.
     pub fn resolve_error_message(&self, code: Felt) -> Option<Arc<str>> {
         let key = code.as_int();
         self.error_codes.get(&key).cloned()
     }
-=======
->>>>>>> 190480c5
 }
 
 // MAST FOREST INDEXING
