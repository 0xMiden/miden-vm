use alloc::vec::Vec;

use miden_crypto::hash::{
    Digest,
    blake::{Blake3_256, Blake3Digest},
};

use crate::{
    LookupByIdx, Word,
    mast::{DecoratorId, MastForest, MastForestError, MastNodeId},
};

// MAST NODE EQUALITY
// ================================================================================================

pub type DecoratorFingerprint = Blake3Digest<32>;

/// Represents the hash used to test for equality between [`crate::mast::MastNode`]s.
///
/// The decorator root will be `None` if and only if there are no decorators attached to the node,
/// and all children have no decorator roots (meaning that there are no decorators in all the
/// descendants).
#[derive(Debug, Clone, Copy, PartialEq, Eq, PartialOrd, Ord)]
pub struct MastNodeFingerprint {
    mast_root: Word,
    decorator_root: Option<DecoratorFingerprint>,
}

// ------------------------------------------------------------------------------------------------
/// Constructors
impl MastNodeFingerprint {
    /// Creates a new [`MastNodeFingerprint`] from the given MAST root with an empty decorator root.
    pub fn new(mast_root: Word) -> Self {
        Self { mast_root, decorator_root: None }
    }

    /// Creates a new [`MastNodeFingerprint`] from the given MAST root and the given
    /// [`DecoratorFingerprint`].
    pub fn with_decorator_root(mast_root: Word, decorator_root: DecoratorFingerprint) -> Self {
        Self {
            mast_root,
            decorator_root: Some(decorator_root),
        }
    }
<<<<<<< HEAD

    /// Creates a [`MastNodeFingerprint`] from a [`MastNode`].
    ///
    /// The `hash_by_node_id` map must contain all children of the node for efficient lookup of
    /// their fingerprints. This function returns an error if a child of the given `node` is not in
    /// this map.
    pub fn from_mast_node(
        forest: &MastForest,
        hash_by_node_id: &impl LookupByIdx<MastNodeId, MastNodeFingerprint>,
        node: &MastNode,
    ) -> Result<MastNodeFingerprint, MastForestError> {
        match node {
            MastNode::Block(node) => {
                let mut bytes_to_hash = Vec::new();

                for (idx, decorator_id) in node.decorators() {
                    bytes_to_hash.extend(idx.to_le_bytes());
                    bytes_to_hash.extend(forest[decorator_id].fingerprint().as_bytes());
                }

                // Add any `Assert`, `U32assert2` and `MpVerify` opcodes present, since these are
                // not included in the MAST root.
                for (op_idx, op) in node.operations().enumerate() {
                    if let Operation::U32assert2(inner_value)
                    | Operation::Assert(inner_value)
                    | Operation::MpVerify(inner_value) = op
                    {
                        let op_idx: u32 = op_idx
                            .try_into()
                            .expect("there are more than 2^{32}-1 operations in basic block");

                        // we include the opcode to differentiate between `Assert` and `U32assert2`
                        bytes_to_hash.push(op.op_code());
                        // we include the operation index to distinguish between basic blocks that
                        // would have the same assert instructions, but in a different order
                        bytes_to_hash.extend(op_idx.to_le_bytes());
                        let inner_value = inner_value.as_int();
                        bytes_to_hash.extend(inner_value.to_le_bytes());
                    }
                }

                if bytes_to_hash.is_empty() {
                    Ok(MastNodeFingerprint::new(node.digest()))
                } else {
                    let decorator_root = Blake3_256::hash(&bytes_to_hash);
                    Ok(MastNodeFingerprint::with_decorator_root(node.digest(), decorator_root))
                }
            },
            MastNode::Join(node) => fingerprint_from_parts(
                forest,
                hash_by_node_id,
                node.before_enter(),
                node.after_exit(),
                &[node.first(), node.second()],
                node.digest(),
            ),
            MastNode::Split(node) => fingerprint_from_parts(
                forest,
                hash_by_node_id,
                node.before_enter(),
                node.after_exit(),
                &[node.on_true(), node.on_false()],
                node.digest(),
            ),
            MastNode::Loop(node) => fingerprint_from_parts(
                forest,
                hash_by_node_id,
                node.before_enter(),
                node.after_exit(),
                &[node.body()],
                node.digest(),
            ),
            MastNode::Call(node) => fingerprint_from_parts(
                forest,
                hash_by_node_id,
                node.before_enter(),
                node.after_exit(),
                &[node.callee()],
                node.digest(),
            ),
            MastNode::Dyn(node) => fingerprint_from_parts(
                forest,
                hash_by_node_id,
                node.before_enter(),
                node.after_exit(),
                &[],
                node.digest(),
            ),
            MastNode::External(node) => fingerprint_from_parts(
                forest,
                hash_by_node_id,
                node.before_enter(),
                node.after_exit(),
                &[],
                node.digest(),
            ),
        }
    }
=======
>>>>>>> 190480c5
}

// ------------------------------------------------------------------------------------------------
/// Accessors
impl MastNodeFingerprint {
    pub fn mast_root(&self) -> &Word {
        &self.mast_root
    }
}

pub fn fingerprint_from_parts(
    forest: &MastForest,
    hash_by_node_id: &impl LookupByIdx<MastNodeId, MastNodeFingerprint>,
    before_enter_ids: &[DecoratorId],
    after_exit_ids: &[DecoratorId],
    children_ids: &[MastNodeId],
    node_digest: Word,
) -> Result<MastNodeFingerprint, MastForestError> {
    let pre_decorator_hash_bytes =
        before_enter_ids.iter().flat_map(|&id| forest[id].fingerprint().as_bytes());
    let post_decorator_hash_bytes =
        after_exit_ids.iter().flat_map(|&id| forest[id].fingerprint().as_bytes());

    let children_decorator_roots = children_ids
        .iter()
        .filter_map(|child_id| {
            hash_by_node_id
                .get(*child_id)
                .ok_or(MastForestError::ChildFingerprintMissing(*child_id))
                .map(|child_fingerprint| child_fingerprint.decorator_root)
                .transpose()
        })
        .collect::<Result<Vec<DecoratorFingerprint>, MastForestError>>()?;

    // Reminder: the `MastNodeFingerprint`'s decorator root will be `None` if and only if there are
    // no decorators attached to the node, and all children have no decorator roots (meaning
    // that there are no decorators in all the descendants).
    if pre_decorator_hash_bytes.clone().next().is_none()
        && post_decorator_hash_bytes.clone().next().is_none()
        && children_decorator_roots.is_empty()
    {
        Ok(MastNodeFingerprint::new(node_digest))
    } else {
        let decorator_bytes_to_hash: Vec<u8> = pre_decorator_hash_bytes
            .chain(post_decorator_hash_bytes)
            .chain(
                children_decorator_roots
                    .into_iter()
                    .flat_map(|decorator_root| decorator_root.as_bytes()),
            )
            .collect();

        let decorator_root = Blake3_256::hash(&decorator_bytes_to_hash);
        Ok(MastNodeFingerprint::with_decorator_root(node_digest, decorator_root))
    }
}

// TESTS
// ================================================================================================<|MERGE_RESOLUTION|>--- conflicted
+++ resolved
@@ -42,7 +42,6 @@
             decorator_root: Some(decorator_root),
         }
     }
-<<<<<<< HEAD
 
     /// Creates a [`MastNodeFingerprint`] from a [`MastNode`].
     ///
@@ -141,8 +140,6 @@
             ),
         }
     }
-=======
->>>>>>> 190480c5
 }
 
 // ------------------------------------------------------------------------------------------------
