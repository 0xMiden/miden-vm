<<<<<<< HEAD
use miden_crypto::{Felt, ONE, Word};
=======
use miden_crypto::{hash::rpo::RpoDigest, Felt, PrimeCharacteristicRing, ONE};
>>>>>>> b4c46020

use super::*;
use crate::{
    Decorator, Operation,
    mast::{BasicBlockNode, MastNodeErrorContext},
};

fn block_foo() -> MastNode {
    BasicBlockNode::new(vec![Operation::Mul, Operation::Add], Vec::new())
        .unwrap()
        .into()
}

fn block_bar() -> MastNode {
    BasicBlockNode::new(vec![Operation::And, Operation::Eq], Vec::new())
        .unwrap()
        .into()
}

fn block_qux() -> MastNode {
    BasicBlockNode::new(vec![Operation::Swap, Operation::Push(ONE), Operation::Eq], Vec::new())
        .unwrap()
        .into()
}

/// Asserts that the given forest contains exactly one node with the given digest.
///
/// Returns a Result which can be unwrapped in the calling test function to assert. This way, if
/// this assertion fails it'll be clear which exact call failed.
fn assert_contains_node_once(forest: &MastForest, digest: Word) -> Result<(), &str> {
    if forest.nodes.iter().filter(|node| node.digest() == digest).count() != 1 {
        return Err("node digest contained more than once in the forest");
    }

    Ok(())
}

/// Asserts that every root of an original forest has an id to which it is mapped and that this
/// mapped root is in the set of roots in the merged forest.
///
/// Returns a Result which can be unwrapped in the calling test function to assert. This way, if
/// this assertion fails it'll be clear which exact call failed.
fn assert_root_mapping(
    root_map: &MastForestRootMap,
    original_roots: Vec<&[MastNodeId]>,
    merged_roots: &[MastNodeId],
) -> Result<(), &'static str> {
    for (forest_idx, original_root) in original_roots.into_iter().enumerate() {
        for root in original_root {
            let mapped_root = root_map.map_root(forest_idx, root).unwrap();
            if !merged_roots.contains(&mapped_root) {
                return Err("merged root does not contain mapped root");
            }
        }
    }

    Ok(())
}

/// Asserts that all children of nodes in the given forest have an id that is less than the parent's
/// ID.
///
/// Returns a Result which can be unwrapped in the calling test function to assert. This way, if
/// this assertion fails it'll be clear which exact call failed.
fn assert_child_id_lt_parent_id(forest: &MastForest) -> Result<(), &str> {
    for (mast_node_id, node) in forest.nodes().iter().enumerate() {
        match node {
            MastNode::Join(join_node) => {
                if join_node.first().as_usize() >= mast_node_id {
                    return Err("join node first child id is not < parent id");
                };
                if join_node.second().as_usize() >= mast_node_id {
                    return Err("join node second child id is not < parent id");
                }
            },
            MastNode::Split(split_node) => {
                if split_node.on_true().as_usize() >= mast_node_id {
                    return Err("split node on true id is not < parent id");
                }
                if split_node.on_false().as_usize() >= mast_node_id {
                    return Err("split node on false id is not < parent id");
                }
            },
            MastNode::Loop(loop_node) => {
                if loop_node.body().as_usize() >= mast_node_id {
                    return Err("loop node body id is not < parent id");
                }
            },
            MastNode::Call(call_node) => {
                if call_node.callee().as_usize() >= mast_node_id {
                    return Err("call node callee id is not < parent id");
                }
            },
            MastNode::Block(_) => (),
            MastNode::Dyn(_) => (),
            MastNode::External(_) => (),
        }
    }

    Ok(())
}

/// Tests that Call(bar) still correctly calls the remapped bar block.
///
/// [Block(foo), Call(foo)]
/// +
/// [Block(bar), Call(bar)]
/// =
/// [Block(foo), Call(foo), Block(bar), Call(bar)]
#[test]
fn mast_forest_merge_remap() {
    let mut forest_a = MastForest::new();
    let id_foo = forest_a.add_node(block_foo()).unwrap();
    let id_call_a = forest_a.add_call(id_foo).unwrap();
    forest_a.make_root(id_call_a);

    let mut forest_b = MastForest::new();
    let id_bar = forest_b.add_node(block_bar()).unwrap();
    let id_call_b = forest_b.add_call(id_bar).unwrap();
    forest_b.make_root(id_call_b);

    let (merged, root_maps) = MastForest::merge([&forest_a, &forest_b]).unwrap();

    assert_eq!(merged.nodes().len(), 4);
    assert_eq!(merged.nodes()[0], block_foo());
    assert_matches!(&merged.nodes()[1], MastNode::Call(call_node) if call_node.callee().as_u32() == 0);
    assert_eq!(merged.nodes()[2], block_bar());
    assert_matches!(&merged.nodes()[3], MastNode::Call(call_node) if call_node.callee().as_u32() == 2);

    assert_eq!(root_maps.map_root(0, &id_call_a).unwrap().as_u32(), 1);
    assert_eq!(root_maps.map_root(1, &id_call_b).unwrap().as_u32(), 3);

    assert_child_id_lt_parent_id(&merged).unwrap();
}

/// Tests that Forest_A + Forest_A = Forest_A (i.e. duplicates are removed).
#[test]
fn mast_forest_merge_duplicate() {
    let mut forest_a = MastForest::new();
    forest_a.add_decorator(Decorator::Debug(crate::DebugOptions::MemAll)).unwrap();
    forest_a.add_decorator(Decorator::Trace(25)).unwrap();

    let id_external = forest_a.add_external(block_bar().digest()).unwrap();
    let id_foo = forest_a.add_node(block_foo()).unwrap();
    let id_call = forest_a.add_call(id_foo).unwrap();
    let id_loop = forest_a.add_loop(id_external).unwrap();
    forest_a.make_root(id_call);
    forest_a.make_root(id_loop);

    let (merged, root_maps) = MastForest::merge([&forest_a, &forest_a]).unwrap();

    for merged_root in merged.procedure_digests() {
        forest_a.procedure_digests().find(|root| root == &merged_root).unwrap();
    }

    // Both maps should map the roots to the same target id.
    for original_root in forest_a.procedure_roots() {
        assert_eq!(&root_maps.map_root(0, original_root), &root_maps.map_root(1, original_root));
    }

    for merged_node in merged.nodes().iter().map(MastNode::digest) {
        forest_a.nodes.iter().find(|node| node.digest() == merged_node).unwrap();
    }

    for merged_decorator in merged.decorators.iter() {
        assert!(forest_a.decorators.contains(merged_decorator));
    }

    assert_child_id_lt_parent_id(&merged).unwrap();
}

/// Tests that External(foo) is replaced by Block(foo) whether it is in forest A or B, and the
/// duplicate Call is removed.
///
/// [External(foo), Call(foo)]
/// +
/// [Block(foo), Call(foo)]
/// =
/// [Block(foo), Call(foo)]
/// +
/// [External(foo), Call(foo)]
/// =
/// [Block(foo), Call(foo)]
#[test]
fn mast_forest_merge_replace_external() {
    let mut forest_a = MastForest::new();
    let id_foo_a = forest_a.add_external(block_foo().digest()).unwrap();
    let id_call_a = forest_a.add_call(id_foo_a).unwrap();
    forest_a.make_root(id_call_a);

    let mut forest_b = MastForest::new();
    let id_foo_b = forest_b.add_node(block_foo()).unwrap();
    let id_call_b = forest_b.add_call(id_foo_b).unwrap();
    forest_b.make_root(id_call_b);

    let (merged_ab, root_maps_ab) = MastForest::merge([&forest_a, &forest_b]).unwrap();
    let (merged_ba, root_maps_ba) = MastForest::merge([&forest_b, &forest_a]).unwrap();

    for (merged, root_map) in [(merged_ab, root_maps_ab), (merged_ba, root_maps_ba)] {
        assert_eq!(merged.nodes().len(), 2);
        assert_eq!(merged.nodes()[0], block_foo());
        assert_matches!(&merged.nodes()[1], MastNode::Call(call_node) if call_node.callee().as_u32() == 0);
        // The only root node should be the call node.
        assert_eq!(merged.roots.len(), 1);
        assert_eq!(root_map.map_root(0, &id_call_a).unwrap().as_usize(), 1);
        assert_eq!(root_map.map_root(1, &id_call_b).unwrap().as_usize(), 1);
        assert_child_id_lt_parent_id(&merged).unwrap();
    }
}

/// Test that roots are preserved and deduplicated if appropriate.
///
/// Nodes: [Block(foo), Call(foo)]
/// Roots: [Call(foo)]
/// +
/// Nodes: [Block(foo), Block(bar), Call(foo)]
/// Roots: [Block(bar), Call(foo)]
/// =
/// Nodes: [Block(foo), Block(bar), Call(foo)]
/// Roots: [Block(bar), Call(foo)]
#[test]
fn mast_forest_merge_roots() {
    let mut forest_a = MastForest::new();
    let id_foo_a = forest_a.add_node(block_foo()).unwrap();
    let call_a = forest_a.add_call(id_foo_a).unwrap();
    forest_a.make_root(call_a);

    let mut forest_b = MastForest::new();
    let id_foo_b = forest_b.add_node(block_foo()).unwrap();
    let id_bar_b = forest_b.add_node(block_bar()).unwrap();
    let call_b = forest_b.add_call(id_foo_b).unwrap();
    forest_b.make_root(id_bar_b);
    forest_b.make_root(call_b);

    let root_digest_call_a = forest_a.get_node_by_id(call_a).unwrap().digest();
    let root_digest_bar_b = forest_b.get_node_by_id(id_bar_b).unwrap().digest();
    let root_digest_call_b = forest_b.get_node_by_id(call_b).unwrap().digest();

    let (merged, root_maps) = MastForest::merge([&forest_a, &forest_b]).unwrap();

    // Asserts (together with the other assertions) that the duplicate Call(foo) roots have been
    // deduplicated.
    assert_eq!(merged.procedure_roots().len(), 2);

    // Assert that all root digests from A an B are still roots in the merged forest.
    let root_digests = merged.procedure_digests().collect::<Vec<_>>();
    assert!(root_digests.contains(&root_digest_call_a));
    assert!(root_digests.contains(&root_digest_bar_b));
    assert!(root_digests.contains(&root_digest_call_b));

    assert_root_mapping(&root_maps, vec![&forest_a.roots, &forest_b.roots], &merged.roots).unwrap();

    assert_child_id_lt_parent_id(&merged).unwrap();
}

/// Test that multiple trees can be merged when the same merger is reused.
///
/// Nodes: [Block(foo), Call(foo)]
/// Roots: [Call(foo)]
/// +
/// Nodes: [Block(foo), Block(bar), Call(foo)]
/// Roots: [Block(bar), Call(foo)]
/// +
/// Nodes: [Block(foo), Block(qux), Call(foo)]
/// Roots: [Block(qux), Call(foo)]
/// =
/// Nodes: [Block(foo), Block(bar), Block(qux), Call(foo)]
/// Roots: [Block(bar), Block(qux), Call(foo)]
#[test]
fn mast_forest_merge_multiple() {
    let mut forest_a = MastForest::new();
    let id_foo_a = forest_a.add_node(block_foo()).unwrap();
    let call_a = forest_a.add_call(id_foo_a).unwrap();
    forest_a.make_root(call_a);

    let mut forest_b = MastForest::new();
    let id_foo_b = forest_b.add_node(block_foo()).unwrap();
    let id_bar_b = forest_b.add_node(block_bar()).unwrap();
    let call_b = forest_b.add_call(id_foo_b).unwrap();
    forest_b.make_root(id_bar_b);
    forest_b.make_root(call_b);

    let mut forest_c = MastForest::new();
    let id_foo_c = forest_c.add_node(block_foo()).unwrap();
    let id_qux_c = forest_c.add_node(block_qux()).unwrap();
    let call_c = forest_c.add_call(id_foo_c).unwrap();
    forest_c.make_root(id_qux_c);
    forest_c.make_root(call_c);

    let (merged, root_maps) = MastForest::merge([&forest_a, &forest_b, &forest_c]).unwrap();

    let block_foo_digest = forest_b.get_node_by_id(id_foo_b).unwrap().digest();
    let block_bar_digest = forest_b.get_node_by_id(id_bar_b).unwrap().digest();
    let call_foo_digest = forest_b.get_node_by_id(call_b).unwrap().digest();
    let block_qux_digest = forest_c.get_node_by_id(id_qux_c).unwrap().digest();

    assert_eq!(merged.procedure_roots().len(), 3);

    let root_digests = merged.procedure_digests().collect::<Vec<_>>();
    assert!(root_digests.contains(&call_foo_digest));
    assert!(root_digests.contains(&block_bar_digest));
    assert!(root_digests.contains(&block_qux_digest));

    assert_contains_node_once(&merged, block_foo_digest).unwrap();
    assert_contains_node_once(&merged, block_bar_digest).unwrap();
    assert_contains_node_once(&merged, block_qux_digest).unwrap();
    assert_contains_node_once(&merged, call_foo_digest).unwrap();

    assert_root_mapping(
        &root_maps,
        vec![&forest_a.roots, &forest_b.roots, &forest_c.roots],
        &merged.roots,
    )
    .unwrap();

    assert_child_id_lt_parent_id(&merged).unwrap();
}

/// Tests that decorators are merged and that nodes who are identical except for their
/// decorators are not deduplicated.
///
/// Note in particular that the `Loop` nodes only differ in their decorator which ensures that
/// the merging takes decorators into account.
///
/// Nodes: [Block(foo, [Trace(1), Trace(2)]), Loop(foo, [Trace(0), Trace(2)])]
/// Decorators: [Trace(0), Trace(1), Trace(2)]
/// +
/// Nodes: [Block(foo, [Trace(1), Trace(2)]), Loop(foo, [Trace(1), Trace(3)])]
/// Decorators: [Trace(1), Trace(2), Trace(3)]
/// =
/// Nodes: [
///   Block(foo, [Trace(1), Trace(2)]),
///   Loop(foo, [Trace(0), Trace(2)]),
///   Loop(foo, [Trace(1), Trace(3)]),
/// ]
/// Decorators: [Trace(0), Trace(1), Trace(2), Trace(3)]
#[test]
fn mast_forest_merge_decorators() {
    let mut forest_a = MastForest::new();
    let trace0 = Decorator::Trace(0);
    let trace1 = Decorator::Trace(1);
    let trace2 = Decorator::Trace(2);
    let trace3 = Decorator::Trace(3);

    // Build Forest A
    let deco0_a = forest_a.add_decorator(trace0.clone()).unwrap();
    let deco1_a = forest_a.add_decorator(trace1.clone()).unwrap();
    let deco2_a = forest_a.add_decorator(trace2.clone()).unwrap();

    let mut foo_node_a = block_foo();
    foo_node_a.append_before_enter(&[deco1_a, deco2_a]);
    let id_foo_a = forest_a.add_node(foo_node_a).unwrap();

    let mut loop_node_a = LoopNode::new(id_foo_a, &forest_a).unwrap();
    loop_node_a.append_after_exit(&[deco0_a, deco2_a]);
    let id_loop_a = forest_a.add_node(loop_node_a).unwrap();

    forest_a.make_root(id_loop_a);

    // Build Forest B
    let mut forest_b = MastForest::new();
    let deco1_b = forest_b.add_decorator(trace1.clone()).unwrap();
    let deco2_b = forest_b.add_decorator(trace2.clone()).unwrap();
    let deco3_b = forest_b.add_decorator(trace3.clone()).unwrap();

    // This foo node is identical to the one in A, including its decorators.
    let mut foo_node_b = block_foo();
    foo_node_b.append_before_enter(&[deco1_b, deco2_b]);
    let id_foo_b = forest_b.add_node(foo_node_b).unwrap();

    // This loop node's decorators are different from the loop node in a.
    let mut loop_node_b = LoopNode::new(id_foo_b, &forest_b).unwrap();
    loop_node_b.append_after_exit(&[deco1_b, deco3_b]);
    let id_loop_b = forest_b.add_node(loop_node_b).unwrap();

    forest_b.make_root(id_loop_b);

    let (merged, root_maps) = MastForest::merge([&forest_a, &forest_b]).unwrap();

    // There are 4 unique decorators across both forests.
    assert_eq!(merged.decorators.len(), 4);
    assert!(merged.decorators.contains(&trace0));
    assert!(merged.decorators.contains(&trace1));
    assert!(merged.decorators.contains(&trace2));
    assert!(merged.decorators.contains(&trace3));

    let find_decorator_id = |deco: &Decorator| {
        let idx = merged
            .decorators
            .iter()
            .enumerate()
            .find_map(
                |(deco_id, forest_deco)| if forest_deco == deco { Some(deco_id) } else { None },
            )
            .unwrap();
        DecoratorId::from_u32_safe(idx as u32, &merged).unwrap()
    };

    let merged_deco0 = find_decorator_id(&trace0);
    let merged_deco1 = find_decorator_id(&trace1);
    let merged_deco2 = find_decorator_id(&trace2);
    let merged_deco3 = find_decorator_id(&trace3);

    assert_eq!(merged.nodes.len(), 3);

    let merged_foo_block = merged.nodes.iter().find(|node| node.is_basic_block()).unwrap();
    let MastNode::Block(merged_foo_block) = merged_foo_block else {
        panic!("expected basic block node");
    };

    assert_eq!(
        &merged_foo_block.decorators().collect::<Vec<_>>()[..],
        &[(0, merged_deco1), (0, merged_deco2)]
    );

    // Asserts that there exists exactly one Loop Node with the given decorators.
    assert_eq!(
        merged
            .nodes
            .iter()
            .filter(|node| {
                if let MastNode::Loop(loop_node) = node {
                    loop_node.after_exit() == [merged_deco0, merged_deco2]
                } else {
                    false
                }
            })
            .count(),
        1
    );

    // Asserts that there exists exactly one Loop Node with the given decorators.
    assert_eq!(
        merged
            .nodes
            .iter()
            .filter(|node| {
                if let MastNode::Loop(loop_node) = node {
                    loop_node.after_exit() == [merged_deco1, merged_deco3]
                } else {
                    false
                }
            })
            .count(),
        1
    );

    assert_root_mapping(&root_maps, vec![&forest_a.roots, &forest_b.roots], &merged.roots).unwrap();

    assert_child_id_lt_parent_id(&merged).unwrap();
}

/// Tests that an external node without decorators is replaced by its referenced node which has
/// decorators.
///
/// [External(foo)]
/// +
/// [Block(foo, Trace(1))]
/// =
/// [Block(foo, Trace(1))]
/// +
/// [External(foo)]
/// =
/// [Block(foo, Trace(1))]
#[test]
fn mast_forest_merge_external_node_reference_with_decorator() {
    let mut forest_a = MastForest::new();
    let trace = Decorator::Trace(1);

    // Build Forest A
    let deco = forest_a.add_decorator(trace.clone()).unwrap();

    let mut foo_node_a = block_foo();
    foo_node_a.append_before_enter(&[deco]);
    let foo_node_digest = foo_node_a.digest();
    let id_foo_a = forest_a.add_node(foo_node_a).unwrap();

    forest_a.make_root(id_foo_a);

    // Build Forest B
    let mut forest_b = MastForest::new();
    let id_external_b = forest_b.add_external(foo_node_digest).unwrap();

    forest_b.make_root(id_external_b);

    for (idx, (merged, root_maps)) in [
        MastForest::merge([&forest_a, &forest_b]).unwrap(),
        MastForest::merge([&forest_b, &forest_a]).unwrap(),
    ]
    .into_iter()
    .enumerate()
    {
        let id_foo_a_fingerprint =
            MastNodeFingerprint::from_mast_node(&forest_a, &BTreeMap::new(), &forest_a[id_foo_a]);

        let fingerprints: Vec<_> = merged
            .nodes()
            .iter()
            .map(|node| MastNodeFingerprint::from_mast_node(&merged, &BTreeMap::new(), node))
            .collect();

        assert_eq!(merged.nodes.len(), 1);
        assert!(fingerprints.contains(&id_foo_a_fingerprint));

        if idx == 0 {
            assert_root_mapping(&root_maps, vec![&forest_a.roots, &forest_b.roots], &merged.roots)
                .unwrap();
        } else {
            assert_root_mapping(&root_maps, vec![&forest_b.roots, &forest_a.roots], &merged.roots)
                .unwrap();
        }

        assert_child_id_lt_parent_id(&merged).unwrap();
    }
}

/// Tests that an external node with decorators is replaced by its referenced node which does not
/// have decorators.
///
/// [External(foo, Trace(1), Trace(2))]
/// +
/// [Block(foo)]
/// =
/// [Block(foo)]
/// +
/// [External(foo, Trace(1), Trace(2))]
/// =
/// [Block(foo)]
#[test]
fn mast_forest_merge_external_node_with_decorator() {
    let mut forest_a = MastForest::new();
    let trace1 = Decorator::Trace(1);
    let trace2 = Decorator::Trace(2);

    // Build Forest A
    let deco1 = forest_a.add_decorator(trace1.clone()).unwrap();
    let deco2 = forest_a.add_decorator(trace2.clone()).unwrap();

    let mut external_node_a = ExternalNode::new(block_foo().digest());
    external_node_a.append_before_enter(&[deco1]);
    external_node_a.append_after_exit(&[deco2]);
    let id_external_a = forest_a.add_node(external_node_a).unwrap();

    forest_a.make_root(id_external_a);

    // Build Forest B
    let mut forest_b = MastForest::new();
    let id_foo_b = forest_b.add_node(block_foo()).unwrap();

    forest_b.make_root(id_foo_b);

    for (idx, (merged, root_maps)) in [
        MastForest::merge([&forest_a, &forest_b]).unwrap(),
        MastForest::merge([&forest_b, &forest_a]).unwrap(),
    ]
    .into_iter()
    .enumerate()
    {
        assert_eq!(merged.nodes.len(), 1);

        let id_foo_b_fingerprint =
            MastNodeFingerprint::from_mast_node(&forest_a, &BTreeMap::new(), &forest_b[id_foo_b]);

        let fingerprints: Vec<_> = merged
            .nodes()
            .iter()
            .map(|node| MastNodeFingerprint::from_mast_node(&merged, &BTreeMap::new(), node))
            .collect();

        // Block foo should be unmodified.
        assert!(fingerprints.contains(&id_foo_b_fingerprint));

        if idx == 0 {
            assert_root_mapping(&root_maps, vec![&forest_a.roots, &forest_b.roots], &merged.roots)
                .unwrap();
        } else {
            assert_root_mapping(&root_maps, vec![&forest_b.roots, &forest_a.roots], &merged.roots)
                .unwrap();
        }

        assert_child_id_lt_parent_id(&merged).unwrap();
    }
}

/// Tests that an external node with decorators is replaced by its referenced node which also has
/// decorators.
///
/// [External(foo, Trace(1))]
/// +
/// [Block(foo, Trace(2))]
/// =
/// [Block(foo, Trace(2))]
/// +
/// [External(foo, Trace(1))]
/// =
/// [Block(foo, Trace(2))]
#[test]
fn mast_forest_merge_external_node_and_referenced_node_have_decorators() {
    let mut forest_a = MastForest::new();
    let trace1 = Decorator::Trace(1);
    let trace2 = Decorator::Trace(2);

    // Build Forest A
    let deco1_a = forest_a.add_decorator(trace1.clone()).unwrap();

    let mut external_node_a = ExternalNode::new(block_foo().digest());
    external_node_a.append_before_enter(&[deco1_a]);
    let id_external_a = forest_a.add_node(external_node_a).unwrap();

    forest_a.make_root(id_external_a);

    // Build Forest B
    let mut forest_b = MastForest::new();
    let deco2_b = forest_b.add_decorator(trace2.clone()).unwrap();

    let mut foo_node_b = block_foo();
    foo_node_b.append_before_enter(&[deco2_b]);
    let id_foo_b = forest_b.add_node(foo_node_b).unwrap();

    forest_b.make_root(id_foo_b);

    for (idx, (merged, root_maps)) in [
        MastForest::merge([&forest_a, &forest_b]).unwrap(),
        MastForest::merge([&forest_b, &forest_a]).unwrap(),
    ]
    .into_iter()
    .enumerate()
    {
        assert_eq!(merged.nodes.len(), 1);

        let id_foo_b_fingerprint =
            MastNodeFingerprint::from_mast_node(&forest_b, &BTreeMap::new(), &forest_b[id_foo_b]);

        let fingerprints: Vec<_> = merged
            .nodes()
            .iter()
            .map(|node| MastNodeFingerprint::from_mast_node(&merged, &BTreeMap::new(), node))
            .collect();

        // Block foo should be unmodified.
        assert!(fingerprints.contains(&id_foo_b_fingerprint));

        if idx == 0 {
            assert_root_mapping(&root_maps, vec![&forest_a.roots, &forest_b.roots], &merged.roots)
                .unwrap();
        } else {
            assert_root_mapping(&root_maps, vec![&forest_b.roots, &forest_a.roots], &merged.roots)
                .unwrap();
        }

        assert_child_id_lt_parent_id(&merged).unwrap();
    }
}

/// Tests that two external nodes with the same MAST root are deduplicated during merging and then
/// replaced by a block with the matching digest.
///
/// [External(foo, Trace(1), Trace(2)),
///  External(foo, Trace(1))]
/// +
/// [Block(foo, Trace(1))]
/// =
/// [Block(foo, Trace(1))]
/// +
/// [External(foo, Trace(1), Trace(2)),
///  External(foo, Trace(1))]
/// =
/// [Block(foo, Trace(1))]
#[test]
fn mast_forest_merge_multiple_external_nodes_with_decorator() {
    let mut forest_a = MastForest::new();
    let trace1 = Decorator::Trace(1);
    let trace2 = Decorator::Trace(2);

    // Build Forest A
    let deco1_a = forest_a.add_decorator(trace1.clone()).unwrap();
    let deco2_a = forest_a.add_decorator(trace2.clone()).unwrap();

    let mut external_node_a = ExternalNode::new(block_foo().digest());
    external_node_a.append_before_enter(&[deco1_a]);
    external_node_a.append_after_exit(&[deco2_a]);
    let id_external_a = forest_a.add_node(external_node_a).unwrap();

    let mut external_node_b = ExternalNode::new(block_foo().digest());
    external_node_b.append_before_enter(&[deco1_a]);
    let id_external_b = forest_a.add_node(external_node_b).unwrap();

    forest_a.make_root(id_external_a);
    forest_a.make_root(id_external_b);

    // Build Forest B
    let mut forest_b = MastForest::new();
    let deco1_b = forest_b.add_decorator(trace1).unwrap();
    let mut block_foo_b = block_foo();
    block_foo_b.append_before_enter(&[deco1_b]);
    let id_foo_b = forest_b.add_node(block_foo_b).unwrap();

    forest_b.make_root(id_foo_b);

    for (idx, (merged, root_maps)) in [
        MastForest::merge([&forest_a, &forest_b]).unwrap(),
        MastForest::merge([&forest_b, &forest_a]).unwrap(),
    ]
    .into_iter()
    .enumerate()
    {
        assert_eq!(merged.nodes.len(), 1);

        let id_foo_b_fingerprint =
            MastNodeFingerprint::from_mast_node(&forest_a, &BTreeMap::new(), &forest_b[id_foo_b]);

        let fingerprints: Vec<_> = merged
            .nodes()
            .iter()
            .map(|node| MastNodeFingerprint::from_mast_node(&merged, &BTreeMap::new(), node))
            .collect();

        // Block foo should be unmodified.
        assert!(fingerprints.contains(&id_foo_b_fingerprint));

        if idx == 0 {
            assert_root_mapping(&root_maps, vec![&forest_a.roots, &forest_b.roots], &merged.roots)
                .unwrap();
        } else {
            assert_root_mapping(&root_maps, vec![&forest_b.roots, &forest_a.roots], &merged.roots)
                .unwrap();
        }

        assert_child_id_lt_parent_id(&merged).unwrap();
    }
}

/// Tests that dependencies between External nodes are correctly resolved.
///
/// [External(foo), Call(0) = qux]
/// +
/// [External(qux), Call(0), Block(foo)]
/// =
/// [External(qux), Call(0), Block(foo)]
/// +
/// [External(foo), Call(0) = qux]
/// =
/// [Block(foo), Call(0), Call(1)]
#[test]
fn mast_forest_merge_external_dependencies() {
    let mut forest_a = MastForest::new();
    let id_foo_a = forest_a.add_external(block_qux().digest()).unwrap();
    let id_call_a = forest_a.add_call(id_foo_a).unwrap();
    forest_a.make_root(id_call_a);

    let mut forest_b = MastForest::new();
    let id_ext_b = forest_b.add_external(forest_a[id_call_a].digest()).unwrap();
    let id_call_b = forest_b.add_call(id_ext_b).unwrap();
    let id_qux_b = forest_b.add_node(block_qux()).unwrap();
    forest_b.make_root(id_call_b);
    forest_b.make_root(id_qux_b);

    for (merged, _) in [
        MastForest::merge([&forest_a, &forest_b]).unwrap(),
        MastForest::merge([&forest_b, &forest_a]).unwrap(),
    ]
    .into_iter()
    {
        let digests = merged.nodes().iter().map(|node| node.digest()).collect::<Vec<_>>();
        assert_eq!(merged.nodes().len(), 3);
        assert!(digests.contains(&forest_b[id_ext_b].digest()));
        assert!(digests.contains(&forest_b[id_call_b].digest()));
        assert!(digests.contains(&forest_a[id_foo_a].digest()));
        assert!(digests.contains(&forest_a[id_call_a].digest()));
        assert!(digests.contains(&forest_b[id_qux_b].digest()));
        assert_eq!(merged.nodes().iter().filter(|node| node.is_external()).count(), 0);

        assert_child_id_lt_parent_id(&merged).unwrap();
    }
}

/// Tests that a forest with nodes who reference non-existent decorators return an error during
/// merging and does not panic.
#[test]
fn mast_forest_merge_invalid_decorator_index() {
    let trace1 = Decorator::Trace(1);
    let trace2 = Decorator::Trace(2);

    // Build Forest A
    let mut forest_a = MastForest::new();
    let deco1_a = forest_a.add_decorator(trace1.clone()).unwrap();
    let deco2_a = forest_a.add_decorator(trace2.clone()).unwrap();
    let id_bar_a = forest_a.add_node(block_bar()).unwrap();

    forest_a.make_root(id_bar_a);

    // Build Forest B
    let mut forest_b = MastForest::new();
    let mut block_b = block_foo();
    // We're using a DecoratorId from forest A which is invalid.
    block_b.append_before_enter(&[deco1_a, deco2_a]);
    let id_foo_b = forest_b.add_node(block_b).unwrap();

    forest_b.make_root(id_foo_b);

    let err = MastForest::merge([&forest_a, &forest_b]).unwrap_err();
    assert_matches!(err, MastForestError::DecoratorIdOverflow(_, _));
}

/// Tests that forest's advice maps are merged correctly.
#[test]
fn mast_forest_merge_advice_maps_merged() {
    let mut forest_a = MastForest::new();
    let id_foo = forest_a.add_node(block_foo()).unwrap();
    let id_call_a = forest_a.add_call(id_foo).unwrap();
    forest_a.make_root(id_call_a);
<<<<<<< HEAD
    let key_a = Word::new([Felt::new(1), Felt::new(2), Felt::new(3), Felt::new(4)]);
=======
    let key_a = RpoDigest::new([Felt::from_u64(1), Felt::from_u64(2), Felt::from_u64(3), Felt::from_u64(4)]);
>>>>>>> b4c46020
    let value_a = vec![ONE, ONE];
    forest_a.advice_map_mut().insert(key_a, value_a.clone());

    let mut forest_b = MastForest::new();
    let id_bar = forest_b.add_node(block_bar()).unwrap();
    let id_call_b = forest_b.add_call(id_bar).unwrap();
    forest_b.make_root(id_call_b);
<<<<<<< HEAD
    let key_b = Word::new([Felt::new(1), Felt::new(3), Felt::new(2), Felt::new(1)]);
    let value_b = vec![Felt::new(2), Felt::new(2)];
=======
    let key_b = RpoDigest::new([Felt::from_u64(1), Felt::from_u64(3), Felt::from_u64(2), Felt::from_u64(1)]);
    let value_b = vec![Felt::from_u64(2), Felt::from_u64(2)];
>>>>>>> b4c46020
    forest_b.advice_map_mut().insert(key_b, value_b.clone());

    let (merged, _root_maps) = MastForest::merge([&forest_a, &forest_b]).unwrap();

    let merged_advice_map = merged.advice_map();
    assert_eq!(merged_advice_map.len(), 2);
    assert_eq!(merged_advice_map.get(&key_a).unwrap().as_ref(), value_a);
    assert_eq!(merged_advice_map.get(&key_b).unwrap().as_ref(), value_b);
}

/// Tests that an error is returned when advice maps have a key collision.
#[test]
fn mast_forest_merge_advice_maps_collision() {
    let mut forest_a = MastForest::new();
    let id_foo = forest_a.add_node(block_foo()).unwrap();
    let id_call_a = forest_a.add_call(id_foo).unwrap();
    forest_a.make_root(id_call_a);
<<<<<<< HEAD
    let key_a = Word::new([Felt::new(1), Felt::new(2), Felt::new(3), Felt::new(4)]);
=======
    let key_a = RpoDigest::new([Felt::from_u64(1), Felt::from_u64(2), Felt::from_u64(3), Felt::from_u64(4)]);
>>>>>>> b4c46020
    let value_a = vec![ONE, ONE];
    forest_a.advice_map_mut().insert(key_a, value_a.clone());

    let mut forest_b = MastForest::new();
    let id_bar = forest_b.add_node(block_bar()).unwrap();
    let id_call_b = forest_b.add_call(id_bar).unwrap();
    forest_b.make_root(id_call_b);
    // The key collides with key_a in the forest_a.
    let key_b = key_a;
    let value_b = vec![Felt::from_u64(2), Felt::from_u64(2)];
    forest_b.advice_map_mut().insert(key_b, value_b.clone());

    let err = MastForest::merge([&forest_a, &forest_b]).unwrap_err();
    assert_matches!(err, MastForestError::AdviceMapKeyCollisionOnMerge(_));
}<|MERGE_RESOLUTION|>--- conflicted
+++ resolved
@@ -1,8 +1,5 @@
-<<<<<<< HEAD
 use miden_crypto::{Felt, ONE, Word};
-=======
 use miden_crypto::{hash::rpo::RpoDigest, Felt, PrimeCharacteristicRing, ONE};
->>>>>>> b4c46020
 
 use super::*;
 use crate::{
@@ -814,11 +811,7 @@
     let id_foo = forest_a.add_node(block_foo()).unwrap();
     let id_call_a = forest_a.add_call(id_foo).unwrap();
     forest_a.make_root(id_call_a);
-<<<<<<< HEAD
     let key_a = Word::new([Felt::new(1), Felt::new(2), Felt::new(3), Felt::new(4)]);
-=======
-    let key_a = RpoDigest::new([Felt::from_u64(1), Felt::from_u64(2), Felt::from_u64(3), Felt::from_u64(4)]);
->>>>>>> b4c46020
     let value_a = vec![ONE, ONE];
     forest_a.advice_map_mut().insert(key_a, value_a.clone());
 
@@ -826,13 +819,8 @@
     let id_bar = forest_b.add_node(block_bar()).unwrap();
     let id_call_b = forest_b.add_call(id_bar).unwrap();
     forest_b.make_root(id_call_b);
-<<<<<<< HEAD
     let key_b = Word::new([Felt::new(1), Felt::new(3), Felt::new(2), Felt::new(1)]);
     let value_b = vec![Felt::new(2), Felt::new(2)];
-=======
-    let key_b = RpoDigest::new([Felt::from_u64(1), Felt::from_u64(3), Felt::from_u64(2), Felt::from_u64(1)]);
-    let value_b = vec![Felt::from_u64(2), Felt::from_u64(2)];
->>>>>>> b4c46020
     forest_b.advice_map_mut().insert(key_b, value_b.clone());
 
     let (merged, _root_maps) = MastForest::merge([&forest_a, &forest_b]).unwrap();
@@ -850,11 +838,7 @@
     let id_foo = forest_a.add_node(block_foo()).unwrap();
     let id_call_a = forest_a.add_call(id_foo).unwrap();
     forest_a.make_root(id_call_a);
-<<<<<<< HEAD
     let key_a = Word::new([Felt::new(1), Felt::new(2), Felt::new(3), Felt::new(4)]);
-=======
-    let key_a = RpoDigest::new([Felt::from_u64(1), Felt::from_u64(2), Felt::from_u64(3), Felt::from_u64(4)]);
->>>>>>> b4c46020
     let value_a = vec![ONE, ONE];
     forest_a.advice_map_mut().insert(key_a, value_a.clone());
 
