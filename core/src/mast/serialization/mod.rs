--- conflicted
+++ resolved
@@ -162,15 +162,10 @@
             mast_node_info.write_into(target);
         }
 
-<<<<<<< HEAD
         self.advice_map.write_into(target);
         let error_codes: BTreeMap<u64, String> =
             self.error_codes.iter().map(|(k, v)| (*k, v.to_string())).collect();
         error_codes.write_into(target);
-=======
-        // TODO(Al)
-        // self.advice_map.write_into(target);
->>>>>>> b4c46020
 
         // write all decorator data below
 
