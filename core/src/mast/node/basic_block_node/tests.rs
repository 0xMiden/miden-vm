use proptest::prelude::*;

// Import strategy functions from arbitrary.rs
pub(super) use super::arbitrary::op_non_control_sequence_strategy;
use super::*;
use crate::{
    Decorator, Felt, ONE, Word,
    mast::{BasicBlockNodeBuilder, MastForest, MastForestContributor, MastNodeExt},
};

#[test]
fn batch_ops_1() {
    // --- one operation ----------------------------------------------------------------------
    let ops = vec![Operation::Add];
    let (batches, hash) = super::batch_and_hash_ops(ops.clone());
    insta::assert_debug_snapshot!(batches);
    insta::assert_debug_snapshot!(build_group_chunks(&batches).collect::<Vec<_>>());

    let mut batch_groups = [ZERO; BATCH_SIZE];
    batch_groups[0] = build_group(&ops);

    assert_eq!(hasher::hash_elements(&batch_groups), hash);
}

#[test]
fn batch_ops_2() {
    // --- two operations ---------------------------------------------------------------------
    let ops = vec![Operation::Add, Operation::Mul];
    let (batches, hash) = super::batch_and_hash_ops(ops.clone());
    insta::assert_debug_snapshot!(batches);
    insta::assert_debug_snapshot!(build_group_chunks(&batches).collect::<Vec<_>>());

    let mut batch_groups = [ZERO; BATCH_SIZE];
    batch_groups[0] = build_group(&ops);

    assert_eq!(hasher::hash_elements(&batch_groups), hash);
}

#[test]
fn batch_ops_3() {
    // --- one group with one immediate value -------------------------------------------------
    let ops = vec![Operation::Add, Operation::Push(Felt::new(12345678))];
    let (batches, hash) = super::batch_and_hash_ops(ops.clone());
    insta::assert_debug_snapshot!(batches);
    insta::assert_debug_snapshot!(build_group_chunks(&batches).collect::<Vec<_>>());

    let mut batch_groups = [ZERO; BATCH_SIZE];
    batch_groups[0] = build_group(&ops);
    batch_groups[1] = Felt::new(12345678);

    assert_eq!(hasher::hash_elements(&batch_groups), hash);
}

#[test]
fn batch_ops_4() {
    // --- one group with 7 immediate values --------------------------------------------------
    let ops = vec![
        Operation::Push(ONE),
        Operation::Push(Felt::new(2)),
        Operation::Push(Felt::new(3)),
        Operation::Push(Felt::new(4)),
        Operation::Push(Felt::new(5)),
        Operation::Push(Felt::new(6)),
        Operation::Push(Felt::new(7)),
        Operation::Add,
    ];
    let (batches, hash) = super::batch_and_hash_ops(ops.clone());
    insta::assert_debug_snapshot!(batches);
    insta::assert_debug_snapshot!(build_group_chunks(&batches).collect::<Vec<_>>());

    let batch_groups = [
        build_group(&ops),
        ONE,
        Felt::new(2),
        Felt::new(3),
        Felt::new(4),
        Felt::new(5),
        Felt::new(6),
        Felt::new(7),
    ];

    assert_eq!(hasher::hash_elements(&batch_groups), hash);
}

#[test]
fn batch_ops_5() {
    // --- two groups with 7 immediate values; the last push overflows to the second batch ----
    let ops = vec![
        Operation::Add,
        Operation::Mul,
        Operation::Push(ONE),
        Operation::Push(Felt::new(2)),
        Operation::Push(Felt::new(3)),
        Operation::Push(Felt::new(4)),
        Operation::Push(Felt::new(5)),
        Operation::Push(Felt::new(6)),
        Operation::Add,
        Operation::Push(Felt::new(7)),
    ];
    let (batches, hash) = super::batch_and_hash_ops(ops.clone());
    insta::assert_debug_snapshot!(batches);
    insta::assert_debug_snapshot!(build_group_chunks(&batches).collect::<Vec<_>>());

    let batch0_groups = [
        build_group(&ops[..9]),
        ONE,
        Felt::new(2),
        Felt::new(3),
        Felt::new(4),
        Felt::new(5),
        Felt::new(6),
        ZERO,
    ];
    let mut batch1_groups = [ZERO; BATCH_SIZE];
    batch1_groups[0] = build_group(&[ops[9]]);
    batch1_groups[1] = Felt::new(7);

    let all_groups = [batch0_groups, batch1_groups].concat();
    assert_eq!(hasher::hash_elements(&all_groups), hash);
}

#[test]
fn batch_ops_6() {
    // --- immediate values in-between groups -------------------------------------------------
    let ops = vec![
        Operation::Add,
        Operation::Mul,
        Operation::Add,
        Operation::Push(Felt::new(7)),
        Operation::Add,
        Operation::Add,
        Operation::Push(Felt::new(11)),
        Operation::Mul,
        Operation::Mul,
        Operation::Add,
    ];

    let (batches, hash) = super::batch_and_hash_ops(ops.clone());
    insta::assert_debug_snapshot!(batches);
    insta::assert_debug_snapshot!(build_group_chunks(&batches).collect::<Vec<_>>());

    let batch_groups = [
        build_group(&ops[..9]),
        Felt::new(7),
        Felt::new(11),
        build_group(&ops[9..]),
        ZERO,
        ZERO,
        ZERO,
        ZERO,
    ];

    assert_eq!(hasher::hash_elements(&batch_groups), hash);
}

#[test]
fn batch_ops_7() {
    // --- push at the end of a group is moved into the next group ----------------------------
    let ops = vec![
        Operation::Add,
        Operation::Mul,
        Operation::Add,
        Operation::Add,
        Operation::Add,
        Operation::Mul,
        Operation::Mul,
        Operation::Add,
        Operation::Push(Felt::new(11)),
    ];
    let (batches, hash) = super::batch_and_hash_ops(ops.clone());
    insta::assert_debug_snapshot!(batches);
    insta::assert_debug_snapshot!(build_group_chunks(&batches).collect::<Vec<_>>());

    let batch_groups = [
        build_group(&ops[..8]),
        build_group(&[ops[8]]),
        Felt::new(11),
        ZERO,
        ZERO,
        ZERO,
        ZERO,
        ZERO,
    ];

    assert_eq!(hasher::hash_elements(&batch_groups), hash);
}

#[test]
fn batch_ops_8() {
    // --- push at the end of a group is moved into the next group ----------------------------
    let ops = vec![
        Operation::Add,
        Operation::Mul,
        Operation::Add,
        Operation::Add,
        Operation::Add,
        Operation::Mul,
        Operation::Mul,
        Operation::Push(ONE),
        Operation::Push(Felt::new(2)),
    ];
    let (batches, hash) = super::batch_and_hash_ops(ops.clone());
    insta::assert_debug_snapshot!(batches);
    insta::assert_debug_snapshot!(build_group_chunks(&batches).collect::<Vec<_>>());

    let batch_groups = [
        build_group(&ops[..8]),
        ONE,
        build_group(&[ops[8]]),
        Felt::new(2),
        ZERO,
        ZERO,
        ZERO,
        ZERO,
    ];

    assert_eq!(hasher::hash_elements(&batch_groups), hash);
}

#[test]
fn batch_ops_9() {
    // --- push at the end of the 7th group overflows to the next batch -----------------------
    let ops = vec![
        Operation::Add,
        Operation::Mul,
        Operation::Push(ONE),
        Operation::Push(Felt::new(2)),
        Operation::Push(Felt::new(3)),
        Operation::Push(Felt::new(4)),
        Operation::Push(Felt::new(5)),
        Operation::Add,
        Operation::Mul,
        Operation::Add,
        Operation::Mul,
        Operation::Add,
        Operation::Mul,
        Operation::Add,
        Operation::Mul,
        Operation::Add,
        Operation::Mul,
        Operation::Push(Felt::new(6)),
        Operation::Pad,
    ];

    let (batches, hash) = super::batch_and_hash_ops(ops.clone());
    insta::assert_debug_snapshot!(batches);
    insta::assert_debug_snapshot!(build_group_chunks(&batches).collect::<Vec<_>>());

    let batch0_groups = [
        build_group(&ops[..9]),
        ONE,
        Felt::new(2),
        Felt::new(3),
        Felt::new(4),
        Felt::new(5),
        build_group(&ops[9..17]),
        ZERO,
    ];

    let batch1_groups = [build_group(&ops[17..]), Felt::new(6), ZERO, ZERO, ZERO, ZERO, ZERO, ZERO];

    let all_groups = [batch0_groups, batch1_groups].concat();
    assert_eq!(hasher::hash_elements(&all_groups), hash);
}

#[test]
fn operation_or_decorator_iterator() {
    let mut mast_forest = MastForest::new();
    let operations = vec![Operation::Add, Operation::Mul, Operation::MovDn2, Operation::MovDn3];

    // Note: there are 2 decorators after the last instruction
    let decorators = vec![
        (0, Decorator::Trace(0)), // ID: 0
        (0, Decorator::Trace(1)), // ID: 1
        (3, Decorator::Trace(2)), // ID: 2
        (4, Decorator::Trace(3)), // ID: 3
        (4, Decorator::Trace(4)), // ID: 4
    ];

    // Convert raw decorators to decorator list by adding them to the forest first
    let decorator_list: Vec<(usize, crate::mast::DecoratorId)> = decorators
        .into_iter()
        .map(|(idx, decorator)| -> Result<(usize, crate::mast::DecoratorId), crate::mast::MastForestError> {
            let decorator_id = mast_forest.add_decorator(decorator)?;
            Ok((idx, decorator_id))
        })
        .collect::<Result<Vec<_>, _>>().unwrap();

    let node_id = BasicBlockNodeBuilder::new(operations, decorator_list)
        .add_to_forest(&mut mast_forest)
        .unwrap();
    let node = mast_forest.get_node_by_id(node_id).unwrap().unwrap_basic_block();

    let mut iterator = node.iter(&mast_forest);

    // operation index 0
    assert_eq!(iterator.next(), Some(OperationOrDecorator::Decorator(DecoratorId(0))));
    assert_eq!(iterator.next(), Some(OperationOrDecorator::Decorator(DecoratorId(1))));
    assert_eq!(iterator.next(), Some(OperationOrDecorator::Operation(&Operation::Add)));

    // operations indices 1, 2
    assert_eq!(iterator.next(), Some(OperationOrDecorator::Operation(&Operation::Mul)));
    assert_eq!(iterator.next(), Some(OperationOrDecorator::Operation(&Operation::MovDn2)));

    // operation index 3
    assert_eq!(iterator.next(), Some(OperationOrDecorator::Decorator(DecoratorId(2))));
    assert_eq!(iterator.next(), Some(OperationOrDecorator::Operation(&Operation::MovDn3)));

    // after last operation
    assert_eq!(iterator.next(), Some(OperationOrDecorator::Decorator(DecoratorId(3))));
    assert_eq!(iterator.next(), Some(OperationOrDecorator::Decorator(DecoratorId(4))));
    assert_eq!(iterator.next(), None);
}

// TEST HELPERS
// --------------------------------------------------------------------------------------------

fn build_group(ops: &[Operation]) -> Felt {
    let mut group = 0u64;
    for (i, op) in ops.iter().enumerate() {
        group |= (op.op_code() as u64) << (Operation::OP_BITS * i);
    }
    Felt::new(group)
}

fn build_group_chunks(batches: &[OpBatch]) -> impl Iterator<Item = &[Operation]> {
    batches.iter().flat_map(|opbatch| opbatch.group_chunks())
}

// PROPTESTS FOR BATCH CREATION INVARIANTS
// ================================================================================================

proptest! {
    /// Test that batch creation follows the basic rules:
    /// - A basic block contains one or more batches.
    /// - A batch contains at most 8 groups.
    /// - NOOPs (implicit for now) are used to fill groups when necessary (empty group, finishing in immediate op)
    /// - Operations are correctly distributed across batches and groups.
    #[test]
    fn test_batch_creation_invariants(ops in op_non_control_sequence_strategy(50)) {
        let (batches, _) = super::batch_and_hash_ops(ops.clone());

        // A basic block contains one or more batches
        assert!(!batches.is_empty(), "There should be at least one batch");

        // A batch contains at most 8 groups, and groups are a power of two
        for batch in &batches {
            assert!(batch.num_groups <= BATCH_SIZE);
            assert!(batch.num_groups.is_power_of_two());
        }

        // The total number of operations should be preserved, modulo padding
        let total_ops_from_batches: usize = batches.iter().map(|batch| {
            batch.ops.len() - batch.padding.iter().filter(|b| **b).count()
        }).sum();
        assert_eq!(total_ops_from_batches, ops.len(), "Total operations from batches should be == input operations");

        // Verify that operation counts in each batch don't exceed group limits
        for batch in &batches {
            for chunk in batch.group_chunks() {
                    let count = chunk.len();
                    assert!(chunk.len() <= GROUP_SIZE,
                        "Group {:?} in batch has {} operations, which exceeds the maximum of {}",
                        chunk, count, GROUP_SIZE);
            }
        }
    }

    /// Test that operations with immediate values are placed correctly
    /// - An operation with an immediate value cannot be the last operation in a group
    /// - Immediate values use the next available group in the batch
    /// - If no groups available, both operation and immediate move to next batch
    #[test]
    fn test_immediate_value_placement(ops in op_non_control_sequence_strategy(50)) {
        let (batches, _) = super::batch_and_hash_ops(ops);

        for batch in batches {
            let mut op_idx_in_group = 0;
            let mut group_idx = 0;
            let mut next_group_idx = 1;
            // interpret operations in the batch one by one
            for (op_idx_in_batch, op) in batch.ops().iter().enumerate() {
                let has_imm = op.imm_value().is_some();
                if has_imm {
                    // immediate values follow the op, their op count is zero
                    assert_eq!(batch.indptr[next_group_idx+1] - batch.indptr[next_group_idx], 0, "invalid immediate op count convention");
                    next_group_idx += 1;
                }
                // end of group logic
                if op_idx_in_batch + 1 == batch.indptr[group_idx + 1] {
                    // if we are at the end of the group, first check if the operation carries an
                    // immediate value
                    if has_imm {
                        // an operation with an immediate value cannot be the last operation in a group
                        // so, we need room to execute a NOOP after it.
                        assert!(op_idx_in_group < GROUP_SIZE - 1, "invalid op index");
                    }

                    // then, move to the next group and reset operation index
                    group_idx = next_group_idx;
                    next_group_idx += 1;
                    op_idx_in_group = 0;
                } else {
                    // if we are not at the end of the group, just increment the operation index
                    op_idx_in_group += 1;
                }
            }
        }
    }
}

fn decorator_strategy(
    nops: usize,
    max_decorators: usize,
) -> impl Strategy<Value = Vec<(usize, DecoratorId)>> {
    prop::collection::vec(
        (0..=nops, any::<u32>().prop_map(DecoratorId::new_unchecked)),
        0..=max_decorators,
    )
    .prop_map(move |mut decorators| {
        // Sort decorators by index to satisfy the BasicBlockNode requirement
        decorators.sort_by_key(|(idx, _)| *idx);
        decorators
    })
}

// Strategy for generating a list of decorators with valid indices for a given operation sequence
fn decorator_list_strategy(
    ops_num: usize,
) -> impl Strategy<Value = (Vec<Operation>, Vec<(usize, DecoratorId)>)> {
    // At most one decorator per operation, but we could technically go a bit higher
    op_non_control_sequence_strategy(ops_num)
        .prop_flat_map(|ops| (Just(ops.clone()), decorator_strategy(ops.len(), ops.len())))
}

proptest! {
    /// Test that the raw_decorator_iter() method correctly preserves the original decorator list.
    /// Given random operations and decorators with indices in the valid range,
    /// creating a BasicBlock and then collecting its raw decorators should yield the original list.
    #[test]
    fn test_raw_decorator_iter_preserves_decorators(
        (ops, decs) in decorator_list_strategy(20)
    ) {
        // Create a basic block with the generated operations and decorators
        let block = BasicBlockNode::new(ops, decs.clone()).unwrap();

        // Collect the decorators using raw_decorator_iter()
        // Create a dummy forest since the method now requires it
        let dummy_forest = MastForest::new();
        let collected_decorators: Vec<(usize, DecoratorId)> = block.raw_decorator_iter(&dummy_forest).collect();

        // The collected decorators should match the original decorators
        prop_assert_eq!(collected_decorators, decs);
    }
}

// Tests for the basic block decorator functionality added to support before_enter and after_exit
// decorators.
// --------------------------------------------------------------------------------------------

#[test]
fn test_mast_node_error_context_decorators_iterates_all_decorators() {
    let mut forest = MastForest::new();
    let operations = vec![Operation::Add, Operation::Mul];

    // Create decorators for before_enter, during operations, and after_exit
    let before_enter_deco = Decorator::Trace(1);
    let op_deco = Decorator::Trace(2);
    let after_exit_deco = Decorator::Trace(3);

    let before_enter_id = forest.add_decorator(before_enter_deco).unwrap();
    let op_id = forest.add_decorator(op_deco).unwrap();
    let after_exit_id = forest.add_decorator(after_exit_deco).unwrap();

    // Create a basic block with all types of decorators using builder pattern
    let block = BasicBlockNodeBuilder::new(operations, vec![(1, op_id)])
        .with_before_enter(vec![before_enter_id])
        .with_after_exit(vec![after_exit_id])
        .build()
        .unwrap();

    let all_decorators: Vec<_> = block.decorators(&forest).collect();

    // Should have 3 decorators total: 1 before_enter, 1 during, 1 after_exit
    assert_eq!(all_decorators.len(), 3);

    // Check that before_enter decorator appears first (at op index 0)
    assert_eq!(all_decorators[0], (0, before_enter_id));

    // Check that op decorator appears at the correct position (op index 1)
    assert_eq!(all_decorators[1], (1, op_id));

    // Check that after_exit decorator appears last (at op index = total_ops)
    assert_eq!(all_decorators[2], (2, after_exit_id));
}

#[test]
fn test_indexed_decorator_iter_excludes_before_enter_after_exit() {
    let mut forest = MastForest::new();
    let operations = vec![Operation::Add, Operation::Mul];

    // Create decorators
    let before_enter_deco = Decorator::Trace(1);
    let op_deco1 = Decorator::Trace(2);
    let op_deco2 = Decorator::Trace(3);
    let after_exit_deco = Decorator::Trace(4);

    let before_enter_id = forest.add_decorator(before_enter_deco).unwrap();
    let op_id1 = forest.add_decorator(op_deco1).unwrap();
    let op_id2 = forest.add_decorator(op_deco2).unwrap();
    let after_exit_id = forest.add_decorator(after_exit_deco).unwrap();

    // Create a basic block with all types of decorators using builder pattern
    let block = BasicBlockNodeBuilder::new(operations, vec![(0, op_id1), (1, op_id2)])
        .with_before_enter(vec![before_enter_id])
        .with_after_exit(vec![after_exit_id])
        .build()
        .unwrap();

    // Test indexed_decorator_iter - should only include op-indexed decorators
    let indexed_decorators: Vec<_> = block.indexed_decorator_iter(&forest).collect();

    // Should have only 2 decorators (the ones tied to specific operation indices)
    assert_eq!(indexed_decorators.len(), 2);

    // Should NOT include before_enter decorator
    assert!(!indexed_decorators.iter().any(|&(_, id)| id == before_enter_id));

    // Should NOT include after_exit decorator
    assert!(!indexed_decorators.iter().any(|&(_, id)| id == after_exit_id));

    // Should include the operation-indexed decorators
    let mut indexed_ids: Vec<_> = indexed_decorators.iter().map(|&(_, id)| id).collect();
    indexed_ids.sort();
    let mut expected_op_ids = vec![op_id1, op_id2];
    expected_op_ids.sort();

    assert_eq!(indexed_ids, expected_op_ids);
}

#[test]
fn test_decorator_positions() {
    let mut forest = MastForest::new();

    // Create multiple types of decorators
    let trace_deco = Decorator::Trace(42);
    let debug_deco = Decorator::Trace(999);

    let trace_id = forest.add_decorator(trace_deco).unwrap();
    let debug_id = forest.add_decorator(debug_deco).unwrap();

    // Create a basic block with complex operations
    let operations = vec![
        Operation::Push(Felt::new(1)),
        Operation::Push(Felt::new(2)),
        Operation::Add,
        Operation::Push(Felt::new(3)),
        Operation::Mul,
    ];

<<<<<<< HEAD
    let mut block = BasicBlockNode::new(operations, vec![(2, trace_id), (4, debug_id)]).unwrap();

    // Add before_enter and after_exit decorators
    block.append_before_enter(&[trace_id, debug_id]);
    block.append_after_exit(&[trace_id]);
=======
    // Create a basic block with complex operations using builder pattern
    let block = BasicBlockNodeBuilder::new(operations.clone(), vec![(2, trace_id), (4, debug_id)])
        .with_before_enter(vec![trace_id, debug_id])
        .with_after_exit(vec![trace_id])
        .build()
        .unwrap();
>>>>>>> 7958ba49

    // Test that MastNodeErrorContext::decorators returns all decorators
    let all_decorators: Vec<_> = block.decorators(&forest).collect();
    assert_eq!(all_decorators.len(), 5);

    // Verify the order and positions:
    // 1. before_enter decorators at position 0
    // 2. op-indexed decorators at their respective positions
    // 3. after_exit decorators at position = total_ops
    let mut found_positions = Vec::new();

    for (pos, _id) in &all_decorators {
        found_positions.push(*pos);
    }

    let mut expected_positions = vec![0, 0, 2, 4, 5]; // total_ops = 5
    expected_positions.sort();
    assert_eq!(found_positions, expected_positions);

    // Test that indexed_decorator_iter only returns op-indexed decorators
    let indexed_decorators: Vec<_> = block.indexed_decorator_iter(&forest).collect();
    assert_eq!(indexed_decorators.len(), 2);

    let indexed_positions: Vec<_> = indexed_decorators.iter().map(|&(pos, _id)| pos).collect();
    let mut expected_indexed_positions = vec![2, 4];
    expected_indexed_positions.sort();

    assert_eq!(indexed_positions, expected_indexed_positions);
    assert!(!indexed_positions.contains(&0)); // No before_enter
    assert!(!indexed_positions.contains(&5)); // No after_exit
}

proptest! {
    /// RawToPaddedPrefix / PaddedToRawPrefix correctness
    #[test]
    fn proptest_raw_to_padded_correctness(
        (ops, decorators) in
        decorator_list_strategy(72)
    ) {

        // Build BasicBlockNode (this applies padding)
        // Use the decorator IDs directly as DecoratorList
        let block = BasicBlockNode::new(ops.clone(), decorators).unwrap();
        let padded_ops = block.op_batches().iter().flat_map(|batch| batch.ops()).collect::<Vec<_>>();

        // Build both prefix arrays
        let raw2pad = RawToPaddedPrefix::new(block.op_batches());
        let pad2raw = PaddedToRawPrefix::new(block.op_batches());

        // Test invariant 1: Raw→Padded correctness
        //  For all raw indices r in [0..raw_ops],
        //  let p = r + raw_to_padded[r];
        //  Then: p is the padded position of the r-th raw op.
        for r in 0..ops.len() {
            let p = r + raw2pad[r];
            prop_assert!(
                *padded_ops[p] == ops[r],
                "Raw->Padded conversion incorrect for raw index {}",
                r
            );
        }

        // Test invariant 2: Padded→Raw correctness
        // For all padded indices p in [0..padded_ops],
        // let r = p - padded_to_raw[p];
        // Then: r is the raw position for the op at padded position p (if that position is a real op).
        for p in 0..padded_ops.len() {
            let r = p - pad2raw[p];
            // this comparison is only valid if the operation at position p is not a padding Noop
            if *padded_ops[p] != Operation::Noop {
                prop_assert!(
                    ops[r] == *padded_ops[p],
                    "Padded->Raw conversion incorrect for padded index {}",
                    p
                );
            }
        }

        // Test invariant 3: Cross-array consistency
        // Let p = r + raw_to_padded[r]. Then padded_to_raw[p] == raw_to_padded[r].
        for r in 0..=ops.len() {
            let p = r + raw2pad[r];
            prop_assert_eq!(
                pad2raw[p],
                raw2pad[r],
                "Cross-array invariant violated for raw {}, padded {}",
                r, p
            );
        }
    }
}

proptest! {
    /// Property test 2: RawDecoratorOpLinkIterator invertibility
    #[test]
    fn proptest_decorator_iterator_invertibility(
        (ops, decorators) in
        decorator_list_strategy(72)
    ) {
        // Build BasicBlockNode
        // Use the decorator IDs directly as DecoratorList
        let block = BasicBlockNode::new(ops.clone(), decorators.clone()).unwrap();

        // Create raw decorator iterator
        let dummy_forest = MastForest::new();
        let raw_iter = block.raw_decorator_iter(&dummy_forest);

        // Collect all decorators from the iterator
        let collected_decorators: Vec<_> = raw_iter.collect();

        // Verify decorators maintain order with corrected indices
        for (collected_idx, &(_expected_raw_idx, expected_id)) in decorators.iter().enumerate() {
            if collected_idx < collected_decorators.len() {
                let (actual_raw_idx, actual_id) = collected_decorators[collected_idx];
                prop_assert_eq!(actual_id, expected_id);
                prop_assert!(actual_raw_idx <= ops.len()); // Should be a valid raw index
            }
        }
    }
}

// DIGEST FORCING TESTS
// ================================================================================

#[test]
fn test_basic_block_node_digest_forcing() {
    let operations = vec![Operation::Add, Operation::Mul];
    let builder1 = BasicBlockNodeBuilder::new(operations.clone(), vec![]);

    // Build normally
    let node1 = builder1.build().expect("Failed to build basic block node");
    let normal_digest = node1.digest();

    // Build with forced digest
    let forced_digest = Word::new([Felt::new(1), Felt::new(2), Felt::new(3), Felt::new(4)]);
    let builder2 = BasicBlockNodeBuilder::new(operations, vec![]).with_digest(forced_digest);
    let node2 = builder2.build().expect("Failed to build basic block node with forced digest");

    assert_ne!(normal_digest, forced_digest, "Normal and forced digests should be different");
    assert_eq!(node2.digest(), forced_digest, "Forced digest should be used");
}

#[test]
fn test_basic_block_digest_forcing_with_decorators() {
    let mut forest = MastForest::new();
    let decorator_id = forest.add_decorator(Decorator::Trace(42)).expect("Failed to add decorator");

    let operations = vec![Operation::Add];
    let forced_digest = Word::new([Felt::new(13), Felt::new(14), Felt::new(15), Felt::new(16)]);

    let builder = BasicBlockNodeBuilder::new(operations, vec![])
        .with_before_enter(vec![decorator_id])
        .with_after_exit(vec![decorator_id])
        .with_digest(forced_digest);

    let node = builder.build().expect("Failed to build node with forced digest");

    assert_eq!(node.digest(), forced_digest, "Digest should be forced");
    assert_eq!(
        node.before_enter(&forest),
        &[decorator_id],
        "Before-enter decorators should be preserved"
    );
    assert_eq!(
        node.after_exit(&forest),
        &[decorator_id],
        "After-exit decorators should be preserved"
    );
}

#[test]
fn test_basic_block_fingerprint_uses_forced_digest() {
    let mut forest = MastForest::new();
    let decorator_id = forest.add_decorator(Decorator::Trace(99)).expect("Failed to add decorator");

    let operations = vec![Operation::Mul];
    let forced_digest = Word::new([Felt::new(17), Felt::new(18), Felt::new(19), Felt::new(20)]);

    let builder1 = BasicBlockNodeBuilder::new(operations.clone(), vec![])
        .with_before_enter(vec![decorator_id]);
    let builder2 = BasicBlockNodeBuilder::new(operations, vec![])
        .with_before_enter(vec![decorator_id])
        .with_digest(forced_digest);

    let fingerprint1 = builder1
        .fingerprint_for_node(&forest, &crate::IndexVec::new())
        .expect("Failed to compute fingerprint1");
    let fingerprint2 = builder2
        .fingerprint_for_node(&forest, &crate::IndexVec::new())
        .expect("Failed to compute fingerprint2");

    assert_ne!(
        fingerprint1, fingerprint2,
        "Fingerprints should be different when digests differ"
    );
}<|MERGE_RESOLUTION|>--- conflicted
+++ resolved
@@ -558,20 +558,12 @@
         Operation::Mul,
     ];
 
-<<<<<<< HEAD
-    let mut block = BasicBlockNode::new(operations, vec![(2, trace_id), (4, debug_id)]).unwrap();
-
-    // Add before_enter and after_exit decorators
-    block.append_before_enter(&[trace_id, debug_id]);
-    block.append_after_exit(&[trace_id]);
-=======
     // Create a basic block with complex operations using builder pattern
     let block = BasicBlockNodeBuilder::new(operations.clone(), vec![(2, trace_id), (4, debug_id)])
         .with_before_enter(vec![trace_id, debug_id])
         .with_after_exit(vec![trace_id])
         .build()
         .unwrap();
->>>>>>> 7958ba49
 
     // Test that MastNodeErrorContext::decorators returns all decorators
     let all_decorators: Vec<_> = block.decorators(&forest).collect();
