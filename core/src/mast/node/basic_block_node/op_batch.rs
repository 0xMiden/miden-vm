use alloc::vec::Vec;
use miden_crypto::PrimeCharacteristicRing;

#[cfg(feature = "serde")]
use serde::{Deserialize, Serialize};

use super::{BATCH_SIZE, Felt, GROUP_SIZE, Operation, ZERO};

// OPERATION BATCH
// ================================================================================================

/// A batch of operations in a span block.
///
/// An operation batch consists of up to 8 operation groups, with each group containing up to 9
/// operations or a single immediate value.
#[derive(Clone, Debug, PartialEq, Eq)]
#[cfg_attr(feature = "serde", derive(Serialize, Deserialize))]
pub struct OpBatch {
    /// A list of operations in this batch, including padding noops.
    pub(super) ops: Vec<Operation>,
    /// An array of indexes in the ops array, marking the beginning and end of each group.
    ///
    /// The array maintains the invariant that the i-th group (i <= BATCH_SIZE-1) is at
    /// `self.ops[self.indptr[i]..self.indptr[i+1]]`.
    ///
    /// By convention, the groups containing immediate values have a zero-length slice of the ops
    /// array.
    pub(super) indptr: [usize; Self::BATCH_SIZE_PLUS_ONE],
    /// An array of bits representing whether a group had undergone padding
    pub(super) padding: [bool; BATCH_SIZE],
    /// Value of groups in the batch, which includes operations and immediate values.
    pub(super) groups: [Felt; BATCH_SIZE],
    /// Number of groups in this batch.
    ///
    /// The arrays above are meaningful in their [0..self.num_groups] prefix
    /// (or [0..self.num_groups + 1] in the case of the indptr array).
    pub(super) num_groups: usize,
}

impl OpBatch {
    /// The size of the indptr array, made to maintain its invariant:
    ///
    /// The OpBatch's indptr array maintains the invariant that the i-th group (i <= BATCH_SIZE-1)
    /// is at `self.ops[self.indptr[i]..self.indptr[i+1]]`.
    const BATCH_SIZE_PLUS_ONE: usize = BATCH_SIZE + 1;

    /// Returns a list of operations contained in this batch. This will include padding noops,
    /// if any.
    pub fn ops(&self) -> &[Operation] {
        &self.ops
    }

    /// Returns a list of operations contained in this batch, without any padding noops.
    ///
    /// Note: the processor will insert NOOP operations to fill out the groups, so the true number
    /// of operations in the batch may be larger than the number of operations reported by this
    /// method.
    pub fn raw_ops(&self) -> impl Iterator<Item = &Operation> {
        debug_assert!(self.num_groups == 0 || self.indptr[self.num_groups] != 0, "{:?}", self);
        (0..self.num_groups).flat_map(|group_idx| {
            let padded = self.padding[group_idx];
            let start_idx = self.indptr[group_idx];
            // in a group, operations are padded at the end of the group or not at all
            // here, we're iterating without padding noops
            let end_idx = self.indptr[group_idx + 1] - usize::from(padded);
            self.ops[start_idx..end_idx].iter()
        })
    }

    /// Returns a list of operation groups contained in this batch.
    ///
    /// Each group is represented by a single field element.
    pub fn groups(&self) -> &[Felt; BATCH_SIZE] {
        &self.groups
    }

    /// Returns a list of indexes in the ops array, marking the beginning and end of each group.
    ///
    /// The array maintains the invariant that the i-th group (i <= BATCH_SIZE-1) is at
    /// `self.ops[self.indptr[i]..self.indptr[i+1]]`.
    pub fn indptr(&self) -> &[usize; Self::BATCH_SIZE_PLUS_ONE] {
        &self.indptr
    }

    /// Returns a list of flags marking whether each group of the batch contains a final padding
    /// Noop
    pub fn padding(&self) -> &[bool; BATCH_SIZE] {
        &self.padding
    }

    /// Returns sequences of operations for each group in this batch
    ///
    /// By convention, groups carrying immediate values are empty in this representation
    #[cfg(test)]
    #[doc(hidden)]
    pub(super) fn group_chunks(&self) -> impl Iterator<Item = &[Operation]> {
        self.indptr[..=self.num_groups].windows(2).map(|slice| match slice {
            [start, end] => &self.ops[*start..*end],
            _ => unreachable!("windows invariant violated"),
        })
    }

    /// Returns the end indexes of each group.
    pub fn end_indices(&self) -> &[usize; BATCH_SIZE] {
        debug_assert!(self.indptr.len() == BATCH_SIZE + 1);
        // SAFETY:
        // - indptr is an array of length BATCH_SIZE+1, so elements 1..=BATCH_SIZE form exactly
        //   BATCH_SIZE contiguous `usize`s.
        // - `as_ptr().add(1)` is in-bounds and properly aligned, since `[T; N]` has the same
        //   alignment requirements as `T` (see [layout.array] in the reference)
        // - We immediately reborrow as an immutable reference tied to `&self`.
        unsafe { &*(self.indptr.as_ptr().add(1) as *const [usize; BATCH_SIZE]) }
    }

    /// Returns the number of groups in this batch.
    pub fn num_groups(&self) -> usize {
        self.num_groups
    }
}

// OPERATION BATCH ACCUMULATOR
// ================================================================================================

/// An accumulator used in construction of operation batches.
pub(super) struct OpBatchAccumulator {
    /// A list of operations in this batch, including noops.
    ops: Vec<Operation>,
    /// An array of indexes in the ops array, marking the beginning and end of each group.
    /// The array maintains the invariant that the i-th group (i <= BATCH_SIZE-1) is at
    /// `self.ops[self.indptr[i]..self.indptr[i+1]]`.
    indptr: [usize; OpBatch::BATCH_SIZE_PLUS_ONE],
    /// An array of bits representing whether a group had undergone padding with a
    /// noop at the end of the group.
    padding: [bool; BATCH_SIZE],
    /// Value of groups in the batch, which includes operations and immediate values.
    groups: [Felt; BATCH_SIZE],
    /// Value of the currently active op group.
    group: u64,
    /// Index of the next opcode in the current group.
    op_idx: usize,
    /// index of the current group in the batch.
    group_idx: usize,
    // Index of the next free group in the batch.
    next_group_idx: usize,
}

impl OpBatchAccumulator {
    // an impossible index into the ops vec (which max size if BATCH_SIZE * GROUP_SIZE)
    #[doc(hidden)]
    const INVALID_IDX: usize = BATCH_SIZE * GROUP_SIZE + 1;

    /// Returns a blank [OpBatchAccumulator].
    pub fn new() -> Self {
        Self {
            ops: Vec::new(),
            indptr: [0; OpBatch::BATCH_SIZE_PLUS_ONE],
            padding: [false; BATCH_SIZE],
            groups: [ZERO; BATCH_SIZE],
            group: 0,
            op_idx: 0,
            group_idx: 0,
            next_group_idx: 1,
        }
    }

    /// Returns true if this accumulator does not contain any operations.
    pub fn is_empty(&self) -> bool {
        self.ops.is_empty()
    }

    /// Returns true if this accumulator can accept the specified operation.
    ///
    /// An accumulator may not be able accept an operation for the following reasons:
    /// - There is no more space in the underlying batch (e.g., the 8th group of the batch already
    ///   contains 9 operations).
    /// - There is no space for the immediate value carried by the operation (e.g., the 8th group is
    ///   only partially full, but we are trying to add a PUSH operation).
    /// - The alignment rules require that the operation overflows into the next group, and if this
    ///   happens, there will be no space for the operation or its immediate value.
    pub fn can_accept_op(&self, op: Operation) -> bool {
        if op.imm_value().is_some() {
            // an operation carrying an immediate value cannot be the last one in a group; so, we
            // check if we need to move the operation to the next group. in either case, we need
            // to make sure there is enough space for the immediate value as well.
            if self.op_idx < GROUP_SIZE - 1 {
                self.next_group_idx < BATCH_SIZE
            } else {
                self.next_group_idx + 1 < BATCH_SIZE
            }
        } else {
            // check if there is space for the operation in the current group, or if there isn't,
            // whether we can add another group
            self.op_idx < GROUP_SIZE || self.next_group_idx < BATCH_SIZE
        }
    }

    /// Adds the specified operation to this accumulator. It is expected that the specified
    /// operation is not a decorator and that (can_accept_op())[OpBatchAccumulator::can_accept_op]
    /// is called before this function to make sure that the specified operation can be added to
    /// the accumulator.
    pub fn add_op(&mut self, op: Operation) {
        // if the group is full, finalize it and start a new group
        if self.op_idx == GROUP_SIZE {
            self.finalize_op_group();
        }

        // for operations with immediate values, we need to do a few more things
        if let Some(imm) = op.imm_value() {
            // since an operation with an immediate value cannot be the last one in a group, if
            // the operation would be the last one in the group, we need to start a new group
            if self.op_idx == GROUP_SIZE - 1 {
                self.finalize_op_group();
            }

            // save the immediate value at the next group index and advance the next group pointer
            self.groups[self.next_group_idx] = imm;
            // we're adding an immediate value without advancing the group, it will need further
            // correction once we know where this group finishes
            self.indptr[self.next_group_idx] = Self::INVALID_IDX;
            self.next_group_idx += 1;
        }

        // add the opcode to the group and increment the op index pointer
        self.push_op(op);
    }

    /// Convert the accumulator into an [OpBatch].
    pub fn into_batch(mut self) -> OpBatch {
        // Pad to a power of two
        let num_groups = self.next_group_idx;
        let target_num_groups = num_groups.next_power_of_two();
        for _ in num_groups..target_num_groups {
            self.finalize_op_group();
        }

        // make sure the last group gets added to the group array; we also check the op_idx to
        // handle the case when a group contains a single NOOP operation.
        if self.group != 0 || self.op_idx != 0 {
<<<<<<< HEAD
            self.groups[self.group_idx] = Felt::new(self.group);
=======
            self.groups[self.group_idx] = Felt::from_u64(self.group);
            self.op_counts[self.group_idx] = self.op_idx;
>>>>>>> b4c46020
        }
        self.pad_if_needed();
        self.finalize_indptr();

        OpBatch {
            ops: self.ops,
            indptr: self.indptr,
            padding: self.padding,
            groups: self.groups,
            num_groups: self.next_group_idx,
        }
    }

    // HELPER METHODS
    // --------------------------------------------------------------------------------------------

    /// Saves the current group into the group array, advances current and next group pointers,
    /// and resets group content.
    pub(super) fn finalize_op_group(&mut self) {
<<<<<<< HEAD
        // we pad if we are looking at an empty group, or one finishing in an op carrying an
        // immediate
        self.pad_if_needed();
        self.groups[self.group_idx] = Felt::new(self.group);
        self.finalize_indptr();
=======
        self.groups[self.group_idx] = Felt::from_u64(self.group);
        self.op_counts[self.group_idx] = self.op_idx;
>>>>>>> b4c46020

        self.group_idx = self.next_group_idx;
        self.next_group_idx = self.group_idx + 1;

        self.op_idx = 0;
        self.group = 0;
    }

    /// Saves the start index of the upcoming group (at self.next_group_idx), corrects any groups
    /// created through immediate values.
    #[inline]
    fn finalize_indptr(&mut self) {
        // we are finalizing a group, we now know the start of the upcoming group
        self.indptr[self.next_group_idx] = self.ops.len();
        // we also need to correct the start indexes of groups carrying immediate values, if any,
        let mut uninit_group_idx = self.next_group_idx - 1;
        while uninit_group_idx >= self.group_idx
            && self.indptr[uninit_group_idx] == Self::INVALID_IDX
        {
            // This guarantees the range (within ops) spanned by an immediate value is 0
            self.indptr[uninit_group_idx] = self.ops.len();
            uninit_group_idx -= 1;
        }
    }

    /// Add the opcode to the group and increment the op index pointer
    #[inline]
    fn push_op(&mut self, op: Operation) {
        let opcode = op.op_code() as u64;
        self.group |= opcode << (Operation::OP_BITS * self.op_idx);
        self.ops.push(op);
        self.op_idx += 1;
    }

    /// Check if any padding is needed
    #[inline]
    fn pad_if_needed(&mut self) {
        if self.op_idx == 0 || self.ops.last().is_some_and(|op| op.imm_value().is_some()) {
            debug_assert!(
                self.op_idx < GROUP_SIZE,
                "invariant violated: an immediate can't end a group"
            );
            self.push_op(Operation::Noop);
            self.padding[self.group_idx] = true;
        }
    }
}

#[cfg(test)]
mod accumulator_tests {
    use proptest::prelude::*;

    use super::*;
    use crate::mast::node::basic_block_node::arbitrary::op_non_control_sequence_strategy;

    proptest! {
        #[test]
        fn test_can_accept_ops(ops in op_non_control_sequence_strategy(50)){
            let acc = OpBatchAccumulator::new();
            for op in ops {
                let has_imm = op.imm_value().is_some();
                let need_extra_group = has_imm && acc.op_idx >= GROUP_SIZE - 1;

                let can_accept = (!has_imm && acc.op_idx < GROUP_SIZE)
                    || acc.next_group_idx + usize::from(need_extra_group) < BATCH_SIZE;

                assert_eq!(acc.can_accept_op(op), can_accept);
            }
        }

        #[test]
        fn test_add_op(ops in op_non_control_sequence_strategy(50)){
            let mut acc = OpBatchAccumulator::new();
            for op in ops {
                let init_len = acc.ops.len();
                let init_op_idx = acc.op_idx;
                let init_group_idx = acc.group_idx;
                let init_next_group_idx = acc.next_group_idx;
                let init_indptr = acc.indptr;
                let init_ops = acc.ops.clone();
                let init_groups = acc.groups;
                let init_group = acc.group;
                if acc.can_accept_op(op){
                    acc.add_op(op);
                    // the op was stored, perhaps with padding
                    assert!(acc.ops.len() > init_len);
                    // we pad by almost one per batch
                    assert!(acc.ops.len() <= init_len + 2);
                    // .. at the end of ops
                    assert_eq!(*acc.ops.last().unwrap(), op);
                    // we never edit older ops, older op counts, or older groups
                    assert_eq!(acc.ops[..init_len], init_ops);
                    assert_eq!(init_groups[..init_group_idx], acc.groups[..init_group_idx]);
                    assert_eq!(init_indptr[..init_group_idx+1], acc.indptr[..init_group_idx+1]);
                    // the group value has changed in all cases
                    assert_ne!(acc.group, init_group);
                    // we bump the group iff it's full, or we're adding an immediate at the penultimate position
                    if acc.group_idx == init_group_idx {
                        assert!(init_op_idx < GROUP_SIZE);
                        // we only change the groups array for an immediate in case the group isn't full
                        if op.imm_value().is_none() {
                            assert_eq!(init_groups, acc.groups);
                            assert_eq!(init_indptr, acc.indptr);
                        }
                    } else {
                        assert_eq!(acc.group_idx, init_next_group_idx);
                        assert!(init_op_idx == GROUP_SIZE || op.imm_value().is_some() && init_op_idx + 1 == GROUP_SIZE);
                        // we update the groups array at finalization at least (and possibly for an imemdiate)
                        assert_ne!(init_groups, acc.groups);
                        assert_ne!(init_indptr, acc.indptr);
                        // we are now in a group which starts at the just-inserted op
                        assert_eq!(acc.indptr[acc.group_idx], acc.ops.len() - 1);
                    }
                    // we bump the next group iff the op has an immediate or the group is full
                    if acc.next_group_idx == init_next_group_idx {
                        assert!(init_op_idx < GROUP_SIZE && op.imm_value().is_none());
                    } else {
                        // when we add an immediate to a full or next-to-full group,
                        // we overflow it (finalization) and store its immediate value
                        // which bumps the next_group_idx by 2
                        if acc.next_group_idx > init_next_group_idx + 1 {
                            assert!(op.imm_value().is_some());
                            assert!(init_op_idx >=  GROUP_SIZE - 1);
                        }
                    }

                }
            }
        }
    }
}<|MERGE_RESOLUTION|>--- conflicted
+++ resolved
@@ -236,12 +236,7 @@
         // make sure the last group gets added to the group array; we also check the op_idx to
         // handle the case when a group contains a single NOOP operation.
         if self.group != 0 || self.op_idx != 0 {
-<<<<<<< HEAD
             self.groups[self.group_idx] = Felt::new(self.group);
-=======
-            self.groups[self.group_idx] = Felt::from_u64(self.group);
-            self.op_counts[self.group_idx] = self.op_idx;
->>>>>>> b4c46020
         }
         self.pad_if_needed();
         self.finalize_indptr();
@@ -261,16 +256,11 @@
     /// Saves the current group into the group array, advances current and next group pointers,
     /// and resets group content.
     pub(super) fn finalize_op_group(&mut self) {
-<<<<<<< HEAD
         // we pad if we are looking at an empty group, or one finishing in an op carrying an
         // immediate
         self.pad_if_needed();
         self.groups[self.group_idx] = Felt::new(self.group);
         self.finalize_indptr();
-=======
-        self.groups[self.group_idx] = Felt::from_u64(self.group);
-        self.op_counts[self.group_idx] = self.op_idx;
->>>>>>> b4c46020
 
         self.group_idx = self.next_group_idx;
         self.next_group_idx = self.group_idx + 1;
