use alloc::{boxed::Box, vec::Vec};
use core::fmt;

<<<<<<< HEAD
use miden_crypto::{Felt, Word};
#[cfg(feature = "serde")]
use serde::{Deserialize, Serialize};
=======
use miden_crypto::{Felt, PrimeCharacteristicRing, hash::rpo::RpoDigest};
>>>>>>> b4c46020

use super::{MastNodeErrorContext, MastNodeExt};
use crate::{
    OPCODE_JOIN,
    chiplets::hasher,
    mast::{DecoratedOpLink, DecoratorId, MastForest, MastForestError, MastNodeId, Remapping},
    prettier::PrettyPrint,
};

// JOIN NODE
// ================================================================================================

/// A Join node describe sequential execution. When the VM encounters a Join node, it executes the
/// first child first and the second child second.
#[derive(Debug, Clone, PartialEq, Eq)]
#[cfg_attr(feature = "serde", derive(Serialize, Deserialize))]
pub struct JoinNode {
    children: [MastNodeId; 2],
    digest: Word,
    #[cfg_attr(feature = "serde", serde(default, skip_serializing_if = "Vec::is_empty"))]
    before_enter: Vec<DecoratorId>,
    #[cfg_attr(feature = "serde", serde(default, skip_serializing_if = "Vec::is_empty"))]
    after_exit: Vec<DecoratorId>,
}

/// Constants
impl JoinNode {
    /// The domain of the join block (used for control block hashing).
    pub fn join_domain() -> Felt {
        Felt::from_u64(OPCODE_JOIN as u64)
    }
}

/// Constructors
impl JoinNode {
    /// Returns a new [`JoinNode`] instantiated with the specified children nodes.
    pub fn new(
        children: [MastNodeId; 2],
        mast_forest: &MastForest,
    ) -> Result<Self, MastForestError> {
        let forest_len = mast_forest.nodes.len();
        if children[0].as_usize() >= forest_len {
            return Err(MastForestError::NodeIdOverflow(children[0], forest_len));
        } else if children[1].as_usize() >= forest_len {
            return Err(MastForestError::NodeIdOverflow(children[1], forest_len));
        }
        let digest = {
            let left_child_hash = mast_forest[children[0]].digest();
            let right_child_hash = mast_forest[children[1]].digest();

            hasher::merge_in_domain(&[left_child_hash, right_child_hash], Self::join_domain())
        };

        Ok(Self {
            children,
            digest,
            before_enter: Vec::new(),
            after_exit: Vec::new(),
        })
    }

    /// Returns a new [`JoinNode`] from values that are assumed to be correct.
    /// Should only be used when the source of the inputs is trusted (e.g. deserialization).
    pub fn new_unsafe(children: [MastNodeId; 2], digest: Word) -> Self {
        Self {
            children,
            digest,
            before_enter: Vec::new(),
            after_exit: Vec::new(),
        }
    }
}

/// Public accessors
impl JoinNode {
<<<<<<< HEAD
=======
    /// Returns a commitment to this Join node.
    ///
    /// The commitment is computed as a hash of the `first` and `second` child node in the domain
    /// defined by [Self::join_domain()] - i.e.,:
    /// ```
    /// # use miden_core::mast::JoinNode;
    /// # use miden_crypto::{hash::rpo::{RpoDigest as Digest, Rpo256 as Hasher}};
    /// # let first_child_digest = Digest::default();
    /// # let second_child_digest = Digest::default();
    /// Hasher::merge_in_domain(&[first_child_digest, second_child_digest], JoinNode::join_domain());
    /// ```
    pub fn digest(&self) -> RpoDigest {
        self.digest
    }

>>>>>>> b4c46020
    /// Returns the ID of the node that is to be executed first.
    pub fn first(&self) -> MastNodeId {
        self.children[0]
    }

    /// Returns the ID of the node that is to be executed after the execution of the program
    /// defined by the first node completes.
    pub fn second(&self) -> MastNodeId {
        self.children[1]
    }
}

impl MastNodeErrorContext for JoinNode {
    fn decorators(&self) -> impl Iterator<Item = DecoratedOpLink> {
        self.before_enter.iter().chain(&self.after_exit).copied().enumerate()
    }
}

// PRETTY PRINTING
// ================================================================================================

impl JoinNode {
    pub(super) fn to_display<'a>(&'a self, mast_forest: &'a MastForest) -> impl fmt::Display + 'a {
        JoinNodePrettyPrint { join_node: self, mast_forest }
    }

    pub(super) fn to_pretty_print<'a>(
        &'a self,
        mast_forest: &'a MastForest,
    ) -> impl PrettyPrint + 'a {
        JoinNodePrettyPrint { join_node: self, mast_forest }
    }
}

struct JoinNodePrettyPrint<'a> {
    join_node: &'a JoinNode,
    mast_forest: &'a MastForest,
}

impl PrettyPrint for JoinNodePrettyPrint<'_> {
    #[rustfmt::skip]
    fn render(&self) -> crate::prettier::Document {
        use crate::prettier::*;

        let pre_decorators = {
            let mut pre_decorators = self
                .join_node
                .before_enter()
                .iter()
                .map(|&decorator_id| self.mast_forest[decorator_id].render())
                .reduce(|acc, doc| acc + const_text(" ") + doc)
                .unwrap_or_default();
            if !pre_decorators.is_empty() {
                pre_decorators += nl();
            }

            pre_decorators
        };

        let post_decorators = {
            let mut post_decorators = self
                .join_node
                .after_exit()
                .iter()
                .map(|&decorator_id| self.mast_forest[decorator_id].render())
                .reduce(|acc, doc| acc + const_text(" ") + doc)
                .unwrap_or_default();
            if !post_decorators.is_empty() {
                post_decorators = nl() + post_decorators;
            }

            post_decorators
        };

        let first_child =
            self.mast_forest[self.join_node.first()].to_pretty_print(self.mast_forest);
        let second_child =
            self.mast_forest[self.join_node.second()].to_pretty_print(self.mast_forest);

        pre_decorators
        + indent(
            4,
            const_text("join")
            + nl()
            + first_child.render()
            + nl()
            + second_child.render(),
        ) + nl() + const_text("end")
        + post_decorators
    }
}

impl fmt::Display for JoinNodePrettyPrint<'_> {
    fn fmt(&self, f: &mut fmt::Formatter<'_>) -> fmt::Result {
        use crate::prettier::PrettyPrint;
        self.pretty_print(f)
    }
}

// MAST NODE TRAIT IMPLEMENTATION
// ================================================================================================

impl MastNodeExt for JoinNode {
    /// Returns a commitment to this Join node.
    ///
    /// The commitment is computed as a hash of the `first` and `second` child node in the domain
    /// defined by [Self::DOMAIN] - i.e.,:
    /// ```
    /// # use miden_core::mast::JoinNode;
    /// # use miden_crypto::{Word, hash::rpo::Rpo256 as Hasher};
    /// # let first_child_digest = Word::default();
    /// # let second_child_digest = Word::default();
    /// Hasher::merge_in_domain(&[first_child_digest, second_child_digest], JoinNode::DOMAIN);
    /// ```
    fn digest(&self) -> Word {
        self.digest
    }

    /// Returns the decorators to be executed before this node is executed.
    fn before_enter(&self) -> &[DecoratorId] {
        &self.before_enter
    }

    /// Returns the decorators to be executed after this node is executed.
    fn after_exit(&self) -> &[DecoratorId] {
        &self.after_exit
    }
    /// Sets the list of decorators to be executed before this node.
    fn append_before_enter(&mut self, decorator_ids: &[DecoratorId]) {
        self.before_enter.extend_from_slice(decorator_ids);
    }

    /// Sets the list of decorators to be executed after this node.
    fn append_after_exit(&mut self, decorator_ids: &[DecoratorId]) {
        self.after_exit.extend_from_slice(decorator_ids);
    }

    /// Removes all decorators from this node.
    fn remove_decorators(&mut self) {
        self.before_enter.truncate(0);
        self.after_exit.truncate(0);
    }

    fn to_display<'a>(&'a self, mast_forest: &'a MastForest) -> Box<dyn fmt::Display + 'a> {
        Box::new(JoinNode::to_display(self, mast_forest))
    }

    fn to_pretty_print<'a>(&'a self, mast_forest: &'a MastForest) -> Box<dyn PrettyPrint + 'a> {
        Box::new(JoinNode::to_pretty_print(self, mast_forest))
    }

    fn remap_children(&self, remapping: &Remapping) -> Self {
        let mut node = self.clone();
        node.children[0] = node.children[0].remap(remapping);
        node.children[1] = node.children[1].remap(remapping);
        node
    }

    fn has_children(&self) -> bool {
        true
    }

    fn append_children_to(&self, target: &mut Vec<MastNodeId>) {
        target.push(self.first());
        target.push(self.second());
    }

    fn domain(&self) -> Felt {
        Self::DOMAIN
    }
}<|MERGE_RESOLUTION|>--- conflicted
+++ resolved
@@ -1,13 +1,10 @@
 use alloc::{boxed::Box, vec::Vec};
 use core::fmt;
 
-<<<<<<< HEAD
 use miden_crypto::{Felt, Word};
 #[cfg(feature = "serde")]
 use serde::{Deserialize, Serialize};
-=======
 use miden_crypto::{Felt, PrimeCharacteristicRing, hash::rpo::RpoDigest};
->>>>>>> b4c46020
 
 use super::{MastNodeErrorContext, MastNodeExt};
 use crate::{
@@ -83,8 +80,6 @@
 
 /// Public accessors
 impl JoinNode {
-<<<<<<< HEAD
-=======
     /// Returns a commitment to this Join node.
     ///
     /// The commitment is computed as a hash of the `first` and `second` child node in the domain
@@ -100,7 +95,6 @@
         self.digest
     }
 
->>>>>>> b4c46020
     /// Returns the ID of the node that is to be executed first.
     pub fn first(&self) -> MastNodeId {
         self.children[0]
