--- conflicted
+++ resolved
@@ -1,11 +1,8 @@
 use alloc::{boxed::Box, vec::Vec};
 use core::fmt;
 
-<<<<<<< HEAD
 use miden_crypto::{Felt, Word};
-=======
 use miden_crypto::{Felt, PrimeCharacteristicRing, hash::rpo::RpoDigest};
->>>>>>> b4c46020
 use miden_formatting::prettier::PrettyPrint;
 #[cfg(feature = "serde")]
 use serde::{Deserialize, Serialize};
@@ -86,8 +83,6 @@
 
 /// Public accessors
 impl SplitNode {
-<<<<<<< HEAD
-=======
     /// Returns a commitment to this Split node.
     ///
     /// The commitment is computed as a hash of the `on_true` and `on_false` child nodes in the
@@ -103,7 +98,6 @@
         self.digest
     }
 
->>>>>>> b4c46020
     /// Returns the ID of the node which is to be executed if the top of the stack is `1`.
     pub fn on_true(&self) -> MastNodeId {
         self.branches[0]
