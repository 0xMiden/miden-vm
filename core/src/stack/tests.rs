/*
use alloc::vec::Vec;

use crate::{
    StackInputs, StackOutputs,
    utils::{Deserializable, Serializable},
};

// SERDE INPUTS TESTS
// ================================================================================================

// TODO(Al)

#[test]
fn test_inputs_simple() {
    let source = Vec::<u64>::from([5, 4, 3, 2, 1]);
    let mut serialized = Vec::new();
    let inputs = StackInputs::try_from_ints(source.clone()).unwrap();

    inputs.write_into(&mut serialized);

    let mut expected_serialized = Vec::new();
    expected_serialized.push(source.len() as u8);
    source
        .iter()
        .rev()
        .for_each(|v| expected_serialized.append(&mut v.to_le_bytes().to_vec()));

    assert_eq!(serialized, expected_serialized);

    let result = StackInputs::read_from_bytes(&serialized).unwrap();

    assert_eq!(*inputs, *result);
}

#[test]
fn test_inputs_full() {
    let source = Vec::<u64>::from([16, 15, 14, 13, 12, 11, 10, 9, 8, 7, 6, 5, 4, 3, 2, 1]);
    let mut serialized = Vec::new();
    let inputs = StackInputs::try_from_ints(source.clone()).unwrap();

    inputs.write_into(&mut serialized);

    let mut expected_serialized = Vec::new();
    expected_serialized.push(source.len() as u8);
    source
        .iter()
        .rev()
        .for_each(|v| expected_serialized.append(&mut v.to_le_bytes().to_vec()));

    assert_eq!(serialized, expected_serialized);

    let result = StackInputs::read_from_bytes(&serialized).unwrap();

    assert_eq!(*inputs, *result);
}

#[test]
fn test_inputs_empty() {
    let mut serialized = Vec::new();
    let inputs = StackInputs::try_from_ints([]).unwrap();

    inputs.write_into(&mut serialized);

    let expected_serialized = vec![0];

    assert_eq!(serialized, expected_serialized);

    let result = StackInputs::read_from_bytes(&serialized).unwrap();

    assert_eq!(*inputs, *result);
}

// SERDE OUTPUTS TESTS
// ================================================================================================

#[test]
fn test_outputs_simple() {
    let source = Vec::<u64>::from([1, 2, 3, 4, 5]);
    let mut serialized = Vec::new();
    let inputs = StackOutputs::try_from_ints(source.clone()).unwrap();

    inputs.write_into(&mut serialized);

    let mut expected_serialized = Vec::new();
    expected_serialized.push(source.len() as u8);
    source
        .iter()
        .for_each(|v| expected_serialized.append(&mut v.to_le_bytes().to_vec()));

    assert_eq!(serialized, expected_serialized);

    let result = StackOutputs::read_from_bytes(&serialized).unwrap();

    assert_eq!(*inputs, *result);
}

#[test]
fn test_outputs_full() {
    let source = Vec::<u64>::from([1, 2, 3, 4, 5, 6, 7, 8, 9, 10, 11, 12, 13, 14, 15, 16]);
    let mut serialized = Vec::new();
    let inputs = StackOutputs::try_from_ints(source.clone()).unwrap();

    inputs.write_into(&mut serialized);

    let mut expected_serialized = Vec::new();
    expected_serialized.push(source.len() as u8);
    source
        .iter()
        .for_each(|v| expected_serialized.append(&mut v.to_le_bytes().to_vec()));

    assert_eq!(serialized, expected_serialized);

    let result = StackOutputs::read_from_bytes(&serialized).unwrap();

    assert_eq!(*inputs, *result);
}

#[test]
fn test_outputs_empty() {
    let mut serialized = Vec::new();
    let inputs = StackOutputs::try_from_ints([]).unwrap();

    inputs.write_into(&mut serialized);

    let expected_serialized = vec![0];

    assert_eq!(serialized, expected_serialized);

    let result = StackOutputs::read_from_bytes(&serialized).unwrap();

    assert_eq!(*inputs, *result);
}
<<<<<<< HEAD
 */
=======

// GET_STACK_WORD ENDIANNESS TESTS
// ================================================================================================

#[test]
fn test_get_stack_word_be_and_le() {
    use crate::Felt;

    // Create stack outputs with known values: [1, 2, 3, 4, 5, 6, 7, 8, ...]
    let source = Vec::<u64>::from([1, 2, 3, 4, 5, 6, 7, 8, 9, 10, 11, 12, 13, 14, 15, 16]);
    let outputs = StackOutputs::try_from_ints(source).unwrap();

    // Test big-endian (reversed) ordering
    // For idx=0, we expect [4, 3, 2, 1] (elements at positions 0-3, reversed)
    let word_be_0 = outputs.get_stack_word_be(0).unwrap();
    assert_eq!(word_be_0[0], Felt::new(4), "BE word[0] element 0");
    assert_eq!(word_be_0[1], Felt::new(3), "BE word[0] element 1");
    assert_eq!(word_be_0[2], Felt::new(2), "BE word[0] element 2");
    assert_eq!(word_be_0[3], Felt::new(1), "BE word[0] element 3");

    // For idx=4, we expect [8, 7, 6, 5]
    let word_be_4 = outputs.get_stack_word_be(4).unwrap();
    assert_eq!(word_be_4[0], Felt::new(8), "BE word[4] element 0");
    assert_eq!(word_be_4[1], Felt::new(7), "BE word[4] element 1");
    assert_eq!(word_be_4[2], Felt::new(6), "BE word[4] element 2");
    assert_eq!(word_be_4[3], Felt::new(5), "BE word[4] element 3");

    // Test little-endian (memory) ordering
    // For idx=0, we expect [1, 2, 3, 4] (elements at positions 0-3, in order)
    let word_le_0 = outputs.get_stack_word_le(0).unwrap();
    assert_eq!(word_le_0[0], Felt::new(1), "LE word[0] element 0");
    assert_eq!(word_le_0[1], Felt::new(2), "LE word[0] element 1");
    assert_eq!(word_le_0[2], Felt::new(3), "LE word[0] element 2");
    assert_eq!(word_le_0[3], Felt::new(4), "LE word[0] element 3");

    // For idx=4, we expect [5, 6, 7, 8]
    let word_le_4 = outputs.get_stack_word_le(4).unwrap();
    assert_eq!(word_le_4[0], Felt::new(5), "LE word[4] element 0");
    assert_eq!(word_le_4[1], Felt::new(6), "LE word[4] element 1");
    assert_eq!(word_le_4[2], Felt::new(7), "LE word[4] element 2");
    assert_eq!(word_le_4[3], Felt::new(8), "LE word[4] element 3");

    // Verify that get_stack_word() is an alias for get_stack_word_be()
    #[allow(deprecated)]
    let word_default = outputs.get_stack_word(0).unwrap();
    assert_eq!(word_default, word_be_0, "get_stack_word() should equal get_stack_word_be()");

    // Test bounds checking - should return None for out of bounds access
    assert!(
        outputs.get_stack_word_be(13).is_none(),
        "Should return None for out of bounds BE"
    );
    assert!(
        outputs.get_stack_word_le(13).is_none(),
        "Should return None for out of bounds LE"
    );
}
>>>>>>> 190480c5
<|MERGE_RESOLUTION|>--- conflicted
+++ resolved
@@ -131,9 +131,6 @@
 
     assert_eq!(*inputs, *result);
 }
-<<<<<<< HEAD
- */
-=======
 
 // GET_STACK_WORD ENDIANNESS TESTS
 // ================================================================================================
@@ -191,4 +188,4 @@
         "Should return None for out of bounds LE"
     );
 }
->>>>>>> 190480c5
+*/