--- conflicted
+++ resolved
@@ -53,12 +53,9 @@
 miden-utils-indexing.workspace = true
 
 # External dependencies
-<<<<<<< HEAD
 enum_dispatch = { version = "0.3" }
-=======
 derive_more.workspace = true
 itertools.workspace = true
->>>>>>> 190480c5
 num-derive = { version = "0.4", default-features = false }
 num-traits = { version = "0.2", default-features = false }
 proptest = { workspace = true, optional = true }
