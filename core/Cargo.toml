[package]
name = "miden-core"
version.workspace = true
description = "Miden VM core components"
documentation = "https://docs.rs/miden-core"
readme = "README.md"
categories = ["emulators", "no-std"]
keywords = ["instruction-set", "miden", "program"]
license.workspace = true
authors.workspace = true
homepage.workspace = true
repository.workspace = true
rust-version.workspace = true
edition.workspace = true

[lib]
bench = false
doctest = false

[[bench]]
name = "mast_forest_merge"
required-features = ["arbitrary"]
harness = false

[features]
default = ["std"]
std = [
<<<<<<< HEAD
  "miden-crypto/std",
  "miden-debug-types/std",
  "miden-formatting/std",
  "thiserror/std",
  "winter-math/std",
  "winter-utils/std",
]
serde = [
  "dep:serde",
  "miden-crypto/serde",
  "miden-debug-types/serde",
  "winter-math/serde",
=======
    "miden-crypto/std",
    "miden-debug-types/std",
    "miden-formatting/std",
    "miden-utils-indexing/std",
    "thiserror/std",
    "winter-math/std",
    "winter-utils/std",
]
serde = [
    "dep:serde",
    "miden-crypto/serde",
    "miden-debug-types/serde",
    "miden-utils-indexing/serde",
    "winter-math/serde",
>>>>>>> d3439fc0
]
arbitrary = ["dep:proptest", "dep:proptest-derive"]
testing = ["arbitrary"]

[dependencies]
# Miden dependencies
miden-crypto.workspace = true
miden-debug-types.workspace = true
miden-formatting.workspace = true
miden-utils-indexing.workspace = true

# External dependencies
enum_dispatch = { version = "0.3" }
num-derive = { version = "0.4", default-features = false }
num-traits = { version = "0.2", default-features = false }
proptest = { workspace = true, optional = true }
proptest-derive = { workspace = true, optional = true }
serde = { workspace = true, optional = true, features = ["derive"] }
thiserror.workspace = true
winter-math.workspace = true
winter-utils.workspace = true
parking_lot = { version = "0.12", optional = true }
lazy_static = "1.4"

[dev-dependencies]
criterion = { workspace = true }
insta.workspace = true
miden-serde-test-macros.workspace = true
proptest.workspace = true
serde_json = { workspace = true }
winter-rand-utils.workspace = true<|MERGE_RESOLUTION|>--- conflicted
+++ resolved
@@ -25,20 +25,6 @@
 [features]
 default = ["std"]
 std = [
-<<<<<<< HEAD
-  "miden-crypto/std",
-  "miden-debug-types/std",
-  "miden-formatting/std",
-  "thiserror/std",
-  "winter-math/std",
-  "winter-utils/std",
-]
-serde = [
-  "dep:serde",
-  "miden-crypto/serde",
-  "miden-debug-types/serde",
-  "winter-math/serde",
-=======
     "miden-crypto/std",
     "miden-debug-types/std",
     "miden-formatting/std",
@@ -53,7 +39,6 @@
     "miden-debug-types/serde",
     "miden-utils-indexing/serde",
     "winter-math/serde",
->>>>>>> d3439fc0
 ]
 arbitrary = ["dep:proptest", "dep:proptest-derive"]
 testing = ["arbitrary"]
