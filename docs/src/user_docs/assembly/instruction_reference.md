--- conflicted
+++ resolved
@@ -11,58 +11,58 @@
 
 ### Comparison Operations
 
-| Instruction                       | Stack Input | Stack Output | Cycles      | Notes                                                                      |
-| --------------------------------- | ----------- | ------------ | ----------- | -------------------------------------------------------------------------- |
-| `lte` <br /> `lte.b`                | `[b, a, ...]` | `[c, ...]`   | 15 <br /> 16   | $$c = \begin{cases} 1, & \text{if } a \leq b  0, & \text{otherwise} \end{cases}$$ |
-| `lt` <br /> `lt.b`                  | `[b, a, ...]` | `[c, ...]`   | 14 <br /> 15   | $$c = \begin{cases} 1, & \text{if } a < b  0, & \text{otherwise} \end{cases}$$ |
-| `gte` <br /> `gte.b`                | `[b, a, ...]` | `[c, ...]`   | 16 <br /> 17   | $$c = \begin{cases} 1, & \text{if } a \geq b  0, & \text{otherwise} \end{cases}$$ |
-| `gt` <br /> `gt.b`                  | `[b, a, ...]` | `[c, ...]`   | 15 <br /> 16   | $$c = \begin{cases} 1, & \text{if } a > b  0, & \text{otherwise} \end{cases}$$ |
-| `eq` <br /> `eq.b`                  | `[b, a, ...]` | `[c, ...]`   | 1 <br /> 1-2   | $$c = \begin{cases} 1, & \text{if } a = b  0, & \text{otherwise} \end{cases}$$ |
-| `neq` <br /> `neq.b`                | `[b, a, ...]` | `[c, ...]`   | 2 <br /> 2-3   | $$c = \begin{cases} 1, & \text{if } a \neq b  0, & \text{otherwise} \end{cases}$$ |
-| `eqw`                             | `[A, B, ...]` | `[c, A, B, ...]` | 15          | $$c = \begin{cases} 1, & \text{if } a_i = b_i\ \forall i \in \{0,1,2,3\}  0, & \text{otherwise} \end{cases}$$ |
-| `is_odd`                          | `[a, ...]`    | `[b, ...]`   | 5           | $$b = \begin{cases} 1, & \text{if $a$ is odd}  0, & \text{otherwise} \end{cases}$$ |
+| Instruction          | Stack Input   | Stack Output     | Cycles       | Notes                                                                                                         |
+| -------------------- | ------------- | ---------------- | ------------ | ------------------------------------------------------------------------------------------------------------- |
+| `lte` <br /> `lte.b` | `[b, a, ...]` | `[c, ...]`       | 15 <br /> 16 | $$c = \begin{cases} 1, & \text{if } a \leq b  0, & \text{otherwise} \end{cases}$$                             |
+| `lt` <br /> `lt.b`   | `[b, a, ...]` | `[c, ...]`       | 14 <br /> 15 | $$c = \begin{cases} 1, & \text{if } a < b  0, & \text{otherwise} \end{cases}$$                                |
+| `gte` <br /> `gte.b` | `[b, a, ...]` | `[c, ...]`       | 16 <br /> 17 | $$c = \begin{cases} 1, & \text{if } a \geq b  0, & \text{otherwise} \end{cases}$$                             |
+| `gt` <br /> `gt.b`   | `[b, a, ...]` | `[c, ...]`       | 15 <br /> 16 | $$c = \begin{cases} 1, & \text{if } a > b  0, & \text{otherwise} \end{cases}$$                                |
+| `eq` <br /> `eq.b`   | `[b, a, ...]` | `[c, ...]`       | 1 <br /> 1-2 | $$c = \begin{cases} 1, & \text{if } a = b  0, & \text{otherwise} \end{cases}$$                                |
+| `neq` <br /> `neq.b` | `[b, a, ...]` | `[c, ...]`       | 2 <br /> 2-3 | $$c = \begin{cases} 1, & \text{if } a \neq b  0, & \text{otherwise} \end{cases}$$                             |
+| `eqw`                | `[A, B, ...]` | `[c, A, B, ...]` | 15           | $$c = \begin{cases} 1, & \text{if } a_i = b_i\ \forall i \in \{0,1,2,3\}  0, & \text{otherwise} \end{cases}$$ |
+| `is_odd`             | `[a, ...]`    | `[b, ...]`       | 5            | $$b = \begin{cases} 1, & \text{if $a$ is odd}  0, & \text{otherwise} \end{cases}$$                            |
 
 ### Assertions and Tests
 
-| Instruction        | Stack Input | Stack Output | Cycles | Notes                                                                          |
-| ------------------ | ----------- | ------------ | ------ | ------------------------------------------------------------------------------ |
-| `assert`           | `[a, ...]`  | `[...]`      | 1      | Removes $a$ if $a = 1$. Fails if $a \neq 1$.                                   |
-| `assertz`          | `[a, ...]`  | `[...]`      | 2      | Removes $a$ if $a = 0$. Fails if $a \neq 0$.                                   |
-| `assert_eq`        | `[b, a, ...]` | `[...]`      | 2      | Removes $a, b$ if $a = b$. Fails if $a \neq b$.                                |
-| `assert_eqw`       | `[B, A, ...]` | `[...]`      | 11     | Removes $A, B$ if $A = B$. Fails if $A \neq B$.                                |
-
-*Note: Assertions can be parameterized with an error message (e.g., assert.err="Division by 0").*
+| Instruction  | Stack Input   | Stack Output | Cycles | Notes                                           |
+| ------------ | ------------- | ------------ | ------ | ----------------------------------------------- |
+| `assert`     | `[a, ...]`    | `[...]`      | 1      | Removes $a$ if $a = 1$. Fails if $a \neq 1$.    |
+| `assertz`    | `[a, ...]`    | `[...]`      | 2      | Removes $a$ if $a = 0$. Fails if $a \neq 0$.    |
+| `assert_eq`  | `[b, a, ...]` | `[...]`      | 2      | Removes $a, b$ if $a = b$. Fails if $a \neq b$. |
+| `assert_eqw` | `[B, A, ...]` | `[...]`      | 11     | Removes $A, B$ if $A = B$. Fails if $A \neq B$. |
+
+_Note: Assertions can be parameterized with an error message (e.g., assert.err="Division by 0")._
 
 ### Arithmetic and Boolean Operations
 
-| Instruction                             | Stack Input | Stack Output | Cycles             | Notes                                                                                                                          |
-| --------------------------------------- | ----------- | ------------ | ------------------ | ------------------------------------------------------------------------------------------------------------------------------ |
-| `add` <br /> `add.b`                       | `[b, a, ...]` | `[c, ...]`   | 1 <br /> 1-2        | $c = (a + b) \bmod p$                                                                                                           |
-| `sub` <br /> `sub.b`                       | `[b, a, ...]` | `[c, ...]`   | 2 <br /> 2          | $c = (a - b) \bmod p$                                                                                                           |
-| `mul` <br /> `mul.b`                       | `[b, a, ...]` | `[c, ...]`   | 1 <br /> 2          | $c = (a \cdot b) \bmod p$                                                                                                           |
-| `div` <br /> `div.b`                       | `[b, a, ...]` | `[c, ...]`   | 2 <br /> 2          | $c = (a \cdot b^{-1}) \bmod p$. Fails if $b = 0$.                                                                                     |
-| `neg`                                   | `[a, ...]`  | `[b, ...]`   | 1                  | $b = -a \bmod p$                                                                                                                |
-| `inv`                                   | `[a, ...]`  | `[b, ...]`   | 1                  | $b = a^{-1} \bmod p$. Fails if $a = 0$.                                                                                           |
-| `pow2`                                  | `[a, ...]`  | `[b, ...]`   | 16                 | $b = 2^a$. Fails if $a > 63$.                                                                                                 |
-| `exp.uxx` <br /> `exp.b`                   | `[b, a, ...]` | `[c, ...]`   | 9+xx <br /> 9+log2(b) | $c = a^b$. Fails if $xx$ is outside $[0, 63)$. `exp` is `exp.u64` (73 cycles).                                                |
-| `ilog2`                                 | `[a, ...]`  | `[b, ...]`   | 44                 | $b = \lfloor \log_2(a) \rfloor$. Fails if $a = 0$.                                                                                       |
-| `not`                                   | `[a, ...]`  | `[b, ...]`   | 1                  | $b = 1 - a$. Fails if $a > 1$.                                                                                                |
-| `and`                                   | `[b, a, ...]` | `[c, ...]`   | 1                  | $c = a \cdot b$. Fails if $\max(a, b) > 1$.                                                                                        |
-| `or`                                    | `[b, a, ...]` | `[c, ...]`   | 1                  | $c = a + b - a \cdot b$. Fails if $\max(a, b) > 1$.                                                                                |
-| `xor`                                   | `[b, a, ...]` | `[c, ...]`   | 7                  | $c = a + b - 2 \cdot a \cdot b$. Fails if $\max(a, b) > 1$.                                                                            |
+| Instruction              | Stack Input   | Stack Output | Cycles                | Notes                                                                          |
+| ------------------------ | ------------- | ------------ | --------------------- | ------------------------------------------------------------------------------ |
+| `add` <br /> `add.b`     | `[b, a, ...]` | `[c, ...]`   | 1 <br /> 1-2          | $c = (a + b) \bmod p$                                                          |
+| `sub` <br /> `sub.b`     | `[b, a, ...]` | `[c, ...]`   | 2 <br /> 2            | $c = (a - b) \bmod p$                                                          |
+| `mul` <br /> `mul.b`     | `[b, a, ...]` | `[c, ...]`   | 1 <br /> 2            | $c = (a \cdot b) \bmod p$                                                      |
+| `div` <br /> `div.b`     | `[b, a, ...]` | `[c, ...]`   | 2 <br /> 2            | $c = (a \cdot b^{-1}) \bmod p$. Fails if $b = 0$.                              |
+| `neg`                    | `[a, ...]`    | `[b, ...]`   | 1                     | $b = -a \bmod p$                                                               |
+| `inv`                    | `[a, ...]`    | `[b, ...]`   | 1                     | $b = a^{-1} \bmod p$. Fails if $a = 0$.                                        |
+| `pow2`                   | `[a, ...]`    | `[b, ...]`   | 16                    | $b = 2^a$. Fails if $a > 63$.                                                  |
+| `exp.uxx` <br /> `exp.b` | `[b, a, ...]` | `[c, ...]`   | 9+xx <br /> 9+log2(b) | $c = a^b$. Fails if $xx$ is outside $[0, 63)$. `exp` is `exp.u64` (73 cycles). |
+| `ilog2`                  | `[a, ...]`    | `[b, ...]`   | 44                    | $b = \lfloor \log_2(a) \rfloor$. Fails if $a = 0$.                             |
+| `not`                    | `[a, ...]`    | `[b, ...]`   | 1                     | $b = 1 - a$. Fails if $a > 1$.                                                 |
+| `and`                    | `[b, a, ...]` | `[c, ...]`   | 1                     | $c = a \cdot b$. Fails if $\max(a, b) > 1$.                                    |
+| `or`                     | `[b, a, ...]` | `[c, ...]`   | 1                     | $c = a + b - a \cdot b$. Fails if $\max(a, b) > 1$.                            |
+| `xor`                    | `[b, a, ...]` | `[c, ...]`   | 7                     | $c = a + b - 2 \cdot a \cdot b$. Fails if $\max(a, b) > 1$.                    |
 
 ### Extension Field Operations
 
 All operations in this section are defined over the quadratic extension field $\mathbb{F}_p[x] / (x^2 - x + 2)$, with modulus $p = 2^{64} - 2^{32} + 1$.
 
-| Instruction | Stack Input           | Stack Output    | Cycles | Notes                                                                                       |
-| ----------- | --------------------- | --------------- | ------ | ------------------------------------------------------------------------------------------- |
-| `ext2add`   | `[b1, b0, a1, a0, ...]` | `[c1, c0, ...]`   | 5      | $c1 = (a1 + b1) \bmod p$ <br /> $c0 = (a0 + b0) \bmod p$                                       |
-| `ext2sub`   | `[b1, b0, a1, a0, ...]` | `[c1, c0, ...]`   | 7      | $c1 = (a1 - b1) \bmod p$ <br /> $c0 = (a0 - b0) \bmod p$                                       |
-| `ext2mul`   | `[b1, b0, a1, a0, ...]` | `[c1, c0, ...]`   | 3      | $c1 = (a0 + a1)(b0 + b1) - a0b0 \bmod p$ <br /> $c0 = a0b0 - 2a1b1 \bmod p$                     |
-| `ext2neg`   | `[a1, a0, ...]`         | `[a1', a0', ...]` | 4      | $a1' = -a1$ <br /> $a0' = -a0$                                                                   |
-| `ext2inv`   | `[a1, a0, ...]`         | `[a1', a0', ...]` | 8      | $a' = a^{-1}$ in $\mathbb{F}_p[x]/(x^2 - x + 2)$. Fails if $a = 0$.                           |
-| `ext2div`   | `[b1, b0, a1, a0, ...]` | `[c1, c0, ...]`   | 11     | $c = a \cdot b^{-1}$ in $\mathbb{F}_p[x]/(x^2 - x + 2)$. Fails if $b = 0$.                    |
+| Instruction | Stack Input             | Stack Output      | Cycles | Notes                                                                       |
+| ----------- | ----------------------- | ----------------- | ------ | --------------------------------------------------------------------------- |
+| `ext2add`   | `[b1, b0, a1, a0, ...]` | `[c1, c0, ...]`   | 5      | $c1 = (a1 + b1) \bmod p$ <br /> $c0 = (a0 + b0) \bmod p$                    |
+| `ext2sub`   | `[b1, b0, a1, a0, ...]` | `[c1, c0, ...]`   | 7      | $c1 = (a1 - b1) \bmod p$ <br /> $c0 = (a0 - b0) \bmod p$                    |
+| `ext2mul`   | `[b1, b0, a1, a0, ...]` | `[c1, c0, ...]`   | 3      | $c1 = (a0 + a1)(b0 + b1) - a0b0 \bmod p$ <br /> $c0 = a0b0 - 2a1b1 \bmod p$ |
+| `ext2neg`   | `[a1, a0, ...]`         | `[a1', a0', ...]` | 4      | $a1' = -a1$ <br /> $a0' = -a0$                                              |
+| `ext2inv`   | `[a1, a0, ...]`         | `[a1', a0', ...]` | 8      | $a' = a^{-1}$ in $\mathbb{F}_p[x]/(x^2 - x + 2)$. Fails if $a = 0$.         |
+| `ext2div`   | `[b1, b0, a1, a0, ...]` | `[c1, c0, ...]`   | 11     | $c = a \cdot b^{-1}$ in $\mathbb{F}_p[x]/(x^2 - x + 2)$. Fails if $b = 0$.  |
 
 ## U32 Operations
 
@@ -70,92 +70,92 @@
 
 ### Conversions and Tests
 
-| Instruction      | Stack Input | Stack Output   | Cycles | Notes                                                                                                |
-| ---------------- | ----------- | -------------- | ------ | ---------------------------------------------------------------------------------------------------- |
-| `u32test`        | `[a, ...]`  | `[b, a, ...]`  | 5      | $$b = \begin{cases} 1, & \text{if } a < 2^{32}  0, & \text{otherwise} \end{cases}$$ |
-| `u32testw`       | `[A, ...]`  | `[b, A, ...]`  | 23     | $$b = \begin{cases} 1, & \text{if } \forall i \in \{0,1,2,3\}, a_i < 2^{32}  0, & \text{otherwise} \end{cases}$$ |
-| `u32assert`      | `[a, ...]`  | `[a, ...]`     | 3      | Fails if $a \geq 2^{32}$.                                                                                |
-| `u32assert2`     | `[b, a,...]`| `[b, a,...]`   | 1      | Fails if $a \geq 2^{32}$ or $b \geq 2^{32}$.                                                                 |
-| `u32assertw`     | `[A, ...]`  | `[A, ...]`     | 6      | Fails if any element of $A$ is $\geq 2^{32}$.                                                            |
-| `u32cast`        | `[a, ...]`  | `[b, ...]`     | 2      | $b = a \bmod 2^{32}$                                                                                   |
-| `u32split`       | `[a, ...]`  | `[c, b, ...]`  | 1      | $b = a \bmod 2^{32}$, $c = \lfloor a / 2^{32} \rfloor$                                                             |
-
-*Note: Assertions can be parameterized with an error message (e.g., assert.err="Division by 0").*
+| Instruction  | Stack Input  | Stack Output  | Cycles | Notes                                                                                                            |
+| ------------ | ------------ | ------------- | ------ | ---------------------------------------------------------------------------------------------------------------- |
+| `u32test`    | `[a, ...]`   | `[b, a, ...]` | 5      | $$b = \begin{cases} 1, & \text{if } a < 2^{32}  0, & \text{otherwise} \end{cases}$$                              |
+| `u32testw`   | `[A, ...]`   | `[b, A, ...]` | 23     | $$b = \begin{cases} 1, & \text{if } \forall i \in \{0,1,2,3\}, a_i < 2^{32}  0, & \text{otherwise} \end{cases}$$ |
+| `u32assert`  | `[a, ...]`   | `[a, ...]`    | 3      | Fails if $a \geq 2^{32}$.                                                                                        |
+| `u32assert2` | `[b, a,...]` | `[b, a,...]`  | 1      | Fails if $a \geq 2^{32}$ or $b \geq 2^{32}$.                                                                     |
+| `u32assertw` | `[A, ...]`   | `[A, ...]`    | 6      | Fails if any element of $A$ is $\geq 2^{32}$.                                                                    |
+| `u32cast`    | `[a, ...]`   | `[b, ...]`    | 2      | $b = a \bmod 2^{32}$                                                                                             |
+| `u32split`   | `[a, ...]`   | `[c, b, ...]` | 1      | $b = a \bmod 2^{32}$, $c = \lfloor a / 2^{32} \rfloor$                                                           |
+
+_Note: Assertions can be parameterized with an error message (e.g., assert.err="Division by 0")._
 
 ### Arithmetic Operations
 
-| Instruction                                   | Stack Input    | Stack Output  | Cycles    | Notes                                                                                                                            |
-| --------------------------------------------- | -------------- | ------------- | --------- | -------------------------------------------------------------------------------------------------------------------------------- |
-| `u32overflowing_add` <br /> `u32overflowing_add.b` | `[b, a, ...]`  | `[d, c, ...]` | 1 <br /> 2-3 | $c = (a + b) \bmod 2^{32}$, $$d = \begin{cases} 1, & \text{if } (a + b) \geq 2^{32}  0, & \text{otherwise} \end{cases}$$. Undefined if $\max(a,b) \geq 2^{32}$. |
-| `u32wrapping_add` <br /> `u32wrapping_add.b`     | `[b, a, ...]`  | `[c, ...]`    | 2 <br /> 3-4 | $c = (a + b) \bmod 2^{32}$. Undefined if $\max(a,b) \geq 2^{32}$.                                                                         |
-| `u32overflowing_add3`                         | `[c, b, a, ...]` | `[e, d, ...]` | 1         | $d = (a+b+c) \bmod 2^{32}$, $e = \lfloor (a+b+c)/2^{32} \rfloor$. Undefined if $\max(a,b,c) \geq 2^{32}$.                                          |
-| `u32wrapping_add3`                            | `[c, b, a, ...]` | `[d, ...]`    | 2         | $d = (a+b+c) \bmod 2^{32}$. Undefined if $\max(a,b,c) \geq 2^{32}$.                                                                      |
-| `u32overflowing_sub` <br /> `u32overflowing_sub.b` | `[b, a, ...]`  | `[d, c, ...]` | 1 <br /> 2-3 | $c = (a - b) \bmod 2^{32}$, $$d = \begin{cases} 1, & \text{if } a < b  0, & \text{otherwise} \end{cases}$$. Undefined if $\max(a,b) \geq 2^{32}$.                                     |
-| `u32wrapping_sub` <br /> `u32wrapping_sub.b`     | `[b, a, ...]`  | `[c, ...]`    | 2 <br /> 3-4 | $c = (a - b) \bmod 2^{32}$. Undefined if $\max(a,b) \geq 2^{32}$.                                                                         |
-| `u32overflowing_mul` <br /> `u32overflowing_mul.b` | `[b, a, ...]`  | `[d, c, ...]` | 1 <br /> 2-3 | $c = (a \cdot b) \bmod 2^{32}$, $d = \lfloor(a \cdot b) / 2^{32}\rfloor$. Undefined if $\max(a,b) \geq 2^{32}$.                                                 |
-| `u32wrapping_mul` <br /> `u32wrapping_mul.b`     | `[b, a, ...]`  | `[c, ...]`    | 2 <br /> 3-4 | $c = (a \cdot b) \bmod 2^{32}$. Undefined if $\max(a,b) \geq 2^{32}$.                                                                           |
-| `u32overflowing_madd`                         | `[b, a, c, ...]` | `[e, d, ...]` | 1         | $d = (a \cdot b+c) \bmod 2^{32}$, $e = \lfloor(a \cdot b+c) / 2^{32}\rfloor$. Undefined if $\max(a,b,c) \geq 2^{32}$.                                          |
-| `u32wrapping_madd`                            | `[b, a, c, ...]` | `[d, ...]`    | 2         | $d = (a \cdot b+c) \bmod 2^{32}$. Undefined if $\max(a,b,c) \geq 2^{32}$.                                                                      |
-| `u32div` <br /> `u32div.b`                        | `[b, a, ...]`  | `[c, ...]`    | 2 <br /> 3-4 | $c = \lfloor a/b \rfloor$. Fails if $b=0$. Undefined if $\max(a,b) \geq 2^{32}$.                                                               |
-| `u32mod` <br /> `u32mod.b`                        | `[b, a, ...]`  | `[c, ...]`    | 3 <br /> 4-5 | $c = a \bmod b$. Fails if $b=0$. Undefined if $\max(a,b) \geq 2^{32}$.                                                                 |
-| `u32divmod` <br /> `u32divmod.b`                  | `[b, a, ...]`  | `[d, c, ...]` | 1 <br /> 2-3 | $c = \lfloor a/b \rfloor$, $d = a \bmod b$. Fails if $b=0$. Undefined if $\max(a,b) \geq 2^{32}$.                                               |
+| Instruction                                        | Stack Input      | Stack Output  | Cycles       | Notes                                                                                                                                                           |
+| -------------------------------------------------- | ---------------- | ------------- | ------------ | --------------------------------------------------------------------------------------------------------------------------------------------------------------- |
+| `u32overflowing_add` <br /> `u32overflowing_add.b` | `[b, a, ...]`    | `[d, c, ...]` | 1 <br /> 2-3 | $c = (a + b) \bmod 2^{32}$, $$d = \begin{cases} 1, & \text{if } (a + b) \geq 2^{32}  0, & \text{otherwise} \end{cases}$$. Undefined if $\max(a,b) \geq 2^{32}$. |
+| `u32wrapping_add` <br /> `u32wrapping_add.b`       | `[b, a, ...]`    | `[c, ...]`    | 2 <br /> 3-4 | $c = (a + b) \bmod 2^{32}$. Undefined if $\max(a,b) \geq 2^{32}$.                                                                                               |
+| `u32overflowing_add3`                              | `[c, b, a, ...]` | `[e, d, ...]` | 1            | $d = (a+b+c) \bmod 2^{32}$, $e = \lfloor (a+b+c)/2^{32} \rfloor$. Undefined if $\max(a,b,c) \geq 2^{32}$.                                                       |
+| `u32wrapping_add3`                                 | `[c, b, a, ...]` | `[d, ...]`    | 2            | $d = (a+b+c) \bmod 2^{32}$. Undefined if $\max(a,b,c) \geq 2^{32}$.                                                                                             |
+| `u32overflowing_sub` <br /> `u32overflowing_sub.b` | `[b, a, ...]`    | `[d, c, ...]` | 1 <br /> 2-3 | $c = (a - b) \bmod 2^{32}$, $$d = \begin{cases} 1, & \text{if } a < b  0, & \text{otherwise} \end{cases}$$. Undefined if $\max(a,b) \geq 2^{32}$.               |
+| `u32wrapping_sub` <br /> `u32wrapping_sub.b`       | `[b, a, ...]`    | `[c, ...]`    | 2 <br /> 3-4 | $c = (a - b) \bmod 2^{32}$. Undefined if $\max(a,b) \geq 2^{32}$.                                                                                               |
+| `u32overflowing_mul` <br /> `u32overflowing_mul.b` | `[b, a, ...]`    | `[d, c, ...]` | 1 <br /> 2-3 | $c = (a \cdot b) \bmod 2^{32}$, $d = \lfloor(a \cdot b) / 2^{32}\rfloor$. Undefined if $\max(a,b) \geq 2^{32}$.                                                 |
+| `u32wrapping_mul` <br /> `u32wrapping_mul.b`       | `[b, a, ...]`    | `[c, ...]`    | 2 <br /> 3-4 | $c = (a \cdot b) \bmod 2^{32}$. Undefined if $\max(a,b) \geq 2^{32}$.                                                                                           |
+| `u32overflowing_madd`                              | `[b, a, c, ...]` | `[e, d, ...]` | 1            | $d = (a \cdot b+c) \bmod 2^{32}$, $e = \lfloor(a \cdot b+c) / 2^{32}\rfloor$. Undefined if $\max(a,b,c) \geq 2^{32}$.                                           |
+| `u32wrapping_madd`                                 | `[b, a, c, ...]` | `[d, ...]`    | 2            | $d = (a \cdot b+c) \bmod 2^{32}$. Undefined if $\max(a,b,c) \geq 2^{32}$.                                                                                       |
+| `u32div` <br /> `u32div.b`                         | `[b, a, ...]`    | `[c, ...]`    | 2 <br /> 3-4 | $c = \lfloor a/b \rfloor$. Fails if $b=0$. Undefined if $\max(a,b) \geq 2^{32}$.                                                                                |
+| `u32mod` <br /> `u32mod.b`                         | `[b, a, ...]`    | `[c, ...]`    | 3 <br /> 4-5 | $c = a \bmod b$. Fails if $b=0$. Undefined if $\max(a,b) \geq 2^{32}$.                                                                                          |
+| `u32divmod` <br /> `u32divmod.b`                   | `[b, a, ...]`    | `[d, c, ...]` | 1 <br /> 2-3 | $c = \lfloor a/b \rfloor$, $d = a \bmod b$. Fails if $b=0$. Undefined if $\max(a,b) \geq 2^{32}$.                                                               |
 
 ### Bitwise Operations
 
-| Instruction                       | Stack Input | Stack Output | Cycles    | Notes                                                                                             |
-| --------------------------------- | ----------- | ------------ | --------- | ------------------------------------------------------------------------------------------------- |
-| `u32and` <br /> `u32and.b`           | `[b, a, ...]` | `[c, ...]`   | 1 <br /> 2  | Bitwise AND. Fails if $\max(a,b) \geq 2^{32}$.                                                         |
-| `u32or` <br /> `u32or.b`             | `[b, a, ...]` | `[c, ...]`   | 6 <br /> 7  | Bitwise OR. Fails if $\max(a,b) \geq 2^{32}$.                                                          |
-| `u32xor` <br /> `u32xor.b`           | `[b, a, ...]` | `[c, ...]`   | 1 <br /> 2  | Bitwise XOR. Fails if $\max(a,b) \geq 2^{32}$.                                                         |
-| `u32not` <br /> `u32not.a`           | `[a, ...]`  | `[b, ...]`   | 5 <br /> 6  | Bitwise NOT. Fails if $a \geq 2^{32}$.                                                                |
-| `u32shl` <br /> `u32shl.b`           | `[b, a, ...]` | `[c, ...]`   | 18 <br /> 3 | $c = (a \cdot 2^b) \bmod 2^{32}$. Undefined if $a \geq 2^{32}$ or $b > 31$.                                  |
-| `u32shr` <br /> `u32shr.b`           | `[b, a, ...]` | `[c, ...]`   | 18 <br /> 3 | $c = \lfloor a / 2^b \rfloor$. Undefined if $a \geq 2^{32}$ or $b > 31$.                                      |
-| `u32rotl` <br /> `u32rotl.b`         | `[b, a, ...]` | `[c, ...]`   | 18 <br /> 3 | Rotate left. Undefined if $a \geq 2^{32}$ or $b > 31$.                                                  |
-| `u32rotr` <br /> `u32rotr.b`         | `[b, a, ...]` | `[c, ...]`   | 23 <br /> 3 | Rotate right. Undefined if $a \geq 2^{32}$ or $b > 31$.                                                 |
-| `u32popcnt`                       | `[a, ...]`    | `[b, ...]`   | 33        | Population count (Hamming weight). Undefined if $a \geq 2^{32}$.                                        |
-| `u32clz`                          | `[a, ...]`    | `[b, ...]`   | 42        | Count leading zeros. Undefined if $a \geq 2^{32}$.                                                      |
-| `u32ctz`                          | `[a, ...]`    | `[b, ...]`   | 34        | Count trailing zeros. Undefined if $a \geq 2^{32}$.                                                     |
-| `u32clo`                          | `[a, ...]`    | `[b, ...]`   | 41        | Count leading ones. Undefined if $a \geq 2^{32}$.                                                       |
-| `u32cto`                          | `[a, ...]`    | `[b, ...]`   | 33        | Count trailing ones. Undefined if $a \geq 2^{32}$.                                                      |
+| Instruction                  | Stack Input   | Stack Output | Cycles      | Notes                                                                       |
+| ---------------------------- | ------------- | ------------ | ----------- | --------------------------------------------------------------------------- |
+| `u32and` <br /> `u32and.b`   | `[b, a, ...]` | `[c, ...]`   | 1 <br /> 2  | Bitwise AND. Fails if $\max(a,b) \geq 2^{32}$.                              |
+| `u32or` <br /> `u32or.b`     | `[b, a, ...]` | `[c, ...]`   | 6 <br /> 7  | Bitwise OR. Fails if $\max(a,b) \geq 2^{32}$.                               |
+| `u32xor` <br /> `u32xor.b`   | `[b, a, ...]` | `[c, ...]`   | 1 <br /> 2  | Bitwise XOR. Fails if $\max(a,b) \geq 2^{32}$.                              |
+| `u32not` <br /> `u32not.a`   | `[a, ...]`    | `[b, ...]`   | 5 <br /> 6  | Bitwise NOT. Fails if $a \geq 2^{32}$.                                      |
+| `u32shl` <br /> `u32shl.b`   | `[b, a, ...]` | `[c, ...]`   | 18 <br /> 3 | $c = (a \cdot 2^b) \bmod 2^{32}$. Undefined if $a \geq 2^{32}$ or $b > 31$. |
+| `u32shr` <br /> `u32shr.b`   | `[b, a, ...]` | `[c, ...]`   | 18 <br /> 3 | $c = \lfloor a / 2^b \rfloor$. Undefined if $a \geq 2^{32}$ or $b > 31$.    |
+| `u32rotl` <br /> `u32rotl.b` | `[b, a, ...]` | `[c, ...]`   | 18 <br /> 3 | Rotate left. Undefined if $a \geq 2^{32}$ or $b > 31$.                      |
+| `u32rotr` <br /> `u32rotr.b` | `[b, a, ...]` | `[c, ...]`   | 23 <br /> 3 | Rotate right. Undefined if $a \geq 2^{32}$ or $b > 31$.                     |
+| `u32popcnt`                  | `[a, ...]`    | `[b, ...]`   | 33          | Population count (Hamming weight). Undefined if $a \geq 2^{32}$.            |
+| `u32clz`                     | `[a, ...]`    | `[b, ...]`   | 42          | Count leading zeros. Undefined if $a \geq 2^{32}$.                          |
+| `u32ctz`                     | `[a, ...]`    | `[b, ...]`   | 34          | Count trailing zeros. Undefined if $a \geq 2^{32}$.                         |
+| `u32clo`                     | `[a, ...]`    | `[b, ...]`   | 41          | Count leading ones. Undefined if $a \geq 2^{32}$.                           |
+| `u32cto`                     | `[a, ...]`    | `[b, ...]`   | 33          | Count trailing ones. Undefined if $a \geq 2^{32}$.                          |
 
 ### Comparison Operations
 
-| Instruction                     | Stack Input | Stack Output | Cycles    | Notes                                                                                             |
-| ------------------------------- | ----------- | ------------ | --------- | ------------------------------------------------------------------------------------------------- |
-| `u32lt` <br /> `u32lt.b`           | `[b, a, ...]` | `[c, ...]`   | 3 <br /> 4  | $$c = \begin{cases} 1, & \text{if } a < b  0, & \text{otherwise} \end{cases}$$. Undefined if $\max(a,b) \geq 2^{32}$.                                   |
-| `u32lte` <br /> `u32lte.b`         | `[b, a, ...]` | `[c, ...]`   | 5 <br /> 6  | $$c = \begin{cases} 1, & \text{if } a \leq b  0, & \text{otherwise} \end{cases}$$. Undefined if $\max(a,b) \geq 2^{32}$.                                  |
-| `u32gt` <br /> `u32gt.b`           | `[b, a, ...]` | `[c, ...]`   | 4 <br /> 5  | $$c = \begin{cases} 1, & \text{if } a > b  0, & \text{otherwise} \end{cases}$$. Undefined if $\max(a,b) \geq 2^{32}$.                                   |
-| `u32gte` <br /> `u32gte.b`         | `[b, a, ...]` | `[c, ...]`   | 4 <br /> 5  | $$c = \begin{cases} 1, & \text{if } a \geq b  0, & \text{otherwise} \end{cases}$$. Undefined if $\max(a,b) \geq 2^{32}$.                                  |
-| `u32min` <br /> `u32min.b`         | `[b, a, ...]` | `[c, ...]`   | 8 <br /> 9  | $c = \min(a,b)$. Undefined if $\max(a,b) \geq 2^{32}$.                                                  |
-| `u32max` <br /> `u32max.b`         | `[b, a, ...]` | `[c, ...]`   | 9 <br /> 10 | $c = \max(a,b)$. Undefined if $\max(a,b) \geq 2^{32}$.                                                  |
+| Instruction                | Stack Input   | Stack Output | Cycles      | Notes                                                                                                                    |
+| -------------------------- | ------------- | ------------ | ----------- | ------------------------------------------------------------------------------------------------------------------------ |
+| `u32lt` <br /> `u32lt.b`   | `[b, a, ...]` | `[c, ...]`   | 3 <br /> 4  | $$c = \begin{cases} 1, & \text{if } a < b  0, & \text{otherwise} \end{cases}$$. Undefined if $\max(a,b) \geq 2^{32}$.    |
+| `u32lte` <br /> `u32lte.b` | `[b, a, ...]` | `[c, ...]`   | 5 <br /> 6  | $$c = \begin{cases} 1, & \text{if } a \leq b  0, & \text{otherwise} \end{cases}$$. Undefined if $\max(a,b) \geq 2^{32}$. |
+| `u32gt` <br /> `u32gt.b`   | `[b, a, ...]` | `[c, ...]`   | 4 <br /> 5  | $$c = \begin{cases} 1, & \text{if } a > b  0, & \text{otherwise} \end{cases}$$. Undefined if $\max(a,b) \geq 2^{32}$.    |
+| `u32gte` <br /> `u32gte.b` | `[b, a, ...]` | `[c, ...]`   | 4 <br /> 5  | $$c = \begin{cases} 1, & \text{if } a \geq b  0, & \text{otherwise} \end{cases}$$. Undefined if $\max(a,b) \geq 2^{32}$. |
+| `u32min` <br /> `u32min.b` | `[b, a, ...]` | `[c, ...]`   | 8 <br /> 9  | $c = \min(a,b)$. Undefined if $\max(a,b) \geq 2^{32}$.                                                                   |
+| `u32max` <br /> `u32max.b` | `[b, a, ...]` | `[c, ...]`   | 9 <br /> 10 | $c = \max(a,b)$. Undefined if $\max(a,b) \geq 2^{32}$.                                                                   |
 
 ## Stack Manipulation
 
 Instructions for directly manipulating the operand stack. Only the top 16 elements are directly accessible.
 
-| Instruction         | Stack Input        | Stack Output       | Cycles    | Notes                                                                                                                            |
-| ------------------- | ------------------ | ------------------ | --------- | -------------------------------------------------------------------------------------------------------------------------------- |
-| `drop`              | `[a, ... ]`        | `[ ... ]`          | 1         | Deletes the top stack item.                                                                                                      |
-| `dropw`             | `[A, ... ]`        | `[ ... ]`          | 4         | Deletes a word (4 elements) from the top of the stack.                                                                           |
-| `padw`              | `[ ... ]`          | `[0,0,0,0, ... ]`  | 4         | Pushes four `0` values onto the stack.                                                                                           |
-| `dup.n`             | `[ ..., a, ... ]`  | `[a, ..., a, ... ]`| 1-3       | Pushes a copy of the `n`th stack item (0-indexed) onto the stack. `dup` is `dup.0`. Valid for `n` in `0..=15`.                   |
-| `dupw.n`            | `[ ..., A, ... ]`  | `[A, ..., A, ... ]`| 4         | Pushes a copy of the `n`th stack word (0-indexed) onto the stack. `dupw` is `dupw.0`. Valid for `n` in `0..=3`.                |
-| `swap.n`            | `[a, ..., b, ... ]`| `[b, ..., a, ... ]`| 1-6       | Swaps the top stack item with the `n`th stack item (1-indexed). `swap` is `swap.1`. Valid for `n` in `1..=15`.                 |
-| `swapw.n`           | `[A, ..., B, ... ]`| `[B, ..., A, ... ]`| 1         | Swaps the top stack word with the `n`th stack word (1-indexed). `swapw` is `swapw.1`. Valid for `n` in `1..=3`.                |
-| `swapdw`            | `[D,C,B,A, ... ]`  | `[B,A,D,C ... ]`   | 1         | Swaps words: 1st with 3rd, 2nd with 4th.                                                                                         |
-| `movup.n`           | `[ ..., a, ... ]`  | `[a, ... ]`        | 1-4       | Moves the `n`th stack item (2-indexed) to the top. Valid for `n` in `2..=15`.                                                    |
-| `movupw.n`          | `[ ..., A, ... ]`  | `[A, ... ]`        | 2-3       | Moves the `n`th stack word (2-indexed) to the top. Valid for `n` in `2..=3`.                                                     |
-| `movdn.n`           | `[a, ... ]`        | `[ ..., a, ... ]`  | 1-4       | Moves the top stack item to the `n`th position (2-indexed). Valid for `n` in `2..=15`.                                           |
-| `movdnw.n`          | `[A, ... ]`        | `[ ..., A, ... ]`  | 2-3       | Moves the top stack word to the `n`th word position (2-indexed). Valid for `n` in `2..=3`.                                       |
+| Instruction | Stack Input         | Stack Output        | Cycles | Notes                                                                                                           |
+| ----------- | ------------------- | ------------------- | ------ | --------------------------------------------------------------------------------------------------------------- |
+| `drop`      | `[a, ... ]`         | `[ ... ]`           | 1      | Deletes the top stack item.                                                                                     |
+| `dropw`     | `[A, ... ]`         | `[ ... ]`           | 4      | Deletes a word (4 elements) from the top of the stack.                                                          |
+| `padw`      | `[ ... ]`           | `[0,0,0,0, ... ]`   | 4      | Pushes four `0` values onto the stack.                                                                          |
+| `dup.n`     | `[ ..., a, ... ]`   | `[a, ..., a, ... ]` | 1-3    | Pushes a copy of the `n`th stack item (0-indexed) onto the stack. `dup` is `dup.0`. Valid for `n` in `0..=15`.  |
+| `dupw.n`    | `[ ..., A, ... ]`   | `[A, ..., A, ... ]` | 4      | Pushes a copy of the `n`th stack word (0-indexed) onto the stack. `dupw` is `dupw.0`. Valid for `n` in `0..=3`. |
+| `swap.n`    | `[a, ..., b, ... ]` | `[b, ..., a, ... ]` | 1-6    | Swaps the top stack item with the `n`th stack item (1-indexed). `swap` is `swap.1`. Valid for `n` in `1..=15`.  |
+| `swapw.n`   | `[A, ..., B, ... ]` | `[B, ..., A, ... ]` | 1      | Swaps the top stack word with the `n`th stack word (1-indexed). `swapw` is `swapw.1`. Valid for `n` in `1..=3`. |
+| `swapdw`    | `[D,C,B,A, ... ]`   | `[B,A,D,C ... ]`    | 1      | Swaps words: 1st with 3rd, 2nd with 4th.                                                                        |
+| `movup.n`   | `[ ..., a, ... ]`   | `[a, ... ]`         | 1-4    | Moves the `n`th stack item (2-indexed) to the top. Valid for `n` in `2..=15`.                                   |
+| `movupw.n`  | `[ ..., A, ... ]`   | `[A, ... ]`         | 2-3    | Moves the `n`th stack word (2-indexed) to the top. Valid for `n` in `2..=3`.                                    |
+| `movdn.n`   | `[a, ... ]`         | `[ ..., a, ... ]`   | 1-4    | Moves the top stack item to the `n`th position (2-indexed). Valid for `n` in `2..=15`.                          |
+| `movdnw.n`  | `[A, ... ]`         | `[ ..., A, ... ]`   | 2-3    | Moves the top stack word to the `n`th word position (2-indexed). Valid for `n` in `2..=3`.                      |
 
 ### Conditional Manipulation
 
-| Instruction | Stack Input       | Stack Output    | Cycles | Notes                                                                                                                                                                                       |
-| ----------- | ----------------- | --------------- | ------ | ------------------------------------------------------------------------------------------------------------------------------------------------------------------------------------------- |
-| `cswap`     | `[c, b, a, ... ]` | `[e, d, ... ]`  | 1      | If `c = 1`, `d=b, e=a`. If `c = 0`, `d=a, e=b`. Fails if `c > 1`.                                                                                                                             |
-| `cswapw`    | `[c, B, A, ... ]` | `[E, D, ... ]`  | 1      | If `c = 1`, `D=B, E=A`. If `c = 0`, `D=A, E=B`. Fails if `c > 1`.                                                                                                                             |
-| `cdrop`     | `[c, b, a, ... ]` | `[d, ... ]`     | 2      | If `c = 1`, `d=b`. If `c = 0`, `d=a`. Fails if `c > 1`.                                                                                                                                       |
-| `cdropw`    | `[c, B, A, ... ]` | `[D, ... ]`     | 5      | If `c = 1`, `D=B`. If `c = 0`, `D=A`. Fails if `c > 1`.                                                                                                                                       |
+| Instruction | Stack Input       | Stack Output   | Cycles | Notes                                                             |
+| ----------- | ----------------- | -------------- | ------ | ----------------------------------------------------------------- |
+| `cswap`     | `[c, b, a, ... ]` | `[e, d, ... ]` | 1      | If `c = 1`, `d=b, e=a`. If `c = 0`, `d=a, e=b`. Fails if `c > 1`. |
+| `cswapw`    | `[c, B, A, ... ]` | `[E, D, ... ]` | 1      | If `c = 1`, `D=B, E=A`. If `c = 0`, `D=A, E=B`. Fails if `c > 1`. |
+| `cdrop`     | `[c, b, a, ... ]` | `[d, ... ]`    | 2      | If `c = 1`, `d=b`. If `c = 0`, `d=a`. Fails if `c > 1`.           |
+| `cdropw`    | `[c, B, A, ... ]` | `[D, ... ]`    | 5      | If `c = 1`, `D=B`. If `c = 0`, `D=A`. Fails if `c > 1`.           |
 
 ## Input/Output Operations
 
@@ -163,45 +163,45 @@
 
 ### Constant Inputs
 
-| Instruction        | Stack Input | Stack Output        | Cycles | Notes                                                                                                                                                                                                                            |
-| ------------------ | ----------- | ------------------- | ------ | -------------------------------------------------------------------------------------------------------------------------------------------------------------------------------------------------------------------------------- |
-| `push.a...`        | `[ ... ]`   | `[c, b, a, ...]`    | 1-2    | Pushes up to 16 field elements (decimal or hex) onto the stack. Hex words (32 bytes) are little-endian; short hex values are big-endian. Example: `push.0x1234.0x5678` or `push.0x34120000...78560000...` |
+| Instruction | Stack Input | Stack Output     | Cycles | Notes                                                                                                                                                                                                     |
+| ----------- | ----------- | ---------------- | ------ | --------------------------------------------------------------------------------------------------------------------------------------------------------------------------------------------------------- |
+| `push.a...` | `[ ... ]`   | `[c, b, a, ...]` | 1-2    | Pushes up to 16 field elements (decimal or hex) onto the stack. Hex words (32 bytes) are little-endian; short hex values are big-endian. Example: `push.0x1234.0x5678` or `push.0x34120000...78560000...` |
 
 ### Environment Inputs
 
-| Instruction        | Stack Input | Stack Output | Cycles | Notes                                                                                                        |
-| ------------------ | ----------- | ------------ | ------ | ------------------------------------------------------------------------------------------------------------ |
-| `clk`              | `[ ... ]`   | `[t, ... ]`  | 1      | Pushes current clock cycle `t`.                                                                              |
-| `sdepth`           | `[ ... ]`   | `[d, ... ]`  | 1      | Pushes current stack depth `d`.                                                                              |
-| `caller`           | `[A, b,...]`| `[H, b,...]` | 1      | Overwrites top 4 stack items with hash `H` of the function that initiated the current `SYSCALL`. Fails if not in `SYSCALL`. |
-| `locaddr.i`        | `[ ... ]`   | `[a, ... ]`  | 2      | Pushes absolute memory address `a` of local memory at index `i`.                                              |
-| `procref.name`     | `[ ... ]`   | `[A, ... ]`  | 4      | Pushes MAST root `A` of procedure `name`.                                                                    |
+| Instruction    | Stack Input  | Stack Output | Cycles | Notes                                                                                                                       |
+| -------------- | ------------ | ------------ | ------ | --------------------------------------------------------------------------------------------------------------------------- |
+| `clk`          | `[ ... ]`    | `[t, ... ]`  | 1      | Pushes current clock cycle `t`.                                                                                             |
+| `sdepth`       | `[ ... ]`    | `[d, ... ]`  | 1      | Pushes current stack depth `d`.                                                                                             |
+| `caller`       | `[A, b,...]` | `[H, b,...]` | 1      | Overwrites top 4 stack items with hash `H` of the function that initiated the current `SYSCALL`. Fails if not in `SYSCALL`. |
+| `locaddr.i`    | `[ ... ]`    | `[a, ... ]`  | 2      | Pushes absolute memory address `a` of local memory at index `i`.                                                            |
+| `procref.name` | `[ ... ]`    | `[A, ... ]`  | 4      | Pushes MAST root `A` of procedure `name`.                                                                                   |
 
 ### Nondeterministic Inputs (Advice Provider)
 
 #### Reading from Advice Stack
 
-| Instruction      | Stack Input        | Stack Output     | Cycles | Notes                                                                                                                                                              |
-| ---------------- | ------------------ | ---------------- | ------ | ------------------------------------------------------------------------------------------------------------------------------------------------------------------ |
-| `adv_push.n`     | `[ ... ]`          | `[a, ...]`       | n      | Pops `n` values from advice stack to operand stack (1st popped is deepest). Valid `n` in `1..=16`. Fails if advice stack has `< n` values.                        |
-| `adv_loadw`      | `[0,0,0,0, ...]`   | `[A, ...]`       | 1      | Pops word `A` (4 elements) from advice stack, overwrites top word of operand stack. Fails if advice stack has `< 4` values.                                       |
-| `adv_pipe`       | `[C,B,A,a,...]`    | `[E,D,A,a',...]` | 1      | Pops 2 words `[D,E]` from advice stack. Overwrites top 2 words of operand stack. Writes `[D,E]` to memory at `a` and `a+1`. `a' ← a+2`. Fails if advice stack has `< 8` values. |
+| Instruction  | Stack Input      | Stack Output     | Cycles | Notes                                                                                                                                                                           |
+| ------------ | ---------------- | ---------------- | ------ | ------------------------------------------------------------------------------------------------------------------------------------------------------------------------------- |
+| `adv_push.n` | `[ ... ]`        | `[a, ...]`       | n      | Pops `n` values from advice stack to operand stack (1st popped is deepest). Valid `n` in `1..=16`. Fails if advice stack has `< n` values.                                      |
+| `adv_loadw`  | `[0,0,0,0, ...]` | `[A, ...]`       | 1      | Pops word `A` (4 elements) from advice stack, overwrites top word of operand stack. Fails if advice stack has `< 4` values.                                                     |
+| `adv_pipe`   | `[C,B,A,a,...]`  | `[E,D,A,a',...]` | 1      | Pops 2 words `[D,E]` from advice stack. Overwrites top 2 words of operand stack. Writes `[D,E]` to memory at `a` and `a+1`. `a' ← a+2`. Fails if advice stack has `< 8` values. |
 
 #### Injecting into Advice Provider (System Events - 3 cycles)
 
-*Push to Advice Stack:*
-
-| Instruction          | Stack Input                | Stack Output              | Notes                                                                                                                                   |
-| -------------------- | -------------------------- | -------------------------- | --------------------------------------------------------------------------------------------------------------------------------------- |
-| `adv.push_mapval`    | `[K, ... ]`                | `[K, ... ]`                | Pushes values from `advice_map[K]` to advice stack.                                                                                     |
-| `adv.push_mapvaln`   | `[K, ... ]`                | `[K, ... ]`                | Pushes `[n, ele1, ele2, ...]` from `advice_map[K]` to advice stack, where `n` is element count.                                        |
-| `adv.push_mtnode`    | `[d, i, R, ... ]`          | `[d, i, R, ... ]`          | Pushes Merkle tree node (root `R`, depth `d`, index `i`) from Merkle store to advice stack.                                           |
-
-*Insert into Advice Map:*
-
-| Instruction           | Stack Input          | Stack Output         | Notes                                                                                    |
-| --------------------- | -------------------- | -------------------- | ---------------------------------------------------------------------------------------- |
-| `adv.insert_mem`      | `[K, a, b, ... ]`    | `[K, a, b, ... ]`    | `advice_map[K] ← mem[a..b]`.                                                            |
+_Push to Advice Stack:_
+
+| Instruction        | Stack Input       | Stack Output      | Notes                                                                                           |
+| ------------------ | ----------------- | ----------------- | ----------------------------------------------------------------------------------------------- |
+| `adv.push_mapval`  | `[K, ... ]`       | `[K, ... ]`       | Pushes values from `advice_map[K]` to advice stack.                                             |
+| `adv.push_mapvaln` | `[K, ... ]`       | `[K, ... ]`       | Pushes `[n, ele1, ele2, ...]` from `advice_map[K]` to advice stack, where `n` is element count. |
+| `adv.push_mtnode`  | `[d, i, R, ... ]` | `[d, i, R, ... ]` | Pushes Merkle tree node (root `R`, depth `d`, index `i`) from Merkle store to advice stack.     |
+
+_Insert into Advice Map:_
+
+| Instruction           | Stack Input          | Stack Output         | Notes                                                                                  |
+| --------------------- | -------------------- | -------------------- | -------------------------------------------------------------------------------------- |
+| `adv.insert_mem`      | `[K, a, b, ... ]`    | `[K, a, b, ... ]`    | `advice_map[K] ← mem[a..b]`.                                                           |
 | `adv.insert_hdword`   | `[B, A, ... ]`       | `[B, A, ... ]`       | `K ← hash(A \|\| B, domain=0)`. `advice_map[K] ← [A,B]`.                               |
 | `adv.insert_hdword_d` | `[B, A, d, ... ]`    | `[B, A, d, ... ]`    | `K ← hash(A \|\| B, domain=d)`. `advice_map[K] ← [A,B]`.                               |
 | `adv.insert_hqword`   | `[D, C, B, A, ... ]` | `[D, C, B, A, ... ]` | `K ← hash(hash(hash(A \|\| B) \|\| C) \|\| D), domain=0`. `advice_map[K] ← [A,B,C,D]`. |
@@ -213,38 +213,28 @@
 
 #### Absolute Addressing
 
-| Instruction                       | Stack Input           | Stack Output     | Cycles    | Notes                                                                                                                                                                                                  |
-| --------------------------------- | --------------------- | ---------------- | --------- | ------------------------------------------------------------------------------------------------------------------------------------------------------------------------------------------------------ |
-<<<<<<< HEAD
-| `mem_load` <br /> `mem_load.a`       | `[a, ... ]`           | `[v, ... ]`      | 1 <br /> 2  | `v ← mem[a]`. Pushes element from `mem[a]`. If `a` on stack, it's popped. Fails if `a >= 2^32`.                                                                                                       |
-| `mem_loadw` <br /> `mem_loadw.a`     | `[a, 0,0,0,0,...]`    | `[A, ... ]`      | 1 <br /> 2  | `A ← mem[a..a+3]` (word). Overwrites top 4 stack elements (`mem[a+3]` is top). If `a` on stack, it's popped. Fails if `a >= 2^32` or `a` not multiple of 4.                                         |
-| `mem_loadw_be` <br /> `mem_loadw_be.a` | `[a, 0,0,0,0,...]`  | `[A, ... ]`      | 1 <br /> 2  | `A ← mem[a..a+3]` (word, big-endian). Overwrites top 4 stack elements (`mem[a+3]` is top). Equivalent to `mem_loadw`. If `a` on stack, it's popped. Fails if `a >= 2^32` or `a` not multiple of 4. |
-| `mem_loadw_le` <br /> `mem_loadw_le.a` | `[a, 0,0,0,0,...]`  | `[A, ... ]`      | 4 <br /> 5  | `A ← mem[a..a+3]` (word, little-endian). Overwrites top 4 stack elements (`mem[a]` is top). Equivalent to `mem_loadw reversew`. If `a` on stack, it's popped. Fails if `a >= 2^32` or `a` not multiple of 4. |
-| `mem_store` <br /> `mem_store.a`     | `[a, v, ... ]`        | `[ ... ]`        | 2 <br /> 3-4| `mem[a] ← v`. Pops `v` to `mem[a]`. If `a` on stack, it's popped. Fails if `a >= 2^32`.                                                                                                             |
-| `mem_storew` <br /> `mem_storew.a`   | `[a, A, ... ]`        | `[A, ... ]`      | 1 <br /> 2-3| `mem[a..a+3] ← A`. Stores word `A` (top stack element at `mem[a+3]`). If `a` on stack, it's popped. Fails if `a >= 2^32` or `a` not multiple of 4.                                                  |
-| `mem_storew_be` <br /> `mem_storew_be.a` | `[a, A, ... ]`    | `[A, ... ]`      | 1 <br /> 2-3| `mem[a..a+3] ← A`. Stores word `A` in big-endian order (top stack element at `mem[a+3]`). Equivalent to `mem_storew`. If `a` on stack, it's popped. Fails if `a >= 2^32` or `a` not multiple of 4. |
-| `mem_storew_le` <br /> `mem_storew_le.a` | `[a, A, ... ]`    | `[A, ... ]`      | 9 <br /> 8-9| `mem[a..a+3] ← A`. Stores word `A` in little-endian order (top stack element at `mem[a]`). Equivalent to `reversew mem_storew reversew`. If `a` on stack, it's popped. Fails if `a >= 2^32` or `a` not multiple of 4. |
-| `mem_stream`                      | `[C, B, A, a, ... ]`  | `[E,D,A,a',...]` | 1         | `[E,D] ← [mem[a..a+3], mem[a+4..a+7]]`. `a' ← a+8`. Reads 2 sequential words from memory to top of stack.                                                                                              |
-=======
-| `mem_load` <br> `mem_load.a`       | `[a, ... ]`           | `[v, ... ]`      | 1 <br> 2  | `v <- mem[a]`. Pushes element from `mem[a]`. If `a` on stack, it's popped. Fails if `a >= 2^32`.                                                                                                       |
-| `mem_loadw_be` <br> `mem_loadw_be.a` | `[a, 0,0,0,0,...]`  | `[A, ... ]`      | 1 <br> 2  | `A <- mem[a..a+3]` (word, big-endian). Overwrites top 4 stack elements (`mem[a+3]` is top). Equivalent to `mem_loadw`. If `a` on stack, it's popped. Fails if `a >= 2^32` or `a` not multiple of 4. |
-| `mem_loadw_le` <br> `mem_loadw_le.a` | `[a, 0,0,0,0,...]`  | `[A, ... ]`      | 4 <br> 5  | `A <- mem[a..a+3]` (word, little-endian). Overwrites top 4 stack elements (`mem[a]` is top). Equivalent to `mem_loadw reversew`. If `a` on stack, it's popped. Fails if `a >= 2^32` or `a` not multiple of 4. |
-| `mem_store` <br> `mem_store.a`     | `[a, v, ... ]`        | `[ ... ]`        | 2 <br> 3-4| `mem[a] <- v`. Pops `v` to `mem[a]`. If `a` on stack, it's popped. Fails if `a >= 2^32`.                                                                                                             |
-| `mem_storew_be` <br> `mem_storew_be.a` | `[a, A, ... ]`    | `[A, ... ]`      | 1 <br> 2-3| `mem[a..a+3] <- A`. Stores word `A` in big-endian order (top stack element at `mem[a+3]`). Equivalent to `mem_storew`. If `a` on stack, it's popped. Fails if `a >= 2^32` or `a` not multiple of 4. |
-| `mem_storew_le` <br> `mem_storew_le.a` | `[a, A, ... ]`    | `[A, ... ]`      | 9 <br> 8-9| `mem[a..a+3] <- A`. Stores word `A` in little-endian order (top stack element at `mem[a]`). Equivalent to `reversew mem_storew reversew`. If `a` on stack, it's popped. Fails if `a >= 2^32` or `a` not multiple of 4. |
-| `mem_stream`                      | `[C, B, A, a, ... ]`  | `[E,D,A,a',...]` | 1         | `[E,D] <- [mem[a..a+3], mem[a+4..a+7]]`. `a' <- a+8`. Reads 2 sequential words from memory to top of stack.                                                                                              |
->>>>>>> 5e901450
+| Instruction                              | Stack Input          | Stack Output     | Cycles       | Notes                                                                                                                                                                                                                 |
+| ---------------------------------------- | -------------------- | ---------------- | ------------ | --------------------------------------------------------------------------------------------------------------------------------------------------------------------------------------------------------------------- |
+| `mem_load` <br /> `mem_load.a`           | `[a, ... ]`          | `[v, ... ]`      | 1 <br /> 2   | `v ← mem[a]`. Pushes element from `mem[a]`. If `a` on stack, it's popped. Fails if `a >= 2^32`.                                                                                                                       |
+| `mem_loadw` <br /> `mem_loadw.a`         | `[a, 0,0,0,0,...]`   | `[A, ... ]`      | 1 <br /> 2   | `A ← mem[a..a+3]` (word). Overwrites top 4 stack elements (`mem[a+3]` is top). If `a` on stack, it's popped. Fails if `a >= 2^32` or `a` not multiple of 4.                                                           |
+| `mem_loadw_be` <br /> `mem_loadw_be.a`   | `[a, 0,0,0,0,...]`   | `[A, ... ]`      | 1 <br /> 2   | `A ← mem[a..a+3]` (word, big-endian). Overwrites top 4 stack elements (`mem[a+3]` is top). Equivalent to `mem_loadw`. If `a` on stack, it's popped. Fails if `a >= 2^32` or `a` not multiple of 4.                    |
+| `mem_loadw_le` <br /> `mem_loadw_le.a`   | `[a, 0,0,0,0,...]`   | `[A, ... ]`      | 4 <br /> 5   | `A ← mem[a..a+3]` (word, little-endian). Overwrites top 4 stack elements (`mem[a]` is top). Equivalent to `mem_loadw reversew`. If `a` on stack, it's popped. Fails if `a >= 2^32` or `a` not multiple of 4.          |
+| `mem_store` <br /> `mem_store.a`         | `[a, v, ... ]`       | `[ ... ]`        | 2 <br /> 3-4 | `mem[a] ← v`. Pops `v` to `mem[a]`. If `a` on stack, it's popped. Fails if `a >= 2^32`.                                                                                                                               |
+| `mem_storew` <br /> `mem_storew.a`       | `[a, A, ... ]`       | `[A, ... ]`      | 1 <br /> 2-3 | `mem[a..a+3] ← A`. Stores word `A` (top stack element at `mem[a+3]`). If `a` on stack, it's popped. Fails if `a >= 2^32` or `a` not multiple of 4.                                                                    |
+| `mem_storew_be` <br /> `mem_storew_be.a` | `[a, A, ... ]`       | `[A, ... ]`      | 1 <br /> 2-3 | `mem[a..a+3] ← A`. Stores word `A` in big-endian order (top stack element at `mem[a+3]`). Equivalent to `mem_storew`. If `a` on stack, it's popped. Fails if `a >= 2^32` or `a` not multiple of 4.                    |
+| `mem_storew_le` <br /> `mem_storew_le.a` | `[a, A, ... ]`       | `[A, ... ]`      | 9 <br /> 8-9 | `mem[a..a+3] ← A`. Stores word `A` in little-endian order (top stack element at `mem[a]`). Equivalent to `reversew mem_storew reversew`. If `a` on stack, it's popped. Fails if `a >= 2^32` or `a` not multiple of 4. |
+| `mem_stream`                             | `[C, B, A, a, ... ]` | `[E,D,A,a',...]` | 1            | `[E,D] ← [mem[a..a+3], mem[a+4..a+7]]`. `a' ← a+8`. Reads 2 sequential words from memory to top of stack.                                                                                                             |
 
 #### Procedure Locals (Context-Specific)
 
 Locals are not 0-initialized. Max $2^{16}$ locals per procedure, $2^{30}$ total. Rounded up to multiple of 4.
 
-| Instruction        | Stack Input        | Stack Output | Cycles    | Notes                                                                                                                                                                      |
-| ------------------ | ------------------ | ------------ | --------- | -------------------------------------------------------------------------------------------------------------------------------------------------------------------------- |
-| `loc_load.i`       | `[ ... ]`          | `[v, ... ]`  | 3-4       | `v ← local[i]`. Pushes element from local memory at index `i`.                                                                                                            |
-| `loc_loadw.i`      | `[0,0,0,0, ...]`   | `[A, ... ]`  | 3-4       | `A ← local[i..i+3]`. Reads word, `local[i+3]` is top of stack. Fails if `i` not multiple of 4.                                                                           |
-| `loc_store.i`      | `[v, ... ]`        | `[ ... ]`    | 4-5       | `local[i] ← v`. Pops `v` to local memory at index `i`.                                                                                                                    |
-| `loc_storew.i`     | `[A, ... ]`        | `[A, ... ]`  | 3-4       | `local[i..i+3] ← A`. Stores word, top stack element at `local[i+3]`.                                                                                                      |
+| Instruction    | Stack Input      | Stack Output | Cycles | Notes                                                                                          |
+| -------------- | ---------------- | ------------ | ------ | ---------------------------------------------------------------------------------------------- |
+| `loc_load.i`   | `[ ... ]`        | `[v, ... ]`  | 3-4    | `v ← local[i]`. Pushes element from local memory at index `i`.                                 |
+| `loc_loadw.i`  | `[0,0,0,0, ...]` | `[A, ... ]`  | 3-4    | `A ← local[i..i+3]`. Reads word, `local[i+3]` is top of stack. Fails if `i` not multiple of 4. |
+| `loc_store.i`  | `[v, ... ]`      | `[ ... ]`    | 4-5    | `local[i] ← v`. Pops `v` to local memory at index `i`.                                         |
+| `loc_storew.i` | `[A, ... ]`      | `[A, ... ]`  | 3-4    | `local[i..i+3] ← A`. Stores word, top stack element at `local[i+3]`.                           |
 
 ## Cryptographic Operations
 
@@ -252,15 +242,15 @@
 
 ### Hashing and Merkle Trees
 
-| Instruction     | Stack Input         | Stack Output      | Cycles | Notes                                                                                                                                                                                          |
-| --------------- | ------------------- | ----------------- | ------ | ---------------------------------------------------------------------------------------------------------------------------------------------------------------------------------------------- |
-| `hash`          | `[A, ...]`          | `[B, ...]`        | 20     | `B ← hash(A)`. 1-to-1 Rescue Prime Optimized hash.                                                                                                                                            |
-| `hperm`         | `[B, A, C, ...]`    | `[F, E, D, ...]`  | 1      | `D,E,F ← permute(C,A,B)`. Rescue Prime Optimized permutation. `C`=capacity, `A,B`=rate, `E`=digest.                                                                                             |
-| `hmerge`        | `[B, A, ...]`       | `[C, ...]`        | 16     | `C ← hash(A,B)`. 2-to-1 Rescue Prime Optimized hash.                                                                                                                                          |
-| `mtree_get`     | `[d, i, R, ...]`    | `[V, R, ...]`     | 9      | Verifies Merkle path for node `V` at depth `d`, index `i` for tree `R` (from advice provider), returns `V`.                                                                                      |
-| `mtree_set`     | `[d, i, R, V', ...]`| `[V, R', ...]`    | 29     | Updates node in tree `R` at `d,i` to `V'`. Returns old value `V` and new root `R'`. Both trees in advice provider.                                                                              |
-| `mtree_merge`   | `[R, L, ...]`       | `[M, ...]`        | 16     | Merges Merkle trees with roots `L` (left) and `R` (right) into new tree `M`. Input trees retained.                                                                                               |
-| `mtree_verify`  | `[V, d, i, R, ...]` | `[V,d,i,R,...]`   | 1      | Verifies Merkle path for node `V` at depth `d`, index `i` for tree `R` (from advice provider). <br /> *Can be parameterized with `err` code (e.g., `mtree_verify.err=123`). Default error code is 0.* |
+| Instruction    | Stack Input          | Stack Output     | Cycles | Notes                                                                                                                                                                                                 |
+| -------------- | -------------------- | ---------------- | ------ | ----------------------------------------------------------------------------------------------------------------------------------------------------------------------------------------------------- |
+| `hash`         | `[A, ...]`           | `[B, ...]`       | 20     | `B ← hash(A)`. 1-to-1 Rescue Prime Optimized hash.                                                                                                                                                    |
+| `hperm`        | `[B, A, C, ...]`     | `[F, E, D, ...]` | 1      | `D,E,F ← permute(C,A,B)`. Rescue Prime Optimized permutation. `C`=capacity, `A,B`=rate, `E`=digest.                                                                                                   |
+| `hmerge`       | `[B, A, ...]`        | `[C, ...]`       | 16     | `C ← hash(A,B)`. 2-to-1 Rescue Prime Optimized hash.                                                                                                                                                  |
+| `mtree_get`    | `[d, i, R, ...]`     | `[V, R, ...]`    | 9      | Verifies Merkle path for node `V` at depth `d`, index `i` for tree `R` (from advice provider), returns `V`.                                                                                           |
+| `mtree_set`    | `[d, i, R, V', ...]` | `[V, R', ...]`   | 29     | Updates node in tree `R` at `d,i` to `V'`. Returns old value `V` and new root `R'`. Both trees in advice provider.                                                                                    |
+| `mtree_merge`  | `[R, L, ...]`        | `[M, ...]`       | 16     | Merges Merkle trees with roots `L` (left) and `R` (right) into new tree `M`. Input trees retained.                                                                                                    |
+| `mtree_verify` | `[V, d, i, R, ...]`  | `[V,d,i,R,...]`  | 1      | Verifies Merkle path for node `V` at depth `d`, index `i` for tree `R` (from advice provider). <br /> _Can be parameterized with `err` code (e.g., `mtree_verify.err=123`). Default error code is 0._ |
 
 ## Flow Control Operations
 
@@ -280,11 +270,11 @@
 - **Stack Input:** `[cond, ...]` (where `cond` is 0 or 1)
 - **Cycles:** Incurs a small overhead. For simple conditionals, `cdrop` might be more efficient if side-effects can be managed.
 - **Notes:**
-    - Pops `cond` from the stack. Fails if not boolean.
-    - `if.true`: Executes first block if `cond = 1`, second (else) block if `cond = 0`.
-    - `if.false`: Executes first block if `cond = 0`, second (else) block if `cond = 1`.
-    - Empty or elided branches are treated as a `nop`.
-    - Ensure stack consistency at join points if modifications persist beyond a branch.
+  - Pops `cond` from the stack. Fails if not boolean.
+  - `if.true`: Executes first block if `cond = 1`, second (else) block if `cond = 0`.
+  - `if.false`: Executes first block if `cond = 0`, second (else) block if `cond = 1`.
+  - Empty or elided branches are treated as a `nop`.
+  - Ensure stack consistency at join points if modifications persist beyond a branch.
 
 ### Counter-Controlled Loops: `repeat.count ... end`
 
@@ -296,8 +286,8 @@
   ```
 - **Cycles:** No additional cost for counting; the block is unrolled `COUNT` times during compilation.
 - **Notes:**
-    - `COUNT` must be an integer or a named constant greater than 0.
-    - Instructions inside can include nested control structures.
+  - `COUNT` must be an integer or a named constant greater than 0.
+  - Instructions inside can include nested control structures.
 
 ### Condition-Controlled Loops: `while.true ... end`
 
@@ -310,25 +300,25 @@
 - **Stack Input (for each iteration check):** `[cond, ...]` (where `cond` is 0 or 1)
 - **Cycles:** Overhead per iteration for condition check.
 - **Notes:**
-    1. Pops `cond` from the stack. If `0`, skips loop. Fails if not boolean.
-    2. If `cond = 1`, executes loop body.
-    3. After body execution, pops a new `cond`. If `1`, repeats body. If `0`, exits loop. Fails if not boolean.
+  1. Pops `cond` from the stack. If `0`, skips loop. Fails if not boolean.
+  2. If `cond = 1`, executes loop body.
+  3. After body execution, pops a new `cond`. If `1`, repeats body. If `0`, exits loop. Fails if not boolean.
 
 ### No-Operation: `nop`
 
 - **Syntax:** `nop`
 - **Cycles:** 1
 - **Notes:**
-    - Increments the cycle counter with no other effects.
-    - Useful for empty blocks or explicitly advancing cycles.
-    - Assembler automatically inserts `nop` for empty/elided branches in `if` statements.
+  - Increments the cycle counter with no other effects.
+  - Useful for empty blocks or explicitly advancing cycles.
+  - Assembler automatically inserts `nop` for empty/elided branches in `if` statements.
 
 ## Events
 
 Instructions for communicating with the host through events and tracing.
 
 | Instruction        | Stack Input       | Stack Output      | Cycles | Notes                                                                                                                                                                                                                                                                                                                                                                                                                           |
-|--------------------|-------------------|-------------------|--------|---------------------------------------------------------------------------------------------------------------------------------------------------------------------------------------------------------------------------------------------------------------------------------------------------------------------------------------------------------------------------------------------------------------------------------|
+| ------------------ | ----------------- | ----------------- | ------ | ------------------------------------------------------------------------------------------------------------------------------------------------------------------------------------------------------------------------------------------------------------------------------------------------------------------------------------------------------------------------------------------------------------------------------- |
 | `emit.<event_id>`  | `[...]`           | `[...]`           | 3      | Emits an event with the specified `event_id` to the host. The net effect on the operand stack is no change (internally expands to `push.<event_id> emit drop`). Immediate `event_id` must be defined via `const.ID=event("...")` or inlined as `emit.event("...")`. Events allow programs to communicate contextual information to the host for triggering appropriate actions. Example: `emit.event("foo")` or `emit.MY_EVENT` |
 | `emit`             | `[event_id, ...]` | `[event_id, ...]` | 1      | Emits an event using the `event_id` from the top of the stack. The stack remains unchanged as the event_id is read without consuming it. This instruction reads the event ID from the stack but does not modify the stack depth. Example: with `push.1230` on stack, `emit` reads the event ID 1230 and executes the corresponding event handler. Note that event IDs in the range `0..256` are reserved for system events.     |
 | `trace.<trace_id>` | `[...]`           | `[...]`           | 0      | Emits a trace with the specified `trace_id` to the host. Does not change the state of the operand stack. The `trace_id` can be any 32-bit value specified either directly or via a [named constant](./code_organization.md#constants). Only active when programs are run with tracing flag (`-t` or `--trace`), otherwise ignored. Example: `trace.123` or `trace.TRACE_ID_1`                                                   |
@@ -340,15 +330,15 @@
 ### `debug`
 
 - **Syntax & Parameters:**
-    - `debug.stack`: Prints entire stack.
-    - `debug.stack.N`: Prints top `N` stack items (`0 < N < 256`).
-    - `debug.mem`: Prints entire RAM.
-    - `debug.mem.A`: Prints memory at address `A`.
-    - `debug.mem.A.M`: Prints memory from address `A` to `M` (inclusive, `M >= A`).
-    - `debug.local`: Prints entire local memory of the current procedure.
-    - `debug.local.I`: Prints local memory at index `I` (`0 <= I < 65536`).
-    - `debug.local.I.M`: Prints local memory from index `I` to `M` (inclusive, `M >= I`, `0 <= I, M < 65536`).
+  - `debug.stack`: Prints entire stack.
+  - `debug.stack.N`: Prints top `N` stack items (`0 < N < 256`).
+  - `debug.mem`: Prints entire RAM.
+  - `debug.mem.A`: Prints memory at address `A`.
+  - `debug.mem.A.M`: Prints memory from address `A` to `M` (inclusive, `M >= A`).
+  - `debug.local`: Prints entire local memory of the current procedure.
+  - `debug.local.I`: Prints local memory at index `I` (`0 <= I < 65536`).
+  - `debug.local.I.M`: Prints local memory from index `I` to `M` (inclusive, `M >= I`, `0 <= I, M < 65536`).
 - **Cycles:** 0 (does not consume VM cycles).
 - **Notes:**
-    - Prints the specified part of the VM state.
-    - Ignored if assembler is not in debug mode. +  - Prints the specified part of the VM state.
+  - Ignored if assembler is not in debug mode.