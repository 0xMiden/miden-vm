--- conflicted
+++ resolved
@@ -194,16 +194,13 @@
 | `JOIN`        |     $87$     |   `101_0111`    | [Flow control ops](../decoder/index.md) |     $5$     |
 | `DYN`         |     $88$     |   `101_1000`    | [Flow control ops](../decoder/index.md) |     $5$     |
 | `HORNEREXT`   |     $89$     |   `101_1001`    |     [Crypto ops](./crypto_ops.md)      |     $5$     |
-<<<<<<< HEAD
 | `HORNERBASE`  |     $90$     |   `101_1010`    |     [Crypto ops](./crypto_ops.md)      |     $5$     |
-=======
 | `LOGPRECOMPILE` |     $90$     |   `101_1010`    | [Crypto ops](./crypto_ops.md#log_precompile) |     $5$     |
->>>>>>> 0344fcf6
 | `PUSH`        |     $91$     |   `101_1011`    |         [I/O ops](./io_ops.md)         |     $5$     |
 | `DYNCALL`     |     $92$     |   `101_1100`    | [Flow control ops](../decoder/index.md) |     $5$     |
 | `EVALCIRCUIT` |     $93$     |   `101_1101`    |     [Crypto ops](./crypto_ops.md)      |     $5$     |
-| `<unused>`    |     $94$     |   `101_1110`    |                                        |     $5$     |
-| `<unused>`    |     $95$     |   `101_1111`    |                                        |     $5$     |
+| `LOGPRECOMPILE`    |     $94$     |   `101_1110`    |                                        |     $5$     |
+| `<unused>`    |     $95$     |   `101_1111`    | [Crypto ops](./crypto_ops.md#log_precompile)  |     $5$     |
 
 Note that the `SPLIT` and `LOOP` operations are grouped together under the common prefix `101010`, and thus can have a common flag of degree $4$ (using $e_0$ for degree reduction). This is important because both of these operations shift the stack to the left.
 
