---
title: "Stack Operation Constraints"
sidebar_position: 2
---

# Stack operation constraints

In addition to the constraints described in the previous section, we need to impose constraints to check that each VM operation is executed correctly.

For this purpose the VM exposes a set of operation-specific flags. These flags are set to $1$ when a given operation is executed, and to $0$ otherwise. The naming convention for these flags is $f_{opname}$. For example, $f_{dup}$ would be set to $1$ when `DUP` operation is executed, and to $0$ otherwise. Operation flags are discussed in detail in the section [below](#operation-flags).

To describe how operation-specific constraints work, let's use an example with `DUP` operation. This  operation pushes a copy of the top stack item onto the stack. The constraints we need to impose for this operation are as follows:

$$
f_{dup} \cdot (s'_0 - s_0) = 0 
f_{dup} \cdot (s'_{i+1} - s_i) = 0 \ \text{ for } i \in [0, 15)
$$

The first constraint enforces that the top stack item in the next row is the same as the top stack item in the current row. The second constraint enforces that all stack items (starting from item $0$) are shifted to the right by $1$. We also need to impose all the constraints discussed in the previous section, be we omit them here.

Let's write similar constraints for `DUP1` operation, which pushes a copy of the second stack item onto the stack:

$$
f_{dup1} \cdot (s'_0 - s_1) = 0 
f_{dup1} \cdot (s'_{i+1} - s_i) = 0 \ \text{ for } i \in [0, 15)
$$

It is easy to notice that while the first constraint changed, the second constraint remained the same - i.e., we are still just shifting the stack to the right.

In fact, for most operations it makes sense to make a distinction between constraints unique to the operation vs. more general constraints which enforce correct behavior for the stack items not affected by the operation. In the subsequent sections we describe in detail only the former constraints, and provide high-level descriptions of the more general constraints. Specifically, we indicate how the operation affects the rest of the stack (e.g., shifts right starting from position $0$).

## Operation flags
As mentioned above, operation flags are used as selectors to enforce operation-specific constraints. That is, they turn on relevant constraints for a given operation. In total, the VM provides $88$ unique operations, and thus, there are $88$ operation flags (not all of them currently used).

Operation flags are mutually exclusive. That is, if one flag is set to $1$, all other flags are set to $0$. Also, one of the flags is always guaranteed to be set to $1$.

To compute values of operation flags we use _op bits_ registers located in the [decoder](../decoder/index.md#decoder-trace). These registers contain binary representations of operation codes (opcodes). Each opcode consists of $7$ bits, and thus, there are $7$ _op bits_ registers. We denote these registers as $b_0, ..., b_6$. The values are computed by multiplying the op bit registers in various combinations. Notice that binary encoding down below is showed in big-endian order, so the flag bits correspond to the reverse order of the _op bits_ registers, from $b_6$ to $b_0$.

For example, the value of the flag for `NOOP`, which is encoded as `0000000`, is computed as follows:

$$
f_{noop} = (1 - b_6) \cdot (1 - b_5) \cdot (1 - b_4) \cdot (1 - b_3) \cdot (1 - b_2) \cdot (1 - b_1) \cdot (1 - b_0)
$$

While the value of the `DROP` operation, which is encoded as `0101001` is computed as follows:

$$
f_{drop} = (1 - b_6) \cdot b_5 \cdot (1 - b_4) \cdot b_3 \cdot (1 - b_2) \cdot (1 - b_1) \cdot b_0
$$

As can be seen from above, the degree for both of these flags is $7$. Since degree of constraints in Miden VM can go up to $9$, this means that operation-specific constraints cannot exceed degree $2$. However, there are some operations which require constraints of higher degree (e.g., $3$ or even $5$). To support such constraints, we adopt the following scheme.

We organize the operations into $4$ groups as shown below and also introduce two extra registers $e_0$ and $e_1$ for degree reduction:

| $b_6$ | $b_5$ | $b_4$ | $b_3$ | $b_2$ | $b_1$ | $b_0$ | $e_0$ | $e_1$ | # of ops | degree |
| :---: | :---: | :---: | :---: | :---: | :---: | :---: | :---: | :---: | :------: | :----: |
|   0   |   x   |   x   |   x   |   x   |   x   |   x   |   0   |   0   |    64    |   7    |
|   1   |   0   |   0   |   x   |   x   |   x   |   -   |   0   |   0   |    8     |   6    |
|   1   |   0   |   1   |   x   |   x   |   x   |   x   |   1   |   0   |    16    |   5    |
|   1   |   1   |   x   |   x   |   x   |   -   |   -   |   0   |   1   |    8     |   4    |

In the above:
* Operation flags for operations in the first group (with prefix `0`), are computed using all $7$ op bits, and thus their degree is $7$.
* Operation flags for operations in the second group (with prefix `100`), are computed using only the first $6$ op bits, and thus their degree is $6$.
* Operation flags for operations in the third group (with prefix `101`), are computed using all $7$ op bits. We use the extra register $e_0$ (which is set to $b_6 \cdot (1-b_5) \cdot b_4$) to reduce the degree by $2$. Thus, the degree of op flags in this group is $5$.
* Operation flags for operations in the fourth group (with prefix `11`), are computed using only the first $5$ op bits. We use the extra register $e_1$ (which is set to $b_6 \cdot b_5$) to reduce the degree by $1$. Thus, the degree of op flags in this group is $4$.

How operations are distributed between these $4$ groups is described in the sections below.

### No stack shift operations
This group contains $32$ operations which do not shift the stack (this is almost all such operations). Since the op flag degree for these operations is $7$, constraints for these operations cannot exceed degree $2$.

| Operation | Opcode value | Binary encoding |        Operation group        | Flag degree |
|-----------|:------------:|:---------------:|:-----------------------------:|:-----------:|
| `NOOP`    |     $0$      |   `000_0000`    | [System ops](./system_ops.md) |     $7$     |
| `EQZ `    |     $1$      |   `000_0001`    |  [Field ops](./field_ops.md)  |     $7$     |
| `NEG`     |     $2$      |   `000_0010`    |  [Field ops](./field_ops.md)  |     $7$     |
| `INV`     |     $3$      |   `000_0011`    |  [Field ops](./field_ops.md)  |     $7$     |
| `INCR`    |     $4$      |   `000_0100`    |  [Field ops](./field_ops.md)  |     $7$     |
| `NOT`     |     $5$      |   `000_0101`    |  [Field ops](./field_ops.md)  |     $7$     |
| `FMPADD`  |     $6$      |   `000_0110`    | [System ops](./system_ops.md) |     $7$     |
| `MLOAD`   |     $7$      |   `000_0111`    |    [I/O ops](./io_ops.md)     |     $7$     |
| `SWAP`    |     $8$      |   `000_1000`    |  [Stack ops](./stack_ops.md)  |     $7$     |
| `CALLER`  |     $9$      |   `000_1001`    | [System ops](./system_ops.md) |     $7$     |
| `MOVUP2`  |     $10$     |   `000_1010`    |  [Stack ops](./stack_ops.md)  |     $7$     |
| `MOVDN2`  |     $11$     |   `000_1011`    |  [Stack ops](./stack_ops.md)  |     $7$     |
| `MOVUP3`  |     $12$     |   `000_1100`    |  [Stack ops](./stack_ops.md)  |     $7$     |
| `MOVDN3`  |     $13$     |   `000_1101`    |  [Stack ops](./stack_ops.md)  |     $7$     |
| `ADVPOPW` |     $14$     |   `000_1110`    |    [I/O ops](./io_ops.md)     |     $7$     |
| `EXPACC`  |     $15$     |   `000_1111`    |  [Field ops](./field_ops.md)  |     $7$     |
| `MOVUP4`  |     $16$     |   `001_0000`    |  [Stack ops](./stack_ops.md)  |     $7$     |
| `MOVDN4`  |     $17$     |   `001_0001`    |  [Stack ops](./stack_ops.md)  |     $7$     |
| `MOVUP5`  |     $18$     |   `001_0010`    |  [Stack ops](./stack_ops.md)  |     $7$     |
| `MOVDN5`  |     $19$     |   `001_0011`    |  [Stack ops](./stack_ops.md)  |     $7$     |
| `MOVUP6`  |     $20$     |   `001_0100`    |  [Stack ops](./stack_ops.md)  |     $7$     |
| `MOVDN6`  |     $21$     |   `001_0101`    |  [Stack ops](./stack_ops.md)  |     $7$     |
| `MOVUP7`  |     $22$     |   `001_0110`    |  [Stack ops](./stack_ops.md)  |     $7$     |
| `MOVDN7`  |     $23$     |   `001_0111`    |  [Stack ops](./stack_ops.md)  |     $7$     |
| `SWAPW`   |     $24$     |   `001_1000`    |  [Stack ops](./stack_ops.md)  |     $7$     |
| `EXT2MUL` |     $25$     |   `001_1001`    |  [Field ops](./field_ops.md)  |     $7$     |
| `MOVUP8`  |     $26$     |   `001_1010`    |  [Stack ops](./stack_ops.md)  |     $7$     |
| `MOVDN8`  |     $27$     |   `001_1011`    |  [Stack ops](./stack_ops.md)  |     $7$     |
| `SWAPW2`  |     $28$     |   `001_1100`    |  [Stack ops](./stack_ops.md)  |     $7$     |
| `SWAPW3`  |     $29$     |   `001_1101`    |  [Stack ops](./stack_ops.md)  |     $7$     |
| `SWAPDW`  |     $30$     |   `001_1110`    |  [Stack ops](./stack_ops.md)  |     $7$     |
| `EMIT`    |     $31$     |   `001_1111`    | [System ops](./system_ops.md) |     $7$     |

### Left stack shift operations
This group contains $16$ operations which shift the stack to the left (i.e., remove an item from the stack). Most of left-shift operations are contained in this group. Since the op flag degree for these operations is $7$, constraints for these operations cannot exceed degree $2$.

| Operation   | Opcode value | Binary encoding |        Operation group        | Flag degree |
| ----------- | :----------: | :-------------: | :---------------------------: | :---------: |
| `ASSERT`    |     $32$     |   `010_0000`    | [System ops](./system_ops.md) |     $7$     |
| `EQ`        |     $33$     |   `010_0001`    |  [Field ops](./field_ops.md)  |     $7$     |
| `ADD`       |     $34$     |   `010_0010`    |  [Field ops](./field_ops.md)  |     $7$     |
| `MUL`       |     $35$     |   `010_0011`    |  [Field ops](./field_ops.md)  |     $7$     |
| `AND`       |     $36$     |   `010_0100`    |  [Field ops](./field_ops.md)  |     $7$     |
| `OR`        |     $37$     |   `010_0101`    |  [Field ops](./field_ops.md)  |     $7$     |
| `U32AND`    |     $38$     |   `010_0110`    |    [u32 ops](./u32_ops.md)    |     $7$     |
| `U32XOR`    |     $39$     |   `010_0111`    |    [u32 ops](./u32_ops.md)    |     $7$     |
| `FRIE2F4`   |     $40$     |   `010_1000`    | [Crypto ops](./crypto_ops.md) |     $7$     |
| `DROP`      |     $41$     |   `010_1001`    |  [Stack ops](./stack_ops.md)  |     $7$     |
| `CSWAP`     |     $42$     |   `010_1010`    |  [Stack ops](./stack_ops.md)  |     $7$     |
| `CSWAPW`    |     $43$     |   `010_1011`    |  [Stack ops](./stack_ops.md)  |     $7$     |
| `MLOADW`    |     $44$     |   `010_1100`    |    [I/O ops](./io_ops.md)     |     $7$     |
| `MSTORE`    |     $45$     |   `010_1101`    |    [I/O ops](./io_ops.md)     |     $7$     |
| `MSTOREW`   |     $46$     |   `010_1110`    |    [I/O ops](./io_ops.md)     |     $7$     |
| `FMPUPDATE` |     $47$     |   `010_1111`    | [System ops](./system_ops.md) |     $7$     |

### Right stack shift operations
This group contains $16$ operations which shift the stack to the right (i.e., push a new item onto the stack). Most of right-shift operations are contained in this group. Since the op flag degree for these operations is $7$, constraints for these operations cannot exceed degree $2$.

| Operation | Opcode value | Binary encoding |        Operation group        | Flag degree |
| --------- | :----------: | :-------------: | :---------------------------: | :---------: |
| `PAD`     |     $48$     |   `011_0000`    |  [Stack ops](./stack_ops.md)  |     $7$     |
| `DUP`     |     $49$     |   `011_0001`    |  [Stack ops](./stack_ops.md)  |     $7$     |
| `DUP1`    |     $50$     |   `011_0010`    |  [Stack ops](./stack_ops.md)  |     $7$     |
| `DUP2`    |     $51$     |   `011_0011`    |  [Stack ops](./stack_ops.md)  |     $7$     |
| `DUP3`    |     $52$     |   `011_0100`    |  [Stack ops](./stack_ops.md)  |     $7$     |
| `DUP4`    |     $53$     |   `011_0101`    |  [Stack ops](./stack_ops.md)  |     $7$     |
| `DUP5`    |     $54$     |   `011_0110`    |  [Stack ops](./stack_ops.md)  |     $7$     |
| `DUP6`    |     $55$     |   `011_0111`    |  [Stack ops](./stack_ops.md)  |     $7$     |
| `DUP7`    |     $56$     |   `011_1000`    |  [Stack ops](./stack_ops.md)  |     $7$     |
| `DUP9`    |     $57$     |   `011_1001`    |  [Stack ops](./stack_ops.md)  |     $7$     |
| `DUP11`   |     $58$     |   `011_1010`    |  [Stack ops](./stack_ops.md)  |     $7$     |
| `DUP13`   |     $59$     |   `011_1011`    |  [Stack ops](./stack_ops.md)  |     $7$     |
| `DUP15`   |     $60$     |   `011_1100`    |  [Stack ops](./stack_ops.md)  |     $7$     |
| `ADVPOP`  |     $61$     |   `011_1101`    |    [I/O ops](./io_ops.md)     |     $7$     |
| `SDEPTH`  |     $62$     |   `011_1110`    |    [I/O ops](./io_ops.md)     |     $7$     |
| `CLK`     |     $63$     |   `011_1111`    | [System ops](./system_ops.md) |     $7$     |

### u32 operations
This group contains $8$ u32 operations. These operations are grouped together because all of them require range checks. The constraints for range checks are of degree $5$, however, since all these operations require them, we can define a flag with common prefix `100` to serve as a selector for the range check constraints. The value of this flag is computed as follows:

$$
f_{u32rc} = b_6 \cdot (1 - b_5) \cdot (1 - b_4)
$$

The degree of this flag is $3$, which is acceptable for a selector for degree $5$ constraints.

| Operation    | Opcode value | Binary encoding |     Operation group     | Flag degree |
| ------------ | :----------: | :-------------: | :---------------------: | :---------: |
| `U32ADD`     |     $64$     |   `100_0000`    | [u32 ops](./u32_ops.md) |     $6$     |
| `U32SUB`     |     $66$     |   `100_0010`    | [u32 ops](./u32_ops.md) |     $6$     |
| `U32MUL`     |     $68$     |   `100_0100`    | [u32 ops](./u32_ops.md) |     $6$     |
| `U32DIV`     |     $70$     |   `100_0110`    | [u32 ops](./u32_ops.md) |     $6$     |
| `U32SPLIT`   |     $72$     |   `100_1000`    | [u32 ops](./u32_ops.md) |     $6$     |
| `U32ASSERT2` |     $74$     |   `100_1010`    | [u32 ops](./u32_ops.md) |     $6$     |
| `U32ADD3`    |     $76$     |   `100_1100`    | [u32 ops](./u32_ops.md) |     $6$     |
| `U32MADD`    |     $78$     |   `100_1110`    | [u32 ops](./u32_ops.md) |     $6$     |

As mentioned previously, the last bit of the opcode is not used in computation of the flag for these operations. We force this bit to always be set to $0$ with the following constraint:

$$
b_6 \cdot (1 - b_5) \cdot (1 - b_4) \cdot b_0 = 0 \text{ | degree} = 4
$$

Putting these operations into a group with flag degree $6$ is important for two other reasons:
* Constraints for the `U32SPLIT` operation have degree $3$. Thus, the degree of the op flag for this operation cannot exceed $6$.
* Operations `U32ADD3` and `U32MADD` shift the stack to the left. Thus, having these two operations in this group and putting them under the common prefix `10011` allows us to create a common flag for these operations of degree $5$ (recall that the left-shift flag cannot exceed degree $5$).

### High-degree operations
This group contains operations which require constraints with degree up to $3$. All $7$ operation bits are used for these flags. The extra $e_0$ column is used for degree reduction of the three high-degree bits.

<<<<<<< HEAD
| Operation       | Opcode value | Binary encoding |               Operation group                | Flag degree |
|-----------------|:------------:|:---------------:|:--------------------------------------------:|:-----------:|
| `HPERM`         |     $80$     |   `101_0000`    |        [Crypto ops](./crypto_ops.md)         |     $5$     |
| `MPVERIFY`      |     $81$     |   `101_0001`    |        [Crypto ops](./crypto_ops.md)         |     $5$     |
| `PIPE`          |     $82$     |   `101_0010`    |            [I/O ops](./io_ops.md)            |     $5$     |
| `MSTREAM`       |     $83$     |   `101_0011`    |            [I/O ops](./io_ops.md)            |     $5$     |
| `SPLIT`         |     $84$     |   `101_0100`    |    [Flow control ops](../decoder/main.md)    |     $5$     |
| `LOOP`          |     $85$     |   `101_0101`    |    [Flow control ops](../decoder/main.md)    |     $5$     |
| `SPAN`          |     $86$     |   `101_0110`    |    [Flow control ops](../decoder/main.md)    |     $5$     |
| `JOIN`          |     $87$     |   `101_0111`    |    [Flow control ops](../decoder/main.md)    |     $5$     |
| `DYN`           |     $88$     |   `101_1000`    |    [Flow control ops](../decoder/main.md)    |     $5$     |
| `HORNEREXT`     |     $89$     |   `101_1001`    |        [Crypto ops](./crypto_ops.md)         |     $5$     |
| `LOGPRECOMPILE` |     $90$     |   `101_1010`    | [Crypto ops](./crypto_ops.md#LOG_PRECOMPILE) |     $5$     |
| `PUSH`          |     $91$     |   `101_1011`    |            [I/O ops](./io_ops.md)            |     $5$     |
| `DYNCALL`       |     $92$     |   `101_1100`    |    [Flow control ops](../decoder/main.md)    |     $5$     |
| `EVALCIRCUIT`   |     $93$     |   `101_1101`    |        [Crypto ops](./crypto_ops.md)         |     $5$     |
| `<unused>`      |     $94$     |   `101_1110`    |                                              |     $5$     |
| `<unused>`      |     $95$     |   `101_1111`    |                                              |     $5$     |
=======
| Operation     | Opcode value | Binary encoding |            Operation group             | Flag degree |
|---------------|:------------:|:---------------:|:--------------------------------------:|:-----------:|
| `HPERM`       |     $80$     |   `101_0000`    |     [Crypto ops](./crypto_ops.md)      |     $5$     |
| `MPVERIFY`    |     $81$     |   `101_0001`    |     [Crypto ops](./crypto_ops.md)      |     $5$     |
| `PIPE`        |     $82$     |   `101_0010`    |         [I/O ops](./io_ops.md)         |     $5$     |
| `MSTREAM`     |     $83$     |   `101_0011`    |         [I/O ops](./io_ops.md)         |     $5$     |
| `SPLIT`       |     $84$     |   `101_0100`    | [Flow control ops](../decoder/index.md) |     $5$     |
| `LOOP`        |     $85$     |   `101_0101`    | [Flow control ops](../decoder/index.md) |     $5$     |
| `SPAN`        |     $86$     |   `101_0110`    | [Flow control ops](../decoder/index.md) |     $5$     |
| `JOIN`        |     $87$     |   `101_0111`    | [Flow control ops](../decoder/index.md) |     $5$     |
| `DYN`         |     $88$     |   `101_1000`    | [Flow control ops](../decoder/index.md) |     $5$     |
| `HORNEREXT`   |     $89$     |   `101_1001`    |     [Crypto ops](./crypto_ops.md)      |     $5$     |
| `<unused>`    |     $90$     |   `101_1010`    |                                        |     $5$     |
| `PUSH`        |     $91$     |   `101_1011`    |         [I/O ops](./io_ops.md)         |     $5$     |
| `DYNCALL`     |     $92$     |   `101_1100`    | [Flow control ops](../decoder/index.md) |     $5$     |
| `EVALCIRCUIT` |     $93$     |   `101_1101`    |     [Crypto ops](./crypto_ops.md)      |     $5$     |
| `<unused>`    |     $94$     |   `101_1110`    |                                        |     $5$     |
| `<unused>`    |     $95$     |   `101_1111`    |                                        |     $5$     |
>>>>>>> 7f4ba10c

Note that the `SPLIT` and `LOOP` operations are grouped together under the common prefix `101010`, and thus can have a common flag of degree $4$ (using $e_0$ for degree reduction). This is important because both of these operations shift the stack to the left.


Also, we need to make sure that `extra` register $e_0$, which is used to reduce the flag degree by $2$, is set to $1$ when $b_6 = 1$, $b_5 = 0$, and $b_4 = 1$:

$$
e_0 - b_6 \cdot (1 - b_5) \cdot b_4 = 0 \text{ | degree} = 3
$$

### Very high-degree operations
This group contains operations which require constraints with degree up to $5$.

| Operation    | Opcode value | Binary encoding |            Operation group             | Flag degree |
| ------------ | :----------: | :-------------: | :------------------------------------: | :---------: |
| `MRUPDATE`   |     $96$     |   `110_0000`    |     [Crypto ops](./crypto_ops.md)      |     $4$     |
| `HORNERBASE` |    $100$     |   `110_0100`    |     [Crypto ops](./crypto_ops.md)      |     $4$     |
| `SYSCALL`    |    $104$     |   `110_1000`    | [Flow control ops](../decoder/index.md) |     $4$     |
| `CALL`       |    $108$     |   `110_1100`    | [Flow control ops](../decoder/index.md) |     $4$     |
| `END`        |    $112$     |   `111_0000`    | [Flow control ops](../decoder/index.md) |     $4$     |
| `REPEAT`     |    $116$     |   `111_0100`    | [Flow control ops](../decoder/index.md) |     $4$     |
| `RESPAN`     |    $120$     |   `111_1000`    | [Flow control ops](../decoder/index.md) |     $4$     |
| `HALT`       |    $124$     |   `111_1100`    | [Flow control ops](../decoder/index.md) |     $4$     |

As mentioned previously, the last two bits of the opcode are not used in computation of the flag for these operations. We force these bits to always be set to $0$ with the following constraints:

$$
b_6 \cdot b_5 \cdot b_0 = 0 \text{ | degree} = 3
$$

$$
b_6 \cdot b_5 \cdot b_1 = 0 \text{ | degree} = 3
$$

Also, we need to make sure that `extra` register $e_1$, which is used to reduce the flag degree by $1$, is set to $1$ when both $b_6$ and $b_5$ columns are set to $1$:

$$
e_1 - b_6 \cdot b_5 = 0 \text{ | degree} = 2
$$

## Composite flags
Using the operation flags defined above, we can compute several composite flags which are used by various constraints in the VM.

### Shift right flag
The right-shift flag indicates that an operation shifts the stack to the right. This flag is computed as follows:

$$
f_{shr} = (1 - b_6) \cdot b_5 \cdot b_4 + f_{u32split} + f_{push} \text{ | degree} = 6
$$

In the above, $(1 - b_6) \cdot b_5 \cdot b_4$ evaluates to $1$ for all [right stack shift](#right-stack-shift-operations) operations described previously. This works because all these operations have a common prefix `011`. We also need to add in flags for other operations which shift the stack to the right but are not a part of the above group (e.g., `PUSH` operation).

### Shift left flag
The left-shift flag indicates that a given operation shifts the stack to the left. To simplify the description of this flag, we will first compute the following intermediate variables:

A flag which is set to $1$ when $f_{u32add3} = 1$ or $f_{u32madd} = 1$:

$$
f_{add3\_madd} = b_6 \cdot (1 - b_5) \cdot (1 - b_4) \cdot b_3 \cdot b_2 \text{ | degree} = 5
$$

A flag which is set to $1$ when $f_{split} = 1$ or $f_{loop} = 1$:

$$
f_{split\_loop} = e_0 \cdot (1 - b_3) \cdot b_2 \cdot (1 - b_1) \text{ | degree} = 4
$$

Using the above variables, we compute left-shift flag as follows:

$$
f_{shl} = (1 - b_6) \cdot b_5 \cdot (1 - b_4) + f_{add3\_madd} + f_{split\_loop} + f_{repeat} + f_{end} \cdot h_5 \text{ | degree} = 5
$$

In the above:
* $(1 - b_6) \cdot b_5 \cdot (1 - b_4)$ evaluates to $1$ for all [left stack shift](#left-stack-shift-operations) operations described previously. This works because all these operations have a common prefix `010`.
* $h_5$ is the helper register in the decoder which is set to $1$ when we are exiting a `LOOP` block, and to $0$ otherwise.

Thus, similarly to the right-shift flag, we compute the value of the left-shift flag based on the prefix of the operation group which contains most left shift operations, and add in flag values for other operations which shift the stack to the left but are not a part of this group.

### Control flow flag
The control flow flag $f_{ctrl}$ is set to $1$ when a control flow operation is being executed by the VM, and to $0$ otherwise. Naively, this flag can be computed as follows:

$$
f_{ctrl} = f_{join} + f_{split} + f_{loop} + f_{repeat} + f_{span} + f_{respan} + f_{call} + f_{syscall} + f_{end} + f_{halt} \text{ | degree} = 6
$$

However, this can be computed more efficiently via the common operation prefixes for the two groups of control flow operations as follows.

$$
f_{span,join,split,loop} = e_0 \cdot (1 - b_3) \cdot b_2 \text{ | degree} = 3
$$

$$
f_{end,repeat,respan,halt} = e_1 \cdot b_4  \text{ | degree} = 2
$$

$$
f_{ctrl} = f_{span,join,split,loop} + f_{end,repeat,respan,halt} + f_{dyn} + f_{call} + f_{syscall} \text{ | degree} = 5
$$

### Immediate value flag

The immediate value flag $f_{imm}$ is set to 1 when an operation has an immediate value, and 0 otherwise:

$$
f_{imm} = f_{push} \text{ | degree} = 5
$$

Note that the `ASSERT`, `MPVERIFY` and other operations have immediate values too. However, these immediate values are not included in the MAST digest, and hence are not considered for the $f_{imm}$ flag.<|MERGE_RESOLUTION|>--- conflicted
+++ resolved
@@ -182,26 +182,6 @@
 ### High-degree operations
 This group contains operations which require constraints with degree up to $3$. All $7$ operation bits are used for these flags. The extra $e_0$ column is used for degree reduction of the three high-degree bits.
 
-<<<<<<< HEAD
-| Operation       | Opcode value | Binary encoding |               Operation group                | Flag degree |
-|-----------------|:------------:|:---------------:|:--------------------------------------------:|:-----------:|
-| `HPERM`         |     $80$     |   `101_0000`    |        [Crypto ops](./crypto_ops.md)         |     $5$     |
-| `MPVERIFY`      |     $81$     |   `101_0001`    |        [Crypto ops](./crypto_ops.md)         |     $5$     |
-| `PIPE`          |     $82$     |   `101_0010`    |            [I/O ops](./io_ops.md)            |     $5$     |
-| `MSTREAM`       |     $83$     |   `101_0011`    |            [I/O ops](./io_ops.md)            |     $5$     |
-| `SPLIT`         |     $84$     |   `101_0100`    |    [Flow control ops](../decoder/main.md)    |     $5$     |
-| `LOOP`          |     $85$     |   `101_0101`    |    [Flow control ops](../decoder/main.md)    |     $5$     |
-| `SPAN`          |     $86$     |   `101_0110`    |    [Flow control ops](../decoder/main.md)    |     $5$     |
-| `JOIN`          |     $87$     |   `101_0111`    |    [Flow control ops](../decoder/main.md)    |     $5$     |
-| `DYN`           |     $88$     |   `101_1000`    |    [Flow control ops](../decoder/main.md)    |     $5$     |
-| `HORNEREXT`     |     $89$     |   `101_1001`    |        [Crypto ops](./crypto_ops.md)         |     $5$     |
-| `LOGPRECOMPILE` |     $90$     |   `101_1010`    | [Crypto ops](./crypto_ops.md#LOG_PRECOMPILE) |     $5$     |
-| `PUSH`          |     $91$     |   `101_1011`    |            [I/O ops](./io_ops.md)            |     $5$     |
-| `DYNCALL`       |     $92$     |   `101_1100`    |    [Flow control ops](../decoder/main.md)    |     $5$     |
-| `EVALCIRCUIT`   |     $93$     |   `101_1101`    |        [Crypto ops](./crypto_ops.md)         |     $5$     |
-| `<unused>`      |     $94$     |   `101_1110`    |                                              |     $5$     |
-| `<unused>`      |     $95$     |   `101_1111`    |                                              |     $5$     |
-=======
 | Operation     | Opcode value | Binary encoding |            Operation group             | Flag degree |
 |---------------|:------------:|:---------------:|:--------------------------------------:|:-----------:|
 | `HPERM`       |     $80$     |   `101_0000`    |     [Crypto ops](./crypto_ops.md)      |     $5$     |
@@ -214,13 +194,12 @@
 | `JOIN`        |     $87$     |   `101_0111`    | [Flow control ops](../decoder/index.md) |     $5$     |
 | `DYN`         |     $88$     |   `101_1000`    | [Flow control ops](../decoder/index.md) |     $5$     |
 | `HORNEREXT`   |     $89$     |   `101_1001`    |     [Crypto ops](./crypto_ops.md)      |     $5$     |
-| `<unused>`    |     $90$     |   `101_1010`    |                                        |     $5$     |
+| `LOGPRECOMPILE` |     $90$     |   `101_1010`    | [Crypto ops](./crypto_ops.md#LOG_PRECOMPILE) |     $5$     |
 | `PUSH`        |     $91$     |   `101_1011`    |         [I/O ops](./io_ops.md)         |     $5$     |
 | `DYNCALL`     |     $92$     |   `101_1100`    | [Flow control ops](../decoder/index.md) |     $5$     |
 | `EVALCIRCUIT` |     $93$     |   `101_1101`    |     [Crypto ops](./crypto_ops.md)      |     $5$     |
 | `<unused>`    |     $94$     |   `101_1110`    |                                        |     $5$     |
 | `<unused>`    |     $95$     |   `101_1111`    |                                        |     $5$     |
->>>>>>> 7f4ba10c
 
 Note that the `SPLIT` and `LOOP` operations are grouped together under the common prefix `101010`, and thus can have a common flag of degree $4$ (using $e_0$ for degree reduction). This is important because both of these operations shift the stack to the left.
 
