# Changelog

<<<<<<< HEAD
## 0.18.0 (TBD)

#### Enhancements

- Added slicing for the word constants ([#2057](https://github.com/0xMiden/miden-vm/pull/2057)).
- Added ability to declare word-sized constants from strings ([#2073](https://github.com/0xMiden/miden-vm/pull/2073)).
- Added new `adv.insert_hqword` instruction ([#2097](https://github.com/0xMiden/miden-vm/pull/2097)).
- Added option to use Poseidon2 in proving ([#2098](https://github.com/0xMiden/miden-vm/pull/2098)).
- Reinstate the build of the stdlib's documentation ([#1432](https://github.com/0xmiden/miden-vm/issues/1432)).
- Added `FastProcessor::execute_for_trace()`, which outputs a series of checkpoints necessary to build the trace in parallel ([#2023](https://github.com/0xMiden/miden-vm/pull/2023))
- Introduce `Tracer` trait to allow different ways of tracing program execution, including no tracing ([#2101](https://github.com/0xMiden/miden-vm/pull/2101))
- `FastProcessor::execute_*()` methods now also return the state of the memory in a new `ExecutionOutput` struct ([#2028](https://github.com/0xMiden/miden-vm/pull/2128))
- Removed all stack underflow error cases from `FastProcessor` ([#2173](https://github.com/0xMiden/miden-vm/pull/2173)).
- Added `reversew` and `reversedw` instructions for reversing the order of elements in a word and double word on the stack ([#2125](https://github.com/0xMiden/miden-vm/issues/2125)).
- Added endianness-aware memory instructions: `mem_loadw_be`, `mem_loadw_le`, `mem_storew_be`, and `mem_storew_le` for explicit control over word element ordering in memory operations ([#2125](https://github.com/0xMiden/miden-vm/issues/2125)).
- Added non-deterministic lookup for sorted arrays to stdlib ([#2114](https://github.com/0xMiden/miden-vm/pull/2114)).
- Introduced syntax for expressing type information in MASM ([#2120](https://github.com/0xMiden/miden-vm/pull/2120)).
- Added `reversew` and `reversedw` instructions for reversing the order of elements in a word and double word on the stack ([#2125](https://github.com/0xMiden/miden-vm/issues/2125)).
- Added endianness-aware memory instructions: `mem_loadw_be`, `mem_loadw_le`, `mem_storew_be`, and `mem_storew_le` for explicit control over word element ordering in memory operations ([#2125](https://github.com/0xMiden/miden-vm/issues/2125)).
- `FastProcessor::execute_*()` methods now also return the state of the memory in a new `ExecutionOutput` struct ([#2028](https://github.com/0xMiden/miden-vm/pull/2128)).
- Better document the normalizing behavior of `MastForestMerger::merge` ([#2174](https://github.com/0xMiden/miden-vm/pull/2174)).

#### Changes

- Fixed fast loop node not running after-exit decorators when skipping the body (condition == 0) ([#2169](https://github.com/0xMiden/miden-vm/pull/2169)).
- Removed unused `PushU8List`, `PushU16List`, `PushU32List` and `PushFeltList` instructions ([#2057](https://github.com/0xMiden/miden-vm/pull/2057)).
- Removed dedicated `PushU8`, `PushU16`, `PushU32`, `PushFelt`, and `PushWord` assembly instructions. These have been replaced with the generic `Push<Immediate>` instruction which supports all the same functionality through the `IntValue` enum (U8, U16, U32, Felt, Word) ([#2066](https://github.com/0xMiden/miden-vm/issues/2066)).
- [BREAKING] Update miden-crypto dependency to v0.16 (#[2079](https://github.com/0xMiden/miden-vm/pull/2079))
- Made `get_mast_forest()` async again for `AsyncHost` now that basic conditional async support is in place ([#2060](https://github.com/0xMiden/miden-vm/issues/2060)).
- Improved error message of binary operations on U32 values to report both erroneous operands, if applicable. ([#1327](https://github.com/0xMiden/miden-vm/issues/1327)).
- [BREAKING] `emit` no longer takes an immediate and instead gets the event ID from the stack (#[2068](https://github.com/0xMiden/miden-vm/issues/2068)).
- [BREAKING] `Operation::Emit` no longer contains a `u32` parameter, affecting pattern matching and serialization (#[2068](https://github.com/0xMiden/miden-vm/issues/2068)).
- [BREAKING] Host `on_event` methods no longer receive `event_id` parameter; event ID must be read from stack position 0 (#[2068](https://github.com/0xMiden/miden-vm/issues/2068)).
- [BREAKING] `get_stack_word` uses element-aligned indexing instead of word-aligned indexing (#[2068](https://github.com/0xMiden/miden-vm/issues/2068)).
- [BREAKING] Implement support for `event("event_name")` in MASM (#[2068](https://github.com/0xMiden/miden-vm/issues/2068)).
- Improved representation of `OPbatches` to include padding Noop by default, simplifying fast iteration over program instructions in the processor ([#1815](https://github.com/0xMiden/miden-vm/issues/1815)).
- Changed multiple broken links across the repository ([#2110](https://github.com/0xMiden/miden-vm/pull/2110)).
- Rename `program_execution` benchmark to `program_execution_for_trace`, and benchmark `FastProcessor::execute_for_trace()` instead of `Process::execute()` (#[2131](https://github.com/0xMiden/miden-vm/pull/2131))
- [BREAKING] Initial support for Keccak precompile ([#2103](https://github.com/0xMiden/miden-vm/pull/2103))
- Refactored `MastNode` to eliminate boilerplate dispatch code ([#2127](https://github.com/0xMiden/miden-vm/pull/2127)).
- [BREAKING] Introduce `EventId` type ([#2137](https://github.com/0xMiden/miden-vm/issues/2137)).
- Added `multicall` support for the CLI ([#1141](https://github.com/0xMiden/miden-vm/pull/2081))
- Made `miden-prover`'s metal prover async-compatible. ([#2133](https://github.com/0xMiden/miden-vm/pull/2133)).
- Abstract away the fast processor's operation execution into a new `Processor` trait ([#2141](https://github.com/0xMiden/miden-vm/pull/2141))
- [BREAKING] Implemented custom section support in package format, and removed `account_component_metadata` field ([#2071](https://github.com/0xMiden/miden-vm/pull/2071))
- Move `EMIT` flag to degree 5 bucket ([#2043](https://github.com/0xMiden/miden-vm/issues/2043)).
- [BREAKING] Renumber system event IDs ([#2151](https://github.com/0xMiden/miden-vm/issues/2151)).
- [BREAKING] Update miden-crypto dependency to v0.17 (#[2168](https://github.com/0xMiden/miden-vm/pull/2168)).
- [BREAKING] Move `u64_div`, `falcon_div` and `smtpeek` system events to stdlib ([#1582](https://github.com/0xMiden/miden-vm/issues/1582)).
- [BREAKING] `MastNode` quality of life improvements ([#2166](https://github.com/0xMiden/miden-vm/pull/2166)).
- Allowed references between constants without requiring them to be declared in a specific order ([#2120](https://github.com/0xMiden/miden-vm/pull/2120)).
- Introduced new `pub proc` syntax for procedure declarations to replace `export` syntax. This change is backwards-compatible. ([#2120](https://github.com/0xMiden/miden-vm/pull/2120)).
- [BREAKING] Disallowed the use of word literals in conjunction with dot-delimited `push` syntax ([#2120](https://github.com/0xMiden/miden-vm/pull/2120)).
- fix RawDecoratorIdIterator un-padding off-by-one ([#2193](https://github.com/0xMiden/miden-vm/pull/2193))
=======
## 0.17.2 (2025-09-17)

- Hotfix: remove all stack underflow errors ([#2182](https://github.com/0xMiden/miden-vm/pull/2182)).
>>>>>>> 74478897

## 0.17.1 (2025-08-29)

- added `MastForest::strip_decorators()` ([#2108](https://github.com/0xMiden/miden-vm/pull/2108)).

## 0.17.0 (2025-08-06)

#### Enhancements

- [BREAKING] Implemented custom Event handlers ([#1584](https://github.com/0xMiden/miden-vm/pull/1584)).
- Implemented `copy_digest` and `hash_memory_double_words` procedures in the `std::crypto::hashes::rpo` module ([#1971](https://github.com/0xMiden/miden-vm/pull/1971)).
- Added `extend_` methods on AdviceProvider [#1982](https://github.com/0xMiden/miden-vm/pull/1982).
- Added new stdlib module `std::word`, containing utilities for manipulating arrays of four fields (words) ([#1996](https://github.com/0xMiden/miden-vm/pull/1996)).
- Added constraints evaluation check to recursive verifier ([#1997](https://github.com/0xMiden/miden-vm/pull/1997)).
- Make recursive verifier in `stdlib` reusable through dynamic procedure execution ([#2008](https://github.com/0xMiden/miden-vm/pull/2008)).
- Added `AdviceProvider::into_parts()` method ([#2024](https://github.com/0xMiden/miden-vm/pull/2024)).
- Added type information to procedures in the AST, `Library`, and `PackageExport` types ([#2028](https://github.com/0xMiden/miden-vm/pull/2028)).
- Added `drop_stack_top` procedure in `std::sys` ([#2031](https://github.com/0xMiden/miden-vm/pull/2031)).

#### Changes

- [BREAKING] Incremented MSRV to 1.88.
- [BREAKING] Implemented preliminary changes for lazy loading of external `MastForest` `AdviceMap`s ([#1949](https://github.com/0xMiden/miden-vm/issues/1949)).
- Enhancement for all benchmarks (incl. `program_execution_fast`) are built and run in a new CI job with required feature flags [(#https://github.com/0xMiden/miden-vm/issues/1964)](https://github.com/0xMiden/miden-vm/issues/1964).
- [BREAKING] Introduced `SourceManagerSync` trait, and remove `Assembler::source_manager()` method [#1966](https://github.com/0xMiden/miden-vm/issues/1966).
- Fixed `ExecutionOptions::default()` to set `max_cycles` correctly to `1 << 29` ([#1969](https://github.com/0xMiden/miden-vm/pull/1969)).
- [BREAKING] Reverted `get_mapped_value` return signature [(#1981)](https://github.com/0xMiden/miden-vm/issues/1981).
- Converted `FastProcessor::execute()` from recursive to iterative execution ([#1989](https://github.com/0xMiden/miden-vm/issues/1989)).
- [BREAKING]: move `std::utils::is_empty_word` to `std::word::eqz`, as part of the new word module [#1996](https://github.com/0xMiden/miden-vm/pull/1996).
- [BREAKING] `{AsyncHost,SyncHost}::on_event` now returns a list of `AdviceProvider` mutations ([#2003](https://github.com/0xMiden/miden-vm/pull/2003)).
- [BREAKING] made `AdviceInputs` field public and removed redundant accessors ([#2009](https://github.com/0xMiden/miden-vm/pull/2009)).
- [BREAKING] Moved the `SourceManager` from the processor to the host [#2019](https://github.com/0xMiden/miden-vm/pull/2019).
- [BREAKING] `FastProcessor::execute()` now also returns the `AdviceProvider` ([#2026](https://github.com/0xMiden/miden-vm/pull/2026)).
- Allowed for 234 "spurious drops" before the fast processor underflows, up from 34 ([#2035](https://github.com/0xMiden/miden-vm/pull/2035)) .
- [BREAKING] `Library::exports` now returns `(&QualifiedProcedureName, &LibraryExport)` rather than just `&QualifiedProcedureName`, to allow callers to extract more useful information ([#2028](https://github.com/0xMiden/miden-vm/pull/2028)).
- [BREAKING] The serialized representation for `Package` was changed to include procedure type information. Older packages will not work with the new serialization code, and vice versa. The version of the binary format was incremented accordingly ([#2028](https://github.com/0xMiden/miden-vm/pull/2028)).
- [BREAKING] Procedure-related metadata types in the `miden-assembly` crate in some cases now require an optional type signature argument. If that information is not available, you can simply pass `None` to retain current behavior ([#2028](https://github.com/0xMiden/miden-vm/pull/2028)).
- Remove basic block clock cycle optimization from `FastProcessor` ([#2054](https://github.com/0xMiden/miden-vm/pull/2054)).

## 0.16.4 (2025-07-24)

- Made `AdviceInputs` field public.

## 0.16.3 (2025-07-18)

- Add `new_dummy` method on `ExecutionProof` ([#2007](https://github.com/0xMiden/miden-vm/pull/2007)).

## 0.16.2 (2025-07-11)

- Fix `debug::print_vm_stack` which was returning the advice stack instead of the system stack [(#1984)](https://github.com/0xMiden/miden-vm/issues/1984).

## 0.16.1 (2025-07-10)

- Make `Process::state()` public and re-introduce `From<&Process> for ProcessState`.
- Return `AdviceProvider` as part of the `ExecutionTrace`.

## 0.16.0 (2025-07-08)

#### Enhancements

- Optimized handling of variable length public inputs in the recursive verifier (#1842).
- Simplify processing of OOD evaluations in the recursive verifier (#1848).
- Allowed constants to be declared as words and to be arguments of the `push` instruction (#1855).
- Allowed definition of Advice Map data in MASM programs. The data is loaded by the host before execution (#1862).
- Improved the documentation for the `Assembler` and its APIs to better explain how each affects the final assembled artifact (#1881).
- It is now possible to assemble kernels with multiple modules while allowing those modules to perform kernel-like actions, such as using the `caller` instruction. (#1893).
- Made `ErrorContext` zero-cost ([#1910](https://github.com/0xMiden/miden-vm/issues/1910)).
- Made `FastProcessor` output rich error diagnostics ([#1914](https://github.com/0xMiden/miden-vm/issues/1914)).
- [BREAKING] Make `FastProcessor::execute()` async ([#1933](https://github.com/0xMiden/miden-vm/issues/1933)).
- The `SourceManager` API was improved to be more precise about source file locations (URIs) and language type. This is intended to support the LSP server implementation. ([#1937](https://github.com/0xMiden/miden-vm/pull/1937)).
- `SourceManager::update` was added to allow for the LSP server to update documents stored in the source manager based on edits made by the user. ([#1937](https://github.com/0xMiden/miden-vm/pull/1937)).
- Implemented a new `adv.has_mapkey` decorator ([#1941](https://github.com/0xMiden/miden-vm/pull/1941)).
- Added `get_procedure_root_by_name` method to the `Library` struct ([#1961](https://github.com/0xMiden/miden-vm/pull/1961)).

#### Changes

- Updated lalrpop dependency to 0.22 (#1865)
- Removed the obsolete `RpoFalcon512` decorator and associated structs (#1872).
- Fixed instructions with errors print without quotes (#1882).
- [BREAKING] Renamed `Assembler::add_module` to `Assembler::compile_and_statically_link` (#1881).
- [BREAKING] Renamed `Assembler::add_modules` to `Assembler::compile_and_statically_link_all` (#1881).
- [BREAKING] Renamed `Assembler::add_modules_from_dir` to `Assembler::compile_and_statically_link_from_dir` (#1881).
- [BREAKING] Removed `Assembler::add_module_with_options` (#1881).
- [BREAKING] Removed `Assembler::add_modules_with_options` (#1881).
- [BREAKING] Renamed `Assembler::add_library` to `Assembler::link_dynamic_library` (#1881).
- [BREAKING] Renamed `Assembler::add_vendored_library` to `Assembler::link_static_library` (#1881).
- [BREAKING] `AssemblyError` was removed, and all uses replaced with `Report` (#1881).
- [BREAKING] `Compile` trait was renamed to `Parse`.
- [BREAKING] `CompileOptions` was renamed to `ParseOptions`.
- Licensed the project under the Apache 2.0 license (in addition to the MIT) (#1883).
- Uniform chiplet bus message flag encoding (#1887).
- [BREAKING] Updated dependencies Winterfell to v0.13 and Crypto to v0.15 (#1896).
- [BREAKING] Converted `AdviceProvider` into a struct ([#1904](https://github.com/0xMiden/miden-vm/issues/1904), [#1905](https://github.com/0xMiden/miden-vm/issues/1905)).
- [BREAKING] `Host::get_mast_forest` takes `&mut self` ([#1902](https://github.com/0xMiden/miden-vm/issues/1902)).
- [BREAKING] `ProcessState` returns `MemoryError` instead of `ExecutionError` ([#1912](https://github.com/0xMiden/miden-vm/issues/1912)).
- [BREAKING] `AdviceProvider` returns its own error type ([#1907](https://github.com/0xMiden/miden-vm/issues/1907).
- Split out the syntax-related aspects of the `miden-assembly` crate into a new crate called `miden-assembly-syntax` ([#1921](https://github.com/0xMiden/miden-vm/pull/1921)).
- Removed the dependency on `miden-assembly` from `miden-mast-package` ([#1921](https://github.com/0xMiden/miden-vm/pull/1921)).
- [BREAKING] Removed `Library::from_dir` in favor of `Assembler::assemble_library_from_dir` ([#1921](https://github.com/0xMiden/miden-vm/pull/1921)).
- [BREAKING] Removed `KernelLibrary::from_dir` in favor of `Assembler::assemble_kernel_from_dir` ([#1921](https://github.com/0xMiden/miden-vm/pull/1921)).
- [BREAKING] Fixed incorrect namespace being set on modules parsed using the `lib_dir` parameter of `KernelLibrary::from_dir`. ([#1921](https://github.com/0xMiden/miden-vm/pull/1921))..
- [BREAKING] The signature of `SourceManager::load` has changed, and now requires a `SourceLanguage` and `Uri` parameter. ([#1937](https://github.com/0xMiden/miden-vm/pull/1937)).
- [BREAKING] The signature of `SourceManager::load_from_raw_parts` has changed, and now requires a `Uri` parameter in place of `&str`. ([#1937](https://github.com/0xMiden/miden-vm/pull/1937)).
- [BREAKING] The signature of `SourceManager::find` has changed, and now requires a `Uri` parameter in place of `&str`. ([#1937](https://github.com/0xMiden/miden-vm/pull/1937)).
- [BREAKING] `SourceManager::get_by_path` was renamed to `get_by_uri`, and now requires a `&Uri` instead of a `&str` for the URI/path parameter ([#1937](https://github.com/0xMiden/miden-vm/pull/1937)).
- [BREAKING] The `path` parameter of `Location` and `FileLineCol` debuginfo types was renamed to `uri`, and changed from `Arc<str>` to `Uri` type. ([#1937](https://github.com/0xMiden/miden-vm/pull/1937)).
- [BREAKING] Move `AdviceProvider` from `Host` to `ProcessState` ([#1923](https://github.com/0xMiden/miden-vm/issues/1923))).
- Removed decorator for interpolating polynomials over degree 2 extension field ([#1875](https://github.com/0xMiden/miden-vm/issues/1875)).
- Removed MASM code for probabilistic NTT ([#1875](https://github.com/0xMiden/miden-vm/issues/1875)).
- Moved implementation of `miden_assembly_syntax::diagnostics` into a new `miden-utils-diagnostics` crate ([#1945](https://github.com/0xMiden/miden-vm/pull/1945)).
- Moved implementation of `miden_core::debuginfo` into a new `miden-debug-types` crate ([#1945](https://github.com/0xMiden/miden-vm/pull/1945)).
- Moved implementation of `miden_core::sync` into a new `miden-utils-sync` crate ([#1945](https://github.com/0xMiden/miden-vm/pull/1945)).
- [BREAKING] Replaced `miden_assembly_syntax::Version` with `semver::Version` ([#1946](https://github.com/0xMiden/miden-vm/pull/1946))

#### Fixes

- Fixed `SourceContent::update` splice logic to prevent panics on single-line edits and respect exclusive end semantics for multi-line edits ([#XXXX](https://github.com/0xMiden/miden-vm/pull/2146)).
- Truncated nprime.masm output stack to prevent overflow during benchmarks ([#1879](https://github.com/0xMiden/miden-vm/issues/1879)).
- Modules can now be provided in any order to the `Assembler`, see #1669 (#1881).
- Addressed bug which caused references to re-exported procedures whose definition internally referred to an aliased module import, to produce an "undefined module" error, see #1451 (#1892).
- The special identifiers for kernel, executable, and anonymous namespaces were not valid MASM syntax (#1893).
- `AdviceProvider`: replace `SimpleAdviceMap` with `AdviceMap` struct from `miden-core` & add `merge_advice_map` to `AdviceProvider` ([#1924](https://github.com/0xMiden/miden-vm/issues/1924) & [#1922](https://github.com/0xMiden/miden-vm/issues/1922)).
- [BREAKING] Disallow usage of the field modulus as an immediate value ([#1938](https://github.com/0xMiden/miden-vm/pull/1938)).

## 0.15.0 (2025-06-06)

#### Enhancements

- Add `debug.stack_adv` and `debug.stack_adv.<n>` to help debug the advice stack (#1828).
- Add a complete description of the constraints for `horner_eval_base` and `horner_eval_ext` (#1817).
- Add documentation for ACE chiplet (#1766)
- Add support for setting debugger breakpoints via `breakpoint` instruction (#1860)
- Improve error messages for some procedure locals-related errors (#1863)
- Add range checks to the `push_falcon_mod_result` advice injector to make sure that the inputs are `u32` (#1819).

#### Changes

- [BREAKING] Rename `miden` executable to `miden-vm`
- Improve error messages for some assembler instruction (#1785)
- Remove `idx` column from Kernel ROM chiplet and use chiplet bus for initialization. (#1818)
- [BREAKING] Make `Assembler::source_manager()` be `Send + Sync` (#1822)
- Refactored `ProcedureName` validation logic to improve readability (#1663)
- Simplify and optimize the recursive verifier (#1801).
- Simplify auxiliary randomness generation (#1810).
- Add handling of variable length public inputs to the recursive verifier (#1813).

#### Fixes

- `miden debug` rewind command no longer panics at clock 0 (#1751)
- Prevent overflow in ACE circuit evaluation (#1820)
- `debug.local` decorators no longer panic or print incorrect values (#1859)

## 0.14.0 (2025-05-07)

#### Enhancements

- Add kernel procedures digests as public inputs to the recursive verifier (#1724).
- add optional `Package::account_component_metadata_bytes` to store serialized `AccountComponentMetadata` (#1731).
- Add `executable` feature to the `make test` and `make test-build` Make commands (#1762).
- Allow asserts instruction to take error messages as strings instead of error codes as Felts (#1771).
- Add arithmetic evaluation chiplet (#1759).
- Update the recursive verifier to use arithmetic evaluation chiplet (#1760).

#### Changes

- Replace deprecated #[clap(...)] with #[command(...)] and #[arg(.…)] (#1794)
- Add pull request template to guide contributors (#1795)
- [BREAKING] `ExecutionOptions::with_debugging()` now takes a boolean parameter (#1761)
- Use `MemoryAddress(u32)` for `VmState` memory addresses instead of plain `u64` (#1758).
- [BREAKING] Improve processor errors for memory and calls (#1717)
- Implement a new fast processor that doesn't generate a trace (#1668)
- `ProcessState::get_stack_state()` now only returns the state of the active context (#1753)
- Change `MastForestBuilder::set_after_exit()` for `append_after_exit()` (#1775)
- Improve processor error diagnostics (#1765)
- Fix source spans associated with assert* and mtree_verify instructions (#1789)
- [BREAKING] Improve the layout of the memory used by the recursive verifier (#1857)

## 0.13.2 (2025-04-02)

#### Changes

- Relaxed rules for identifiers created via `Ident::new`, `ProcedureName::new`, `LibraryNamespace::new`, and `Library::new_from_components` (#1735)
- [BREAKING] Renamed `Ident::new_unchecked` and `ProcedureName::new_unchecked` to `from_raw_parts` (#1735).

#### Fixes

- Fixed various issues with pretty printing of Miden Assembly (#1740).

## 0.13.1 (2025-03-21) - `stdlib` crate only

#### Enhancements

- Added `prepare_hasher_state` and `hash_memory_with_state` procedures to the `stdlib::crypto::hashes::rpo` module (#1718).

## 0.13.0 (2025-03-20)

#### Enhancements

- Added to the `Assembler` the ability to vendor a compiled library.
- [BREAKING] Update CLI to accept masm or masp files as input for all commands (#1683, #1692).
- [BREAKING] Introduced `HORNERBASE`, `HORNEREXT` and removed `RCOMBBASE` instructions (#1656).

#### Changes

- Update minimum supported Rust version to 1.85.
- Change Chiplet Fields to Public (#1629).
- [BREAKING] Updated Winterfell dependency to v0.12 (#1658).
- Introduce `BusDebugger` to facilitate debugging buses (#1664).
- Update Falcon verification procedure to use `HORNERBASE` (#1661).
- Update recursive verifier to use `HORNERBASE` (#1665).
- Fix the docs and implementation of `EXPACC` (#1676).
- Running a call/syscall/dyncall while processing a syscall now results in an error (#1680).
- Using a non-binary value as a loop condition now results in an error (#1685).
- [BREAKING] Remove `Assembler::assemble_common()` from the public interface (#1689).
- Fix `Horner{Base, Ext}` bus requests to memory chiplet (#1689).
- Fix docs on the layout of the auxiliary segment trace (#1694).
- Optimize FRI remainder polynomial check (#1670).
- Remove `FALCON_SIG_TO_STACK` event (#1703).
- Prevent `U64Div` event from crashing processor (#1710).

## 0.12.0 (2025-01-22)

#### Highlights

- [BREAKING] Refactored memory to be element-addressable (#1598).

#### Changes

- [BREAKING] Resolved flag collision in `--verify` command and added functionality for optional input/output files (#1513).
- [BREAKING] Refactored `MastForest` serialization/deserialization to put decorator data at the end of the binary (#1531).
- [BREAKING] Refactored `Process` struct to no longer take ownership of the `Host` (#1571).
- [BREAKING] Converted `ProcessState` from a trait to a struct (#1571).
- [BREAKING] Simplified `Host` and `AdviceProvider` traits (#1572).
- [BREAKING] Updated Winterfell dependency to v0.11 (#1586).
- [BREAKING] Cleaned up benchmarks and examples in the `miden-vm` crate (#1587)
- [BREAKING] Switched to `thiserror` 2.0 derive errors and refactored errors (#1588).
- Moved handling of `FalconSigToStack` event from system event handlers to the `DefaultHost` (#1630).

#### Enhancements

- Added options `--kernel`, `--debug` and `--output` to `miden bundle` (#1447).
- Added `miden_core::mast::MastForest::advice_map` to load it into the advice provider before the `MastForest` execution (#1574).
- Optimized the computation of the DEEP queries in the recursive verifier (#1594).
- Added validity checks for the inputs to the recursive verifier (#1596).
- Allow multiple memory reads in the same clock cycle (#1626)
- Improved Falcon signature verification (#1623).
- Added `miden-mast-package` crate with `Package` type to represent a compiled Miden program/library (#1544).

## 0.11.0 (2024-11-04)

#### Enhancements

- Added `miden_core::utils::sync::racy_lock` module (#1463).
- Updated `miden_core::utils` to re-export `std::sync::LazyLock` and `racy_lock::RacyLock as LazyLock` for std and no_std environments, respectively (#1463).
- Debug instructions can be enabled in the cli `run` command using `--debug` flag (#1502).
- Added support for procedure annotation (attribute) syntax to Miden Assembly (#1510).
- Make `miden-prover::prove()` method conditionally asynchronous (#1563).
- Update and sync the recursive verifier (#1575).

#### Changes

- [BREAKING] Wrapped `MastForest`s in `Program` and `Library` structs in `Arc` (#1465).
- `MastForestBuilder`: use `MastNodeId` instead of MAST root to uniquely identify procedures (#1473).
- Made the undocumented behavior of the VM with regard to undefined behavior of u32 operations, stricter (#1480).
- Introduced the `Emit` instruction (#1496).
- [BREAKING] ExecutionOptions::new constructor requires a boolean to explicitly set debug mode (#1502).
- [BREAKING] The `run` and the `prove` commands in the cli will accept `--trace` flag instead of `--tracing` (#1502).
- Migrated to new padding rule for RPO (#1343).
- Migrated to `miden-crypto` v0.11.0 (#1343).
- Implemented `MastForest` merging (#1534).
- Rename `EqHash` to `MastNodeFingerprint` and make it `pub` (#1539).
- Updated Winterfell dependency to v0.10 (#1533).
- [BREAKING] `DYN` operation now expects a memory address pointing to the procedure hash (#1535).
- [BREAKING] `DYNCALL` operation fixed, and now expects a memory address pointing to the procedure hash (#1535).
- Permit child `MastNodeId`s to exceed the `MastNodeId`s of their parents (#1542).
- Don't validate export names on `Library` deserialization (#1554)
- Compile advice injectors down to `Emit` operations (#1581)

#### Fixes

- Fixed an issue with formatting of blocks in Miden Assembly syntax
- Fixed the construction of the block hash table (#1506)
- Fixed a bug in the block stack table (#1511) (#1512) (#1557)
- Fixed the construction of the chiplets virtual table (#1514) (#1556)
- Fixed the construction of the chiplets bus (#1516) (#1525)
- Decorators are now allowed in empty basic blocks (#1466)
- Return an error if an instruction performs 2 memory accesses at the same memory address in the same cycle (#1561)

## 0.10.6 (2024-09-12) - `miden-processor` crate only

#### Enhancements

- Added `PartialEq`, `Eq`, `Serialize` and `Deserialize` to `AdviceMap` and `AdviceInputs` structs (#1494).

## 0.10.5 (2024-08-21)

#### Enhancements

- Updated `MastForest::read_from` to deserialize without computing node hashes unnecessarily (#1453).
- Assembler: Merge contiguous basic blocks (#1454).
- Assembler: Add a threshold number of operations after which we stop merging more in the same block (#1461).

#### Changes

- Added `new_unsafe()` constructors to MAST node types which do not compute node hashes (#1453).
- Consolidated `BasicBlockNode` constructors and converted assert flow to `MastForestError::EmptyBasicBlock` (#1453).

#### Fixes

- Fixed an issue with registering non-local procedures in `MemMastForestStore` (#1462).
- Added a check for circular external node lookups in the processor (#1464).

## 0.10.4 (2024-08-15) - `miden-processor` crate only

#### Enhancements

- Added support for executing `Dyn` nodes from external MAST forests (#1455).

## 0.10.3 (2024-08-12)

#### Enhancements

- Added `with-debug-info` feature to `miden-stdlib` (#1445).
- Added `Assembler::add_modules_from_dir()` method (#1445).
- [BREAKING] Implemented building of multi-module kernels (#1445).

#### Changes

- [BREAKING] Replaced `SourceManager` parameter with `Assembler` in `Library::from_dir` (#1445).
- [BREAKING] Moved `Library` and `KernelLibrary` exports to the root of the `miden-assembly` crate. (#1445).
- [BREAKING] Depth of the input and output stack was restricted to 16 (#1456).

## 0.10.2 (2024-08-10)

#### Enhancements

- Removed linear search of trace rows from `BlockHashTableRow::table_init()` (#1439).
- Exposed some pretty printing internals for `MastNode` (#1441).
- Made `KernelLibrary` impl `Clone` and `AsRef<Library>` (#1441).
- Added serialization to the `Program` struct (#1442).

#### Changes

- [BREAKING] Removed serialization of AST structs (#1442).

## 0.10.0 (2024-08-06)

#### Features

- Added source location tracking to assembled MAST (#1419).
- Added error codes support for the `mtree_verify` instruction (#1328).
- Added support for immediate values for `lt`, `lte`, `gt`, `gte` comparison instructions (#1346).
- Added support for immediate values for `u32lt`, `u32lte`, `u32gt`, `u32gte`, `u32min` and `u32max` comparison instructions (#1358).
- Added support for the `nop` instruction, which corresponds to the VM opcode of the same name, and has the same semantics.
- Added support for the `if.false` instruction, which can be used in the same manner as `if.true`
- Added support for immediate values for `u32and`, `u32or`, `u32xor` and `u32not` bitwise instructions (#1362).
- [BREAKING] Assembler: add the ability to compile MAST libraries, and to assemble a program using compiled libraries (#1401)

#### Enhancements

- Changed MAST to a table-based representation (#1349).
- Introduced `MastForestStore` (#1359).
- Adjusted prover's metal acceleration code to work with 0.9 versions of the crates (#1357).
- Relaxed the parser to allow one branch of an `if.(true|false)` to be empty.
- Optimized `std::sys::truncate_stuck` procedure (#1384).
- Updated CI and Makefile to standardize it across Miden repositories (#1342).
- Add serialization/deserialization for `MastForest` (#1370).
- Updated CI to support `CHANGELOG.md` modification checking and `no changelog` label (#1406).
- Introduced `MastForestError` to enforce `MastForest` node count invariant (#1394).
- Added functions to `MastForestBuilder` to allow ensuring of nodes with fewer LOC (#1404).
- [BREAKING] Made `Assembler` single-use (#1409).
- Removed `ProcedureCache` from the assembler (#1411).
- Added functions to `MastForest` and `MastForestBuilder` to add and ensure nodes with fewer LOC (#1404, #1412).
- Added `Assembler::assemble_library()` and `Assembler::assemble_kernel()`  (#1413, #1418).
- Added `miden_core::prettier::pretty_print_csv` helper, for formatting of iterators over `PrettyPrint` values as comma-separated items.
- Added source code management primitives in `miden-core` (#1419).
- Added `make test-fast` and `make test-skip-proptests` Makefile targets for faster testing during local development.
- Added `ProgramFile::read_with` constructor that takes a `SourceManager` impl to use for source management.
- Added `RowIndex(u32)` (#1408).

#### Changed

- When using `if.(true|false) .. end`, the parser used to emit an empty block for the branch that was elided. The parser now emits a block containing a single `nop` instruction instead.
- [BREAKING] `internals` configuration feature was renamed to `testing` (#1399).
- The `AssemblyOp` decorator now contains an optional `Location` (#1419)
- The `Assembler` now requires passing in a `Arc<dyn SourceManager>`, for use in rendering diagnostics.
- The `Module::parse_file` and `Module::parse_str` functions have been removed in favor of calling `Module::parser` and then using the `ModuleParser` methods.
- The `Compile` trait now requires passing a `SourceManager` reference along with the item to be compiled.
- Update minimum supported Rust version to 1.80 (#1425).
- Made `debug` mode the default in the CLI. Added `--release` flag to disable debugging instead of having to enable it. (#1728)

## 0.9.2 (2024-05-22) - `stdlib` crate only

- Skip writing MASM documentation to file when building on docs.rs (#1341).

## 0.9.2 (2024-05-09) - `assembly` crate only

- Remove usage of `group_vector_elements()` from `combine_blocks()` (#1331).

## 0.9.2 (2024-04-25) - `air` and `processor` crates only

- Allowed enabling debug mode via `ExecutionOptions` (#1316).

## 0.9.1 (2024-04-04)

- Added additional trait implementations to error types (#1306).

## 0.9.0 (2024-04-03)

#### Packaging

- [BREAKING] The package `miden-vm` crate was renamed from `miden` to `miden-vm`. Now the package and crate names match (#1271).

#### Stdlib

- Added `init_no_padding` procedure to `std::crypto::hashes::native` (#1313).
- [BREAKING] `native` module was renamed to the `rpo`, `hash_memory` procedure was renamed to the `hash_memory_words` (#1368).
- Added `hash_memory` procedure to `std::crypto::hashes::rpo` (#1368).

#### VM Internals

- Removed unused `find_lone_leaf()` function from the Advice Provider (#1262).
- [BREAKING] Changed fields type of the `StackOutputs` struct from `Vec<u64>` to `Vec<Felt>` (#1268).
- [BREAKING] Migrated to `miden-crypto` v0.9.0 (#1287).

## 0.8.0 (02-26-2024)

#### Assembly

- Expanded capabilities of the `debug` decorator. Added `debug.mem` and `debug.local` variations (#1103).
- Introduced the `emit.<event_id>` assembly instruction (#1119).
- Introduced the `procref.<proc_name>` assembly instruction (#1113).
- Added the ability to use constants as counters in `repeat` loops (#1124).
- [BREAKING] Removed all `checked` versions of the u32 instructions. Renamed all `unchecked` versions (#1115).
- Introduced the `u32clz`, `u32ctz`, `u32clo`, `u32cto` and `ilog2` assembly instructions (#1176).
- Added support for hexadecimal values in constants (#1199).
- Added the `RCombBase` instruction (#1216).

#### Stdlib

- Introduced `std::utils` module with `is_empty_word` procedure. Refactored `std::collections::smt`
  and `std::collections::smt64` to use the procedure (#1107).
- [BREAKING] Removed `checked` versions of the instructions in the `std::math::u64` module (#1142).
- Introduced `clz`, `ctz`, `clo` and `cto` instructions in the `std::math::u64` module (#1179).
- [BREAKING] Refactored `std::collections::smt` to use `SimpleSmt`-based implementation (#1215).
- [BREAKING] Removed `std::collections::smt64` (#1249)

#### VM Internals

- Introduced the `Event` decorator and an associated `on_event` handler on the `Host` trait (#1119).
- Added methods `StackOutputs::get_stack_item()` and `StackOutputs::get_stack_word()` (#1155).
- Added [Tracing](https://crates.io/crates/tracing) logger to the VM (#1139).
- Refactored auxiliary trace construction (#1140).
- [BREAKING] Optimized `u32lt` instruction (#1193)
- Added `on_assert_failed()` method to the Host trait (#1197).
- Added support for handling `trace` instruction in the `Host` interface (#1198).
- Updated Winterfell dependency to v0.8 (#1234).
- Increased min version of `rustc` to 1.75.

#### CLI

- Introduced the `!use` command for the Miden REPL (#1162).
- Introduced a `BLAKE3` hashing example (#1180).

## 0.7.0 (2023-10-11)

#### Assembly

- Added ability to attach doc comments to re-exported procedures (#994).
- Added support for nested modules (#992).
- Added support for the arithmetic expressions in constant values (#1026).
- Added support for module aliases (#1037).
- Added `adv.insert_hperm` decorator (#1042).
- Added `adv.push_smtpeek` decorator (#1056).
- Added `debug` decorator (#1069).
- Refactored `push` instruction so now it parses long hex string in little-endian (#1076).

#### CLI

- Implemented ability to output compiled `.masb` files to disk (#1102).

#### VM Internals

- Simplified range checker and removed 1 main and 1 auxiliary trace column (#949).
- Migrated range checker lookups to use LogUp and reduced the number of trace columns to 2 main and
  1 auxiliary (#1027).
- Added `get_mapped_values()` and `get_store_subset()` methods to the `AdviceProvider` trait (#987).
- [BREAKING] Added options to specify maximum number of cycles and expected number of cycles for a program (#998).
- Improved handling of invalid/incomplete parameters in `StackOutputs` constructors (#1010).
- Allowed the assembler to produce programs with "phantom" calls (#1019).
- Added `TraceLenSummary` struct which holds information about traces lengths to the `ExecutionTrace` (#1029).
- Imposed the 2^32 limit for the memory addresses used in the memory chiplet (#1049).
- Supported `PartialMerkleTree` as a secret input in `.input` file (#1072).
- [BREAKING] Refactored `AdviceProvider` interface into `Host` interface (#1082).

#### Stdlib

- Completed `std::collections::smt` module by implementing `insert` and `set` procedures (#1036, #1038, #1046).
- Added new module `std::crypto::dsa::rpo_falcon512` to support Falcon signature verification (#1000, #1094)

## 0.6.1 (2023-06-29)

- Fixed `no-std` compilation for `miden-core`, `miden-assembly`, and `miden-processor` crates.

## 0.6.0 (2023-06-28)

#### Assembly

- Added new instructions: `mtree_verify`.
- [BREAKING] Refactored `adv.mem` decorator to use parameters from operand stack instead of immediate values.
- [BREAKING] Refactored `mem_stream` and `adv_pipe` instructions.
- Added constant support for memory operations.
- Enabled incremental compilation via `compile_in_context()` method.
- Exposed ability to compile individual modules publicly via `compile_module()` method.
- [BREAKING] Refactored advice injector instructions.
- Implemented procedure re-exports from modules.

#### CLI

- Implemented support for all types of nondeterministic inputs (advice stack, advice map, and Merkle store).
- Implemented ability to generate proofs suitable for recursion.

#### Stdlib

- Added new module: `std::collections::smt` (only `smt::get` available).
- Added new module: `std::collections::mmr`.
- Added new module: `std::collections::smt64`.
- Added several convenience procedures to `std::mem` module.
- [BREAKING] Added procedures to compute 1-to-1 hashes in `std::crypto::hashes` module and renamed existing procedures to remove ambiguity.
- Greatly optimized recursive STARK verifier (reduced number of cycles by 6x - 8x).

#### VM Internals

- Moved test framework from `miden-vm` crate to `miden-test-utils` crate.
- Updated Winterfell dependency to v0.6.4.
- Added support for GPU acceleration on Apple silicon (Metal).
- Added source locations to all AST nodes.
- Added 8 more instruction slots to the VM (not yet used).
- Completed kernel ROM trace generation.
- Implemented ability to record advice provider requests to the initial dataset via `RecAdviceProvider`.

## 0.5.0 (2023-03-29)

#### CLI

- Renamed `ProgramInfo` to `ExecutionDetails` since there is another `ProgramInfo` struct in the source code.
- [BREAKING] renamed `stack_init` and `advice_tape` to `operand_stack` and `advice_stack` in input files.
- Enabled specifying additional advice provider inputs (i.e., advice map and Merkle store) via the input files.

#### Assembly

- Added new instructions: `is_odd`, `assert_eqw`, `mtree_merge`.
- [BREAKING] Removed `mtree_cwm` instruction.
- Added `breakpoint` instruction to help with debugging.

#### VM Internals

- [BREAKING] Renamed `Read`, `ReadW` operations into `AdvPop`, `AdvPopW`.
- [BREAKING] Replaced `AdviceSet` with `MerkleStore`.
- Updated Winterfell dependency to v0.6.0.
- [BREAKING] Renamed `Read/ReadW` operations into `AdvPop/AdvPopW`.

## 0.4.0 (2023-02-27)

#### Advice provider

- [BREAKING] Converted `AdviceProvider` into a trait which can be provided to the processor.
- Added a decorator for interpolating polynomials over degree 2 extension field (`ext2intt`).
- Added `AdviceSource` enum for greater future flexibility of advice injectors.

#### CLI

- Added `debug` subcommand to enable stepping through program execution forward/backward.
- Added cycle count to the output of program execution.

#### Assembly

- Added support for constant declarations.
- Added new instructions: `clk`, `ext2*`, `fri_ext2fold4`, `hash`, `u32checked_popcnt`, `u32unchecked_popcnt`.
- [BREAKING] Renamed `rpperm` to `hperm` and `rphash` to `hmerge`.
- Removed requirement that code blocks must be non-empty (i.e., allowed empty blocks).
- [BREAKING] Refactored `mtree_set` and `mtree_cwm` instructions to leave the old value on the stack.
- [BREAKING] Replaced `ModuleProvider` with `Library` to improve 3rd party library support.

#### Processor, Prover, and Verifier

- [BREAKING] Refactored `execute()`, `prove()`, `verify()` functions to take `StackInputs` as one of the parameters.
- [BREAKING] Refactored `prove()` function to return `ExecutionProof` (which is a wrapper for `StarkProof`).
- [BREAKING] Refactored `verify()` function to take `ProgramInfo`, `StackInputs`, and `ExecutionProof` as parameters and return a `u32` indicating security level of the verified proof.

#### Stdlib

- Added `std::mem::memcopy` procedure for copying regions of memory.
- Added `std::crypto::fri::frie2f4::verify` for verifying FRI proofs over degree 2 extension field.

#### VM Internals

- [BREAKING] Migrated to Rescue Prime Optimized hash function.
- Updated Winterfell backend to v0.5.1

## 0.3.0 (2022-11-23)

- Implemented `call` operation for context-isolated function calls.
- Added support for custom kernels.
- Implemented `syscall` operation for kernel calls, and added a new `caller` instruction for accessing the hash of the calling function.
- Implemented `mem_stream` operation for fast hashing of memory regions.
- Implemented `adv_pipe` operation for fast "unhashing" of inputs into memory.
- Added support for unlimited number of stack inputs/outputs.
- [BREAKING] Redesigned Miden assembly input/output instructions for environment, random access memory, local memory, and non-deterministic "advice" inputs.
- [BREAKING] Reordered the output stack for Miden assembly cryptographic operations `mtree_set` and `mtree_get` to improve efficiency.
- Refactored the advice provider to add support for advice maps, and added the `adv.mem` decorator for copying memory regions into the advice map.
- [BREAKING] Refactored the Assembler and added support for module providers. (Standard library is no longer available by default.)
- Implemented AIR constraints for the stack component.
- Added Miden REPL tool.
- Improved performance with various internal refactorings and optimizations.

## 0.2.0 (2022-08-09)

- Implemented new decoder which removes limitations on the depth of control flow logic.
- Introduced chiplet architecture to offload complex computations to specialized modules.
- Added read-write random access memory.
- Added support for operations with 32-bit unsigned integers.
- Redesigned advice provider to include Merkle path advice sets.
- Changed base field of the VM to the prime field with modulus 2^64 - 2^32 + 1.

## 0.1.0 (2021-11-16)

- Initial release (migration of the original [Distaff VM](https://github.com/GuildOfWeavers/distaff) codebase to [Winterfell](https://github.com/novifinancial/winterfell) backend).<|MERGE_RESOLUTION|>--- conflicted
+++ resolved
@@ -1,6 +1,5 @@
 # Changelog
 
-<<<<<<< HEAD
 ## 0.18.0 (TBD)
 
 #### Enhancements
@@ -55,11 +54,9 @@
 - Introduced new `pub proc` syntax for procedure declarations to replace `export` syntax. This change is backwards-compatible. ([#2120](https://github.com/0xMiden/miden-vm/pull/2120)).
 - [BREAKING] Disallowed the use of word literals in conjunction with dot-delimited `push` syntax ([#2120](https://github.com/0xMiden/miden-vm/pull/2120)).
 - fix RawDecoratorIdIterator un-padding off-by-one ([#2193](https://github.com/0xMiden/miden-vm/pull/2193))
-=======
 ## 0.17.2 (2025-09-17)
 
 - Hotfix: remove all stack underflow errors ([#2182](https://github.com/0xMiden/miden-vm/pull/2182)).
->>>>>>> 74478897
 
 ## 0.17.1 (2025-08-29)
 
