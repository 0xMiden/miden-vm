# Changelog

## Unreleased

<<<<<<< HEAD
#### Changes

- Added serialization to the `Program` struct (#1442).
- [BREAKING] Removed serialization of AST structs (#1442).
=======
#### Enhancements

- Exposed some pretty printing internals for `MastNode`
- Made `KernelLibrary` impl `Clone` and `AsRef<Library>`
>>>>>>> 828557c2

## 0.10.0 (2024-08-06)

#### Features

- Added source location tracking to assembled MAST (#1419).
- Added error codes support for the `mtree_verify` instruction (#1328).
- Added support for immediate values for `lt`, `lte`, `gt`, `gte` comparison instructions (#1346).
- Added support for immediate values for `u32lt`, `u32lte`, `u32gt`, `u32gte`, `u32min` and `u32max` comparison instructions (#1358).
- Added support for the `nop` instruction, which corresponds to the VM opcode of the same name, and has the same semantics.
- Added support for the `if.false` instruction, which can be used in the same manner as `if.true`
- Added support for immediate values for `u32and`, `u32or`, `u32xor` and `u32not` bitwise instructions (#1362).
- [BREAKING] Assembler: add the ability to compile MAST libraries, and to assemble a program using compiled libraries (#1401)

#### Enhancements

- Changed MAST to a table-based representation (#1349).
- Introduced `MastForestStore` (#1359).
- Adjusted prover's metal acceleration code to work with 0.9 versions of the crates (#1357).
- Relaxed the parser to allow one branch of an `if.(true|false)` to be empty.
- Optimized `std::sys::truncate_stuck` procedure (#1384).
- Updated CI and Makefile to standardize it across Miden repositories (#1342).
- Add serialization/deserialization for `MastForest` (#1370)
- Updated CI to support `CHANGELOG.md` modification checking and `no changelog` label (#1406)
- Introduced `MastForestError` to enforce `MastForest` node count invariant (#1394)
- Added functions to `MastForestBuilder` to allow ensuring of nodes with fewer LOC (#1404)
- [BREAKING] Made `Assembler` single-use (#1409).
- Removed `ProcedureCache` from the assembler (#1411).
- Added functions to `MastForest` and `MastForestBuilder` to add and ensure nodes with fewer LOC (#1404, #1412)
- Added `Assembler::assemble_library()` and `Assembler::assemble_kernel()`  (#1413, #1418).
- Added `miden_core::prettier::pretty_print_csv` helper, for formatting of iterators over `PrettyPrint` values as comma-separated items.
- Added source code management primitives in `miden-core` (#1419)
- Added `make test-fast` and `make test-skip-proptests` Makefile targets for faster testing during local development.
- Added `ProgramFile::read_with` constructor that takes a `SourceManager` impl to use for source management.
- Added `RowIndex(u32)` (#1408).

#### Changed

- When using `if.(true|false) .. end`, the parser used to emit an empty block for the branch that was elided. The parser now emits a block containing a single `nop` instruction instead.
- [BREAKING] `internals` configuration feature was renamed to `testing` (#1399).
- The `AssemblyOp` decorator now contains an optional `Location` (#1419)
- The `Assembler` now requires passing in a `Arc<dyn SourceManager>`, for use in rendering diagnostics.
- The `Module::parse_file` and `Module::parse_str` functions have been removed in favor of calling `Module::parser` and then using the `ModuleParser` methods.
- The `Compile` trait now requires passing a `SourceManager` reference along with the item to be compiled.
- Update minimum supported Rust version to 1.80 (#1425).

## 0.9.2 (2024-05-22) - `stdlib` crate only

- Skip writing MASM documentation to file when building on docs.rs (#1341).

## 0.9.2 (2024-05-09) - `assembly` crate only

- Remove usage of `group_vector_elements()` from `combine_blocks()` (#1331).

## 0.9.2 (2024-04-25) - `air` and `processor` crates only

- Allowed enabling debug mode via `ExecutionOptions` (#1316).

## 0.9.1 (2024-04-04)

- Added additional trait implementations to error types (#1306).

## 0.9.0 (2024-04-03)

#### Packaging

- [BREAKING] The package `miden-vm` crate was renamed from `miden` to `miden-vm`. Now the package and crate names match (#1271).

#### Stdlib

- Added `init_no_padding` procedure to `std::crypto::hashes::native` (#1313).

#### VM Internals

- Removed unused `find_lone_leaf()` function from the Advice Provider (#1262).
- [BREAKING] Changed fields type of the `StackOutputs` struct from `Vec<u64>` to `Vec<Felt>` (#1268).
- [BREAKING] Migrated to `miden-crypto` v0.9.0 (#1287).

## 0.8.0 (02-26-2024)

#### Assembly

- Expanded capabilities of the `debug` decorator. Added `debug.mem` and `debug.local` variations (#1103).
- Introduced the `emit.<event_id>` assembly instruction (#1119).
- Introduced the `procref.<proc_name>` assembly instruction (#1113).
- Added the ability to use constants as counters in `repeat` loops (#1124).
- [BREAKING] Removed all `checked` versions of the u32 instructions. Renamed all `unchecked` versions (#1115).
- Introduced the `u32clz`, `u32ctz`, `u32clo`, `u32cto` and `ilog2` assembly instructions (#1176).
- Added support for hexadecimal values in constants (#1199).
- Added the `RCombBase` instruction (#1216).

#### Stdlib

- Introduced `std::utils` module with `is_empty_word` procedure. Refactored `std::collections::smt`
  and `std::collections::smt64` to use the procedure (#1107).
- [BREAKING] Removed `checked` versions of the instructions in the `std::math::u64` module (#1142).
- Introduced `clz`, `ctz`, `clo` and `cto` instructions in the `std::math::u64` module (#1179).
- [BREAKING] Refactored `std::collections::smt` to use `SimpleSmt`-based implementation (#1215).
- [BREAKING] Removed `std::collections::smt64` (#1249)

#### VM Internals

- Introduced the `Event` decorator and an associated `on_event` handler on the `Host` trait (#1119).
- Added methods `StackOutputs::get_stack_item()` and `StackOutputs::get_stack_word()` (#1155).
- Added [Tracing](https://crates.io/crates/tracing) logger to the VM (#1139).
- Refactored auxiliary trace construction (#1140).
- [BREAKING] Optimized `u32lt` instruction (#1193)
- Added `on_assert_failed()` method to the Host trait (#1197).
- Added support for handling `trace` instruction in the `Host` interface (#1198).
- Updated Winterfell dependency to v0.8 (#1234).
- Increased min version of `rustc` to 1.75.

#### CLI

- Introduced the `!use` command for the Miden REPL (#1162).
- Introduced a `BLAKE3` hashing example (#1180).

## 0.7.0 (2023-10-11)

#### Assembly

- Added ability to attach doc comments to re-exported procedures (#994).
- Added support for nested modules (#992).
- Added support for the arithmetic expressions in constant values (#1026).
- Added support for module aliases (#1037).
- Added `adv.insert_hperm` decorator (#1042).
- Added `adv.push_smtpeek` decorator (#1056).
- Added `debug` decorator (#1069).
- Refactored `push` instruction so now it parses long hex string in little-endian (#1076).

#### CLI

- Implemented ability to output compiled `.masb` files to disk (#1102).

#### VM Internals

- Simplified range checker and removed 1 main and 1 auxiliary trace column (#949).
- Migrated range checker lookups to use LogUp and reduced the number of trace columns to 2 main and
  1 auxiliary (#1027).
- Added `get_mapped_values()` and `get_store_subset()` methods to the `AdviceProvider` trait (#987).
- [BREAKING] Added options to specify maximum number of cycles and expected number of cycles for a program (#998).
- Improved handling of invalid/incomplete parameters in `StackOutputs` constructors (#1010).
- Allowed the assembler to produce programs with "phantom" calls (#1019).
- Added `TraceLenSummary` struct which holds information about traces lengths to the `ExecutionTrace` (#1029).
- Imposed the 2^32 limit for the memory addresses used in the memory chiplet (#1049).
- Supported `PartialMerkleTree` as a secret input in `.input` file (#1072).
- [BREAKING] Refactored `AdviceProvider` interface into `Host` interface (#1082).

#### Stdlib

- Completed `std::collections::smt` module by implementing `insert` and `set` procedures (#1036, #1038, #1046).
- Added new module `std::crypto::dsa::rpo_falcon512` to support Falcon signature verification (#1000, #1094)

## 0.6.1 (2023-06-29)

- Fixed `no-std` compilation for `miden-core`, `miden-assembly`, and `miden-processor` crates.

## 0.6.0 (2023-06-28)

#### Assembly

- Added new instructions: `mtree_verify`.
- [BREAKING] Refactored `adv.mem` decorator to use parameters from operand stack instead of immediate values.
- [BREAKING] Refactored `mem_stream` and `adv_pipe` instructions.
- Added constant support for memory operations.
- Enabled incremental compilation via `compile_in_context()` method.
- Exposed ability to compile individual modules publicly via `compile_module()` method.
- [BREAKING] Refactored advice injector instructions.
- Implemented procedure re-exports from modules.

#### CLI

- Implemented support for all types of nondeterministic inputs (advice stack, advice map, and Merkle store).
- Implemented ability to generate proofs suitable for recursion.

#### Stdlib

- Added new module: `std::collections::smt` (only `smt::get` available).
- Added new module: `std::collections::mmr`.
- Added new module: `std::collections::smt64`.
- Added several convenience procedures to `std::mem` module.
- [BREAKING] Added procedures to compute 1-to-1 hashes in `std::crypto::hashes` module and renamed existing procedures to remove ambiguity.
- Greatly optimized recursive STARK verifier (reduced number of cycles by 6x - 8x).

#### VM Internals

- Moved test framework from `miden-vm` crate to `miden-test-utils` crate.
- Updated Winterfell dependency to v0.6.4.
- Added support for GPU acceleration on Apple silicon (Metal).
- Added source locations to all AST nodes.
- Added 8 more instruction slots to the VM (not yet used).
- Completed kernel ROM trace generation.
- Implemented ability to record advice provider requests to the initial dataset via `RecAdviceProvider`.

## 0.5.0 (2023-03-29)

#### CLI

- Renamed `ProgramInfo` to `ExecutionDetails` since there is another `ProgramInfo` struct in the source code.
- [BREAKING] renamed `stack_init` and `advice_tape` to `operand_stack` and `advice_stack` in input files.
- Enabled specifying additional advice provider inputs (i.e., advice map and Merkle store) via the input files.

#### Assembly

- Added new instructions: `is_odd`, `assert_eqw`, `mtree_merge`.
- [BREAKING] Removed `mtree_cwm` instruction.
- Added `breakpoint` instruction to help with debugging.

#### VM Internals

- [BREAKING] Renamed `Read`, `ReadW` operations into `AdvPop`, `AdvPopW`.
- [BREAKING] Replaced `AdviceSet` with `MerkleStore`.
- Updated Winterfell dependency to v0.6.0.
- [BREAKING] Renamed `Read/ReadW` operations into `AdvPop/AdvPopW`.

## 0.4.0 (2023-02-27)

#### Advice provider

- [BREAKING] Converted `AdviceProvider` into a trait which can be provided to the processor.
- Added a decorator for interpolating polynomials over degree 2 extension field (`ext2intt`).
- Added `AdviceSource` enum for greater future flexibility of advice injectors.

#### CLI

- Added `debug` subcommand to enable stepping through program execution forward/backward.
- Added cycle count to the output of program execution.

#### Assembly

- Added support for constant declarations.
- Added new instructions: `clk`, `ext2*`, `fri_ext2fold4`, `hash`, `u32checked_popcnt`, `u32unchecked_popcnt`.
- [BREAKING] Renamed `rpperm` to `hperm` and `rphash` to `hmerge`.
- Removed requirement that code blocks must be non-empty (i.e., allowed empty blocks).
- [BREAKING] Refactored `mtree_set` and `mtree_cwm` instructions to leave the old value on the stack.
- [BREAKING] Replaced `ModuleProvider` with `Library` to improve 3rd party library support.

#### Processor, Prover, and Verifier

- [BREAKING] Refactored `execute()`, `prove()`, `verify()` functions to take `StackInputs` as one of the parameters.
- [BREAKING] Refactored `prove()` function to return `ExecutionProof` (which is a wrapper for `StarkProof`).
- [BREAKING] Refactored `verify()` function to take `ProgramInfo`, `StackInputs`, and `ExecutionProof` as parameters and return a `u32` indicating security level of the verified proof.

#### Stdlib

- Added `std::mem::memcopy` procedure for copying regions of memory.
- Added `std::crypto::fri::frie2f4::verify` for verifying FRI proofs over degree 2 extension field.

#### VM Internals

- [BREAKING] Migrated to Rescue Prime Optimized hash function.
- Updated Winterfell backend to v0.5.1

## 0.3.0 (2022-11-23)

- Implemented `call` operation for context-isolated function calls.
- Added support for custom kernels.
- Implemented `syscall` operation for kernel calls, and added a new `caller` instruction for accessing the hash of the calling function.
- Implemented `mem_stream` operation for fast hashing of memory regions.
- Implemented `adv_pipe` operation for fast "unhashing" of inputs into memory.
- Added support for unlimited number of stack inputs/outputs.
- [BREAKING] Redesigned Miden assembly input/output instructions for environment, random access memory, local memory, and non-deterministic "advice" inputs.
- [BREAKING] Reordered the output stack for Miden assembly cryptographic operations `mtree_set` and `mtree_get` to improve efficiency.
- Refactored the advice provider to add support for advice maps, and added the `adv.mem` decorator for copying memory regions into the advice map.
- [BREAKING] Refactored the Assembler and added support for module providers. (Standard library is no longer available by default.)
- Implemented AIR constraints for the stack component.
- Added Miden REPL tool.
- Improved performance with various internal refactorings and optimizations.

## 0.2.0 (2022-08-09)

- Implemented new decoder which removes limitations on the depth of control flow logic.
- Introduced chiplet architecture to offload complex computations to specialized modules.
- Added read-write random access memory.
- Added support for operations with 32-bit unsigned integers.
- Redesigned advice provider to include Merkle path advice sets.
- Changed base field of the VM to the prime field with modulus 2^64 - 2^32 + 1.

## 0.1.0 (2021-11-16)

- Initial release (migration of the original [Distaff VM](https://github.com/GuildOfWeavers/distaff) codebase to [Winterfell](https://github.com/novifinancial/winterfell) backend).<|MERGE_RESOLUTION|>--- conflicted
+++ resolved
@@ -2,17 +2,16 @@
 
 ## Unreleased
 
-<<<<<<< HEAD
 #### Changes
 
+- [BREAKING] Removed serialization of AST structs (#1442).
+
+#### Enhancements
+
+- Exposed some pretty printing internals for `MastNode` (#1441).
+- Made `KernelLibrary` impl `Clone` and `AsRef<Library>` (#1441).
 - Added serialization to the `Program` struct (#1442).
-- [BREAKING] Removed serialization of AST structs (#1442).
-=======
-#### Enhancements
-
-- Exposed some pretty printing internals for `MastNode`
-- Made `KernelLibrary` impl `Clone` and `AsRef<Library>`
->>>>>>> 828557c2
+
 
 ## 0.10.0 (2024-08-06)
 
