--- conflicted
+++ resolved
@@ -22,6 +22,8 @@
 #### Enhancements
 
 - The documentation for the `Assembler` and its APIs was improved, to better explain how each affects the final assembled artifact (#1881).
+- Optimize handling of variable length public inputs in the recursive verifier (#1842).
+- Simplify processing of OOD evaluations in the recursive verifier (#1848).
 
 #### Fixes
 
@@ -48,19 +50,11 @@
 - Improve error messages for some assembler instruction (#1785)
 - Remove `idx` column from Kernel ROM chiplet and use chiplet bus for initialization. (#1818)
 - [BREAKING] Make `Assembler::source_manager()` be `Send + Sync` (#1822)
-<<<<<<< HEAD
-- Simplify and optimize the recursive verifier (#1801).
-- Simplify auxiliary randomness generation (#1810).
-- Add handling of variable length public inputs to the recursive verifier (#1813).
-- Optimize handling of variable length public inputs in the recursive verifier (#1842).
-- Simplify processing of OOD evaluations in the recursive verifier (#1848).
-=======
 - Refactored `ProcedureName` validation logic to improve readability (#1663)
 - Simplify and optimize the recursive verifier (#1801).
 - Simplify auxiliary randomness generation (#1810).
 - Add handling of variable length public inputs to the recursive verifier (#1813).
 - Update lalrpop dependency to 0.22 (#1865)
->>>>>>> 1eaecf59
 
 #### Fixes
 
