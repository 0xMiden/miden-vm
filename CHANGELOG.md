--- conflicted
+++ resolved
@@ -21,13 +21,10 @@
 - Migrated to `miden-crypto` v0.11.0 (#1343).
 - Implemented `MastForest` merging (#1534)
 - Rename `EqHash` to `MastNodeFingerprint` and make it `pub` (#1539)
-<<<<<<< HEAD
 - Updated Winterfell dependency to v0.10 (#1533).
-=======
 - [BREAKING] `DYN` operation now expects a memory address pointing to the procedure hash (#1535)
 - [BREAKING] `DYNCALL` operation fixed, and now expects a memory address pointing to the procedure hash (#1535)
 - Permit child `MastNodeId`s to exceed the `MastNodeId`s of their parents (#1542)
->>>>>>> f1c05538
 
 #### Fixes
 
