# Changelog

## 0.16.0 (TBD)

#### Changes

- Removed the obsolete `RpoFalcon512` decorator and associated structs (#1872).
<<<<<<< HEAD
- Licensed the project under the Apache 2.0 license (in addition to the MIT) (#1840).

#### Fixes

- Uniform chiplet bus message flag encoding (#1887)
=======
- Licensed the project under the Apache 2.0 license (in addition to the MIT) (#1882).
- [BREAKING] Renamed `Assembler::add_module` to `Assembler::compile_and_statically_link` (#1881)
- [BREAKING] Renamed `Assembler::add_modules` to `Assembler::compile_and_statically_link_all` (#1881)
- [BREAKING] Renamed `Assembler::add_modules_from_dir` to `Assembler::compile_and_statically_link_from_dir` (#1881)
- [BREAKING] Removed `Assembler::add_module_with_options` (#1881)
- [BREAKING] Removed `Assembler::add_modules_with_options` (#1881)
- [BREAKING] Renamed `Assembler::add_library` to `Assembler::link_dynamic_library` (#1881)
- [BREAKING] Renamed `Assembler::add_vendored_library` to `Assembler::link_static_library` (#1881)
- `AssemblyError` was removed, and all uses replaced with `Report`

#### Enhancements

- The documentation for the `Assembler` and its APIs was improved, to better explain how each affects the final assembled artifact.

#### Fixes

- Modules can now be provided in any order to the `Assembler`, see #1669 (#1881)
>>>>>>> 5c63f302

## 0.15.0 (2025-06-06)

#### Enhancements

- Add `debug.stack_adv` and `debug.stack_adv.<n>` to help debug the advice stack (#1828).
- Add a complete description of the constraints for `horner_eval_base` and `horner_eval_ext` (#1817).
- Add documentation for ACE chiplet (#1766)
- Add support for setting debugger breakpoints via `breakpoint` instruction (#1860)
- Improve error messages for some procedure locals-related errors (#1863)
- Add range checks to the `push_falcon_mod_result` advice injector to make sure that the inputs are `u32` (#1819).
- Allow constants to be declared as words and to be arguments of the `push` instruction (#1855).

#### Changes

- [BREAKING] Rename `miden` executable to `miden-vm`
- Improve error messages for some assembler instruction (#1785)
- Remove `idx` column from Kernel ROM chiplet and use chiplet bus for initialization. (#1818)
- [BREAKING] Make `Assembler::source_manager()` be `Send + Sync` (#1822)
- Refactored `ProcedureName` validation logic to improve readability (#1663)
- Simplify and optimize the recursive verifier (#1801).
- Simplify auxiliary randomness generation (#1810).
- Add handling of variable length public inputs to the recursive verifier (#1813).
- Update lalrpop dependency to 0.22 (#1865)

#### Fixes

- `miden debug` rewind command no longer panics at clock 0 (#1751)
- Prevent overflow in ACE circuit evaluation (#1820)
- `debug.local` decorators no longer panic or print incorrect values (#1859)

## 0.14.0 (2025-05-07)

#### Enhancements

- Add kernel procedures digests as public inputs to the recursive verifier (#1724).
- add optional `Package::account_component_metadata_bytes` to store serialized `AccountComponentMetadata` (#1731).
- Add `executable` feature to the `make test` and `make test-build` Make commands (#1762).
- Allow asserts instruction to take error messages as strings instead of error codes as Felts (#1771).
- Add arithmetic evaluation chiplet (#1759).
- Update the recursive verifier to use arithmetic evaluation chiplet (#1760).

#### Changes

- Replace deprecated #[clap(...)] with #[command(...)] and #[arg(.…)] (#1794)
- Add pull request template to guide contributors (#1795)
- [BREAKING] `ExecutionOptions::with_debugging()` now takes a boolean parameter (#1761)
- Use `MemoryAddress(u32)` for `VmState` memory addresses instead of plain `u64` (#1758).
- [BREAKING] Improve processor errors for memory and calls (#1717)
- Implement a new fast processor that doesn't generate a trace (#1668)
- `ProcessState::get_stack_state()` now only returns the state of the active context (#1753)
- Change `MastForestBuilder::set_after_exit()` for `append_after_exit()` (#1775)
- Improve processor error diagnostics (#1765)
- Fix source spans associated with assert* and mtree_verify instructions (#1789)

## 0.13.2 (2025-04-02)

#### Changes

- Relaxed rules for identifiers created via `Ident::new`, `ProcedureName::new`, `LibraryNamespace::new`, and `Library::new_from_components` (#1735)
- [BREAKING] Renamed `Ident::new_unchecked` and `ProcedureName::new_unchecked` to `from_raw_parts` (#1735).

#### Fixes

- Fixed various issues with pretty printing of Miden Assembly (#1740).

## 0.13.1 (2025-03-21) - `stdlib` crate only

#### Enhancements

- Added `prepare_hasher_state` and `hash_memory_with_state` procedures to the `stdlib::crypto::hashes::rpo` module (#1718).

## 0.13.0 (2025-03-20)

#### Enhancements

- Added to the `Assembler` the ability to vendor a compiled library.
- [BREAKING] Update CLI to accept masm or masp files as input for all commands (#1683, #1692).
- [BREAKING] Introduced `HORNERBASE`, `HORNEREXT` and removed `RCOMBBASE` instructions (#1656).

#### Changes

- Update minimum supported Rust version to 1.85.
- Change Chiplet Fields to Public (#1629).
- [BREAKING] Updated Winterfell dependency to v0.12 (#1658).
- Introduce `BusDebugger` to facilitate debugging buses (#1664).
- Update Falcon verification procedure to use `HORNERBASE` (#1661).
- Update recursive verifier to use `HORNERBASE` (#1665).
- Fix the docs and implementation of `EXPACC` (#1676).
- Running a call/syscall/dyncall while processing a syscall now results in an error (#1680).
- Using a non-binary value as a loop condition now results in an error (#1685).
- [BREAKING] Remove `Assembler::assemble_common()` from the public interface (#1689).
- Fix `Horner{Base, Ext}` bus requests to memory chiplet (#1689).
- Fix docs on the layout of the auxiliary segment trace (#1694).
- Optimize FRI remainder polynomial check (#1670).
- Remove `FALCON_SIG_TO_STACK` event (#1703).
- Prevent `U64Div` event from crashing processor (#1710).

## 0.12.0 (2025-01-22)

#### Highlights

- [BREAKING] Refactored memory to be element-addressable (#1598).

#### Changes

- [BREAKING] Resolved flag collision in `--verify` command and added functionality for optional input/output files (#1513).
- [BREAKING] Refactored `MastForest` serialization/deserialization to put decorator data at the end of the binary (#1531).
- [BREAKING] Refactored `Process` struct to no longer take ownership of the `Host` (#1571).
- [BREAKING] Converted `ProcessState` from a trait to a struct (#1571).
- [BREAKING] Simplified `Host` and `AdviceProvider` traits (#1572).
- [BREAKING] Updated Winterfell dependency to v0.11 (#1586).
- [BREAKING] Cleaned up benchmarks and examples in the `miden-vm` crate (#1587)
- [BREAKING] Switched to `thiserror` 2.0 derive errors and refactored errors (#1588).
- Moved handling of `FalconSigToStack` event from system event handlers to the `DefaultHost` (#1630).

#### Enhancements

- Added options `--kernel`, `--debug` and `--output` to `miden bundle` (#1447).
- Added `miden_core::mast::MastForest::advice_map` to load it into the advice provider before the `MastForest` execution (#1574).
- Optimized the computation of the DEEP queries in the recursive verifier (#1594).
- Added validity checks for the inputs to the recursive verifier (#1596).
- Allow multiple memory reads in the same clock cycle (#1626)
- Improved Falcon signature verification (#1623).
- Added `miden-mast-package` crate with `Package` type to represent a compiled Miden program/library (#1544).

## 0.11.0 (2024-11-04)

#### Enhancements

- Added `miden_core::utils::sync::racy_lock` module (#1463).
- Updated `miden_core::utils` to re-export `std::sync::LazyLock` and `racy_lock::RacyLock as LazyLock` for std and no_std environments, respectively (#1463).
- Debug instructions can be enabled in the cli `run` command using `--debug` flag (#1502).
- Added support for procedure annotation (attribute) syntax to Miden Assembly (#1510).
- Make `miden-prover::prove()` method conditionally asynchronous (#1563).
- Update and sync the recursive verifier (#1575).

#### Changes

- [BREAKING] Wrapped `MastForest`s in `Program` and `Library` structs in `Arc` (#1465).
- `MastForestBuilder`: use `MastNodeId` instead of MAST root to uniquely identify procedures (#1473).
- Made the undocumented behavior of the VM with regard to undefined behavior of u32 operations, stricter (#1480).
- Introduced the `Emit` instruction (#1496).
- [BREAKING] ExecutionOptions::new constructor requires a boolean to explicitly set debug mode (#1502).
- [BREAKING] The `run` and the `prove` commands in the cli will accept `--trace` flag instead of `--tracing` (#1502).
- Migrated to new padding rule for RPO (#1343).
- Migrated to `miden-crypto` v0.11.0 (#1343).
- Implemented `MastForest` merging (#1534).
- Rename `EqHash` to `MastNodeFingerprint` and make it `pub` (#1539).
- Updated Winterfell dependency to v0.10 (#1533).
- [BREAKING] `DYN` operation now expects a memory address pointing to the procedure hash (#1535).
- [BREAKING] `DYNCALL` operation fixed, and now expects a memory address pointing to the procedure hash (#1535).
- Permit child `MastNodeId`s to exceed the `MastNodeId`s of their parents (#1542).
- Don't validate export names on `Library` deserialization (#1554)
- Compile advice injectors down to `Emit` operations (#1581)

#### Fixes

- Fixed an issue with formatting of blocks in Miden Assembly syntax
- Fixed the construction of the block hash table (#1506)
- Fixed a bug in the block stack table (#1511) (#1512) (#1557)
- Fixed the construction of the chiplets virtual table (#1514) (#1556)
- Fixed the construction of the chiplets bus (#1516) (#1525)
- Decorators are now allowed in empty basic blocks (#1466)
- Return an error if an instruction performs 2 memory accesses at the same memory address in the same cycle (#1561)

## 0.10.6 (2024-09-12) - `miden-processor` crate only

#### Enhancements

- Added `PartialEq`, `Eq`, `Serialize` and `Deserialize` to `AdviceMap` and `AdviceInputs` structs (#1494).

## 0.10.5 (2024-08-21)

#### Enhancements

- Updated `MastForest::read_from` to deserialize without computing node hashes unnecessarily (#1453).
- Assembler: Merge contiguous basic blocks (#1454).
- Assembler: Add a threshold number of operations after which we stop merging more in the same block (#1461).

#### Changes

- Added `new_unsafe()` constructors to MAST node types which do not compute node hashes (#1453).
- Consolidated `BasicBlockNode` constructors and converted assert flow to `MastForestError::EmptyBasicBlock` (#1453).

#### Fixes

- Fixed an issue with registering non-local procedures in `MemMastForestStore` (#1462).
- Added a check for circular external node lookups in the processor (#1464).

## 0.10.4 (2024-08-15) - `miden-processor` crate only

#### Enhancements

- Added support for executing `Dyn` nodes from external MAST forests (#1455).

## 0.10.3 (2024-08-12)

#### Enhancements

- Added `with-debug-info` feature to `miden-stdlib` (#1445).
- Added `Assembler::add_modules_from_dir()` method (#1445).
- [BREAKING] Implemented building of multi-module kernels (#1445).

#### Changes

- [BREAKING] Replaced `SourceManager` parameter with `Assembler` in `Library::from_dir` (#1445).
- [BREAKING] Moved `Library` and `KernelLibrary` exports to the root of the `miden-assembly` crate. (#1445).
- [BREAKING] Depth of the input and output stack was restricted to 16 (#1456).

## 0.10.2 (2024-08-10)

#### Enhancements

- Removed linear search of trace rows from `BlockHashTableRow::table_init()` (#1439).
- Exposed some pretty printing internals for `MastNode` (#1441).
- Made `KernelLibrary` impl `Clone` and `AsRef<Library>` (#1441).
- Added serialization to the `Program` struct (#1442).

#### Changes

- [BREAKING] Removed serialization of AST structs (#1442).

## 0.10.0 (2024-08-06)

#### Features

- Added source location tracking to assembled MAST (#1419).
- Added error codes support for the `mtree_verify` instruction (#1328).
- Added support for immediate values for `lt`, `lte`, `gt`, `gte` comparison instructions (#1346).
- Added support for immediate values for `u32lt`, `u32lte`, `u32gt`, `u32gte`, `u32min` and `u32max` comparison instructions (#1358).
- Added support for the `nop` instruction, which corresponds to the VM opcode of the same name, and has the same semantics.
- Added support for the `if.false` instruction, which can be used in the same manner as `if.true`
- Added support for immediate values for `u32and`, `u32or`, `u32xor` and `u32not` bitwise instructions (#1362).
- [BREAKING] Assembler: add the ability to compile MAST libraries, and to assemble a program using compiled libraries (#1401)

#### Enhancements

- Changed MAST to a table-based representation (#1349).
- Introduced `MastForestStore` (#1359).
- Adjusted prover's metal acceleration code to work with 0.9 versions of the crates (#1357).
- Relaxed the parser to allow one branch of an `if.(true|false)` to be empty.
- Optimized `std::sys::truncate_stuck` procedure (#1384).
- Updated CI and Makefile to standardize it across Miden repositories (#1342).
- Add serialization/deserialization for `MastForest` (#1370).
- Updated CI to support `CHANGELOG.md` modification checking and `no changelog` label (#1406).
- Introduced `MastForestError` to enforce `MastForest` node count invariant (#1394).
- Added functions to `MastForestBuilder` to allow ensuring of nodes with fewer LOC (#1404).
- [BREAKING] Made `Assembler` single-use (#1409).
- Removed `ProcedureCache` from the assembler (#1411).
- Added functions to `MastForest` and `MastForestBuilder` to add and ensure nodes with fewer LOC (#1404, #1412).
- Added `Assembler::assemble_library()` and `Assembler::assemble_kernel()`  (#1413, #1418).
- Added `miden_core::prettier::pretty_print_csv` helper, for formatting of iterators over `PrettyPrint` values as comma-separated items.
- Added source code management primitives in `miden-core` (#1419).
- Added `make test-fast` and `make test-skip-proptests` Makefile targets for faster testing during local development.
- Added `ProgramFile::read_with` constructor that takes a `SourceManager` impl to use for source management.
- Added `RowIndex(u32)` (#1408).

#### Changed

- When using `if.(true|false) .. end`, the parser used to emit an empty block for the branch that was elided. The parser now emits a block containing a single `nop` instruction instead.
- [BREAKING] `internals` configuration feature was renamed to `testing` (#1399).
- The `AssemblyOp` decorator now contains an optional `Location` (#1419)
- The `Assembler` now requires passing in a `Arc<dyn SourceManager>`, for use in rendering diagnostics.
- The `Module::parse_file` and `Module::parse_str` functions have been removed in favor of calling `Module::parser` and then using the `ModuleParser` methods.
- The `Compile` trait now requires passing a `SourceManager` reference along with the item to be compiled.
- Update minimum supported Rust version to 1.80 (#1425).
- Made `debug` mode the default in the CLI. Added `--release` flag to disable debugging instead of having to enable it. (#1728)

## 0.9.2 (2024-05-22) - `stdlib` crate only

- Skip writing MASM documentation to file when building on docs.rs (#1341).

## 0.9.2 (2024-05-09) - `assembly` crate only

- Remove usage of `group_vector_elements()` from `combine_blocks()` (#1331).

## 0.9.2 (2024-04-25) - `air` and `processor` crates only

- Allowed enabling debug mode via `ExecutionOptions` (#1316).

## 0.9.1 (2024-04-04)

- Added additional trait implementations to error types (#1306).

## 0.9.0 (2024-04-03)

#### Packaging

- [BREAKING] The package `miden-vm` crate was renamed from `miden` to `miden-vm`. Now the package and crate names match (#1271).

#### Stdlib

- Added `init_no_padding` procedure to `std::crypto::hashes::native` (#1313).
- [BREAKING] `native` module was renamed to the `rpo`, `hash_memory` procedure was renamed to the `hash_memory_words` (#1368).
- Added `hash_memory` procedure to `std::crypto::hashes::rpo` (#1368).

#### VM Internals

- Removed unused `find_lone_leaf()` function from the Advice Provider (#1262).
- [BREAKING] Changed fields type of the `StackOutputs` struct from `Vec<u64>` to `Vec<Felt>` (#1268).
- [BREAKING] Migrated to `miden-crypto` v0.9.0 (#1287).

## 0.8.0 (02-26-2024)

#### Assembly

- Expanded capabilities of the `debug` decorator. Added `debug.mem` and `debug.local` variations (#1103).
- Introduced the `emit.<event_id>` assembly instruction (#1119).
- Introduced the `procref.<proc_name>` assembly instruction (#1113).
- Added the ability to use constants as counters in `repeat` loops (#1124).
- [BREAKING] Removed all `checked` versions of the u32 instructions. Renamed all `unchecked` versions (#1115).
- Introduced the `u32clz`, `u32ctz`, `u32clo`, `u32cto` and `ilog2` assembly instructions (#1176).
- Added support for hexadecimal values in constants (#1199).
- Added the `RCombBase` instruction (#1216).

#### Stdlib

- Introduced `std::utils` module with `is_empty_word` procedure. Refactored `std::collections::smt`
  and `std::collections::smt64` to use the procedure (#1107).
- [BREAKING] Removed `checked` versions of the instructions in the `std::math::u64` module (#1142).
- Introduced `clz`, `ctz`, `clo` and `cto` instructions in the `std::math::u64` module (#1179).
- [BREAKING] Refactored `std::collections::smt` to use `SimpleSmt`-based implementation (#1215).
- [BREAKING] Removed `std::collections::smt64` (#1249)

#### VM Internals

- Introduced the `Event` decorator and an associated `on_event` handler on the `Host` trait (#1119).
- Added methods `StackOutputs::get_stack_item()` and `StackOutputs::get_stack_word()` (#1155).
- Added [Tracing](https://crates.io/crates/tracing) logger to the VM (#1139).
- Refactored auxiliary trace construction (#1140).
- [BREAKING] Optimized `u32lt` instruction (#1193)
- Added `on_assert_failed()` method to the Host trait (#1197).
- Added support for handling `trace` instruction in the `Host` interface (#1198).
- Updated Winterfell dependency to v0.8 (#1234).
- Increased min version of `rustc` to 1.75.

#### CLI

- Introduced the `!use` command for the Miden REPL (#1162).
- Introduced a `BLAKE3` hashing example (#1180).

## 0.7.0 (2023-10-11)

#### Assembly

- Added ability to attach doc comments to re-exported procedures (#994).
- Added support for nested modules (#992).
- Added support for the arithmetic expressions in constant values (#1026).
- Added support for module aliases (#1037).
- Added `adv.insert_hperm` decorator (#1042).
- Added `adv.push_smtpeek` decorator (#1056).
- Added `debug` decorator (#1069).
- Refactored `push` instruction so now it parses long hex string in little-endian (#1076).

#### CLI

- Implemented ability to output compiled `.masb` files to disk (#1102).

#### VM Internals

- Simplified range checker and removed 1 main and 1 auxiliary trace column (#949).
- Migrated range checker lookups to use LogUp and reduced the number of trace columns to 2 main and
  1 auxiliary (#1027).
- Added `get_mapped_values()` and `get_store_subset()` methods to the `AdviceProvider` trait (#987).
- [BREAKING] Added options to specify maximum number of cycles and expected number of cycles for a program (#998).
- Improved handling of invalid/incomplete parameters in `StackOutputs` constructors (#1010).
- Allowed the assembler to produce programs with "phantom" calls (#1019).
- Added `TraceLenSummary` struct which holds information about traces lengths to the `ExecutionTrace` (#1029).
- Imposed the 2^32 limit for the memory addresses used in the memory chiplet (#1049).
- Supported `PartialMerkleTree` as a secret input in `.input` file (#1072).
- [BREAKING] Refactored `AdviceProvider` interface into `Host` interface (#1082).

#### Stdlib

- Completed `std::collections::smt` module by implementing `insert` and `set` procedures (#1036, #1038, #1046).
- Added new module `std::crypto::dsa::rpo_falcon512` to support Falcon signature verification (#1000, #1094)

## 0.6.1 (2023-06-29)

- Fixed `no-std` compilation for `miden-core`, `miden-assembly`, and `miden-processor` crates.

## 0.6.0 (2023-06-28)

#### Assembly

- Added new instructions: `mtree_verify`.
- [BREAKING] Refactored `adv.mem` decorator to use parameters from operand stack instead of immediate values.
- [BREAKING] Refactored `mem_stream` and `adv_pipe` instructions.
- Added constant support for memory operations.
- Enabled incremental compilation via `compile_in_context()` method.
- Exposed ability to compile individual modules publicly via `compile_module()` method.
- [BREAKING] Refactored advice injector instructions.
- Implemented procedure re-exports from modules.

#### CLI

- Implemented support for all types of nondeterministic inputs (advice stack, advice map, and Merkle store).
- Implemented ability to generate proofs suitable for recursion.

#### Stdlib

- Added new module: `std::collections::smt` (only `smt::get` available).
- Added new module: `std::collections::mmr`.
- Added new module: `std::collections::smt64`.
- Added several convenience procedures to `std::mem` module.
- [BREAKING] Added procedures to compute 1-to-1 hashes in `std::crypto::hashes` module and renamed existing procedures to remove ambiguity.
- Greatly optimized recursive STARK verifier (reduced number of cycles by 6x - 8x).

#### VM Internals

- Moved test framework from `miden-vm` crate to `miden-test-utils` crate.
- Updated Winterfell dependency to v0.6.4.
- Added support for GPU acceleration on Apple silicon (Metal).
- Added source locations to all AST nodes.
- Added 8 more instruction slots to the VM (not yet used).
- Completed kernel ROM trace generation.
- Implemented ability to record advice provider requests to the initial dataset via `RecAdviceProvider`.

## 0.5.0 (2023-03-29)

#### CLI

- Renamed `ProgramInfo` to `ExecutionDetails` since there is another `ProgramInfo` struct in the source code.
- [BREAKING] renamed `stack_init` and `advice_tape` to `operand_stack` and `advice_stack` in input files.
- Enabled specifying additional advice provider inputs (i.e., advice map and Merkle store) via the input files.

#### Assembly

- Added new instructions: `is_odd`, `assert_eqw`, `mtree_merge`.
- [BREAKING] Removed `mtree_cwm` instruction.
- Added `breakpoint` instruction to help with debugging.

#### VM Internals

- [BREAKING] Renamed `Read`, `ReadW` operations into `AdvPop`, `AdvPopW`.
- [BREAKING] Replaced `AdviceSet` with `MerkleStore`.
- Updated Winterfell dependency to v0.6.0.
- [BREAKING] Renamed `Read/ReadW` operations into `AdvPop/AdvPopW`.

## 0.4.0 (2023-02-27)

#### Advice provider

- [BREAKING] Converted `AdviceProvider` into a trait which can be provided to the processor.
- Added a decorator for interpolating polynomials over degree 2 extension field (`ext2intt`).
- Added `AdviceSource` enum for greater future flexibility of advice injectors.

#### CLI

- Added `debug` subcommand to enable stepping through program execution forward/backward.
- Added cycle count to the output of program execution.

#### Assembly

- Added support for constant declarations.
- Added new instructions: `clk`, `ext2*`, `fri_ext2fold4`, `hash`, `u32checked_popcnt`, `u32unchecked_popcnt`.
- [BREAKING] Renamed `rpperm` to `hperm` and `rphash` to `hmerge`.
- Removed requirement that code blocks must be non-empty (i.e., allowed empty blocks).
- [BREAKING] Refactored `mtree_set` and `mtree_cwm` instructions to leave the old value on the stack.
- [BREAKING] Replaced `ModuleProvider` with `Library` to improve 3rd party library support.

#### Processor, Prover, and Verifier

- [BREAKING] Refactored `execute()`, `prove()`, `verify()` functions to take `StackInputs` as one of the parameters.
- [BREAKING] Refactored `prove()` function to return `ExecutionProof` (which is a wrapper for `StarkProof`).
- [BREAKING] Refactored `verify()` function to take `ProgramInfo`, `StackInputs`, and `ExecutionProof` as parameters and return a `u32` indicating security level of the verified proof.

#### Stdlib

- Added `std::mem::memcopy` procedure for copying regions of memory.
- Added `std::crypto::fri::frie2f4::verify` for verifying FRI proofs over degree 2 extension field.

#### VM Internals

- [BREAKING] Migrated to Rescue Prime Optimized hash function.
- Updated Winterfell backend to v0.5.1

## 0.3.0 (2022-11-23)

- Implemented `call` operation for context-isolated function calls.
- Added support for custom kernels.
- Implemented `syscall` operation for kernel calls, and added a new `caller` instruction for accessing the hash of the calling function.
- Implemented `mem_stream` operation for fast hashing of memory regions.
- Implemented `adv_pipe` operation for fast "unhashing" of inputs into memory.
- Added support for unlimited number of stack inputs/outputs.
- [BREAKING] Redesigned Miden assembly input/output instructions for environment, random access memory, local memory, and non-deterministic "advice" inputs.
- [BREAKING] Reordered the output stack for Miden assembly cryptographic operations `mtree_set` and `mtree_get` to improve efficiency.
- Refactored the advice provider to add support for advice maps, and added the `adv.mem` decorator for copying memory regions into the advice map.
- [BREAKING] Refactored the Assembler and added support for module providers. (Standard library is no longer available by default.)
- Implemented AIR constraints for the stack component.
- Added Miden REPL tool.
- Improved performance with various internal refactorings and optimizations.

## 0.2.0 (2022-08-09)

- Implemented new decoder which removes limitations on the depth of control flow logic.
- Introduced chiplet architecture to offload complex computations to specialized modules.
- Added read-write random access memory.
- Added support for operations with 32-bit unsigned integers.
- Redesigned advice provider to include Merkle path advice sets.
- Changed base field of the VM to the prime field with modulus 2^64 - 2^32 + 1.

## 0.1.0 (2021-11-16)

- Initial release (migration of the original [Distaff VM](https://github.com/GuildOfWeavers/distaff) codebase to [Winterfell](https://github.com/novifinancial/winterfell) backend).<|MERGE_RESOLUTION|>--- conflicted
+++ resolved
@@ -5,13 +5,6 @@
 #### Changes
 
 - Removed the obsolete `RpoFalcon512` decorator and associated structs (#1872).
-<<<<<<< HEAD
-- Licensed the project under the Apache 2.0 license (in addition to the MIT) (#1840).
-
-#### Fixes
-
-- Uniform chiplet bus message flag encoding (#1887)
-=======
 - Licensed the project under the Apache 2.0 license (in addition to the MIT) (#1882).
 - [BREAKING] Renamed `Assembler::add_module` to `Assembler::compile_and_statically_link` (#1881)
 - [BREAKING] Renamed `Assembler::add_modules` to `Assembler::compile_and_statically_link_all` (#1881)
@@ -20,16 +13,18 @@
 - [BREAKING] Removed `Assembler::add_modules_with_options` (#1881)
 - [BREAKING] Renamed `Assembler::add_library` to `Assembler::link_dynamic_library` (#1881)
 - [BREAKING] Renamed `Assembler::add_vendored_library` to `Assembler::link_static_library` (#1881)
-- `AssemblyError` was removed, and all uses replaced with `Report`
-
-#### Enhancements
-
-- The documentation for the `Assembler` and its APIs was improved, to better explain how each affects the final assembled artifact.
+- `AssemblyError` was removed, and all uses replaced with `Report` (#1881).
+- Licensed the project under the Apache 2.0 license (in addition to the MIT) (#1840).
+- Uniform chiplet bus message flag encoding (#1887).
+
+#### Enhancements
+
+- The documentation for the `Assembler` and its APIs was improved, to better explain how each affects the final assembled artifact (#1881).
 
 #### Fixes
 
 - Modules can now be provided in any order to the `Assembler`, see #1669 (#1881)
->>>>>>> 5c63f302
+
 
 ## 0.15.0 (2025-06-06)
 
