--- conflicted
+++ resolved
@@ -24,11 +24,8 @@
 - Place the `FastProcessor` stack on the heap instead of the (OS thread) stack (#[2271](https://github.com/0xMiden/miden-vm/pull/2271)).
 - `after_exit` decorators execute in the correct sequence in External nodes in the Fast processor ([#2247](https://github.com/0xMiden/miden-vm/pull/2247)).
 - Remove O(n log m) iteration in parallel processor (#[2273](https://github.com/0xMiden/miden-vm/pull/2273)).
-<<<<<<< HEAD
 - [BREAKING] `EventId` now stores optional event names and is no longer `Copy`; use `.clone()` when needed ([#2150](https://github.com/0xMiden/miden-vm/issues/2150)).
-=======
 - [BREAKING] add pre/post decorators to BasicBlockNode fingerprint ([#2267](https://github.com/0xMiden/miden-vm/pull/2267)).
->>>>>>> 6c5fbe37
 
 ## 0.18.2 (2025-10-10)
 
