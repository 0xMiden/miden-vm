--- conflicted
+++ resolved
@@ -1,8 +1,5 @@
 # Changelog
 
-<<<<<<< HEAD
-## 0.9.0 (TBD)
-=======
 ## 0.9.2 (2024-05-22) - `stdlib` crate only
 - Skip writing MASM documentation to file when building on docs.rs (#1341).
 
@@ -17,30 +14,21 @@
 - Added additional trait implementations to error types (#1306).
 
 ## 0.9.0 (2024-04-03)
->>>>>>> 1698d130
 
 #### Packaging
 - [BREAKING] The package `miden-vm` crate was renamed from `miden` to `miden-vm`. Now the package and crate names match (#1271).
 
-<<<<<<< HEAD
 #### Stdlib
 - Added `init_no_padding` procedure to `std::crypto::hashes::native` (#1313).
 
-=======
->>>>>>> 1698d130
 #### VM Internals
 - Removed unused `find_lone_leaf()` function from the Advice Provider (#1262).
 - [BREAKING] Changed fields type of the `StackOutputs` struct from `Vec<u64>` to `Vec<Felt>` (#1268).
 - [BREAKING] Migrated to `miden-crypto` v0.9.0 (#1287).
-<<<<<<< HEAD
 - Added error codes support for the `mtree_verify` instruction (#1328).
 - Added support for immediate values for `lt`, `lte`, `gt`, `gte` comparison instructions (#1346).
 
 ## 0.8.0 (02-26-2024)
-=======
-
-## 0.8.0 (2024-02-26)
->>>>>>> 1698d130
 
 #### Assembly
 - Expanded capabilities of the `debug` decorator. Added `debug.mem` and `debug.local` variations (#1103).
