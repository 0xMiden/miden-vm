# Changelog

## 0.16.2 (2025-07-11)

<<<<<<< HEAD
- Fix `debug::print_vm_stack` which was returning the advice stack instead of the system stack [(#1984)](https://github.com/0xMiden/miden-vm/issues/1984).
=======
- [BREAKING] Revert `get_mapped_value` return signature [(#1981)](https://github.com/0xMiden/miden-vm/issues/1981).
>>>>>>> 2352f731

## 0.16.1 (2025-07-10)

- Make `Process::state()` public and re-introduce `From<&Process> for ProcessState`.
- Return `AdviceProvider` as part of the `ExecutionTrace`.

## 0.16.0 (2025-07-08)

#### Enhancements

- Optimized handling of variable length public inputs in the recursive verifier (#1842).
- Simplify processing of OOD evaluations in the recursive verifier (#1848).
- Allowed constants to be declared as words and to be arguments of the `push` instruction (#1855).
- Allowed definition of Advice Map data in MASM programs. The data is loaded by the host before execution (#1862).
- Improved the documentation for the `Assembler` and its APIs to better explain how each affects the final assembled artifact (#1881).
- It is now possible to assemble kernels with multiple modules while allowing those modules to perform kernel-like actions, such as using the `caller` instruction. (#1893).
- Made `ErrorContext` zero-cost ([#1910](https://github.com/0xMiden/miden-vm/issues/1910)).
- Made `FastProcessor` output rich error diagnostics ([#1914](https://github.com/0xMiden/miden-vm/issues/1914)).
- [BREAKING] Make `FastProcessor::execute()` async ([#1933](https://github.com/0xMiden/miden-vm/issues/1933)).
- The `SourceManager` API was improved to be more precise about source file locations (URIs) and language type. This is intended to support the LSP server implementation. ([#1937](https://github.com/0xMiden/miden-vm/pull/1937)).
- `SourceManager::update` was added to allow for the LSP server to update documents stored in the source manager based on edits made by the user. ([#1937](https://github.com/0xMiden/miden-vm/pull/1937)).
- Implemented a new `adv.has_mapkey` decorator ([#1941](https://github.com/0xMiden/miden-vm/pull/1941)).
- Added `get_procedure_root_by_name` method to the `Library` struct ([#1961](https://github.com/0xMiden/miden-vm/pull/1961)).

#### Changes

- Updated lalrpop dependency to 0.22 (#1865)
- Removed the obsolete `RpoFalcon512` decorator and associated structs (#1872).
- Fixed instructions with errors print without quotes (#1882).
- [BREAKING] Renamed `Assembler::add_module` to `Assembler::compile_and_statically_link` (#1881).
- [BREAKING] Renamed `Assembler::add_modules` to `Assembler::compile_and_statically_link_all` (#1881).
- [BREAKING] Renamed `Assembler::add_modules_from_dir` to `Assembler::compile_and_statically_link_from_dir` (#1881).
- [BREAKING] Removed `Assembler::add_module_with_options` (#1881).
- [BREAKING] Removed `Assembler::add_modules_with_options` (#1881).
- [BREAKING] Renamed `Assembler::add_library` to `Assembler::link_dynamic_library` (#1881).
- [BREAKING] Renamed `Assembler::add_vendored_library` to `Assembler::link_static_library` (#1881).
- [BREAKING] `AssemblyError` was removed, and all uses replaced with `Report` (#1881).
- [BREAKING] `Compile` trait was renamed to `Parse`.
- [BREAKING] `CompileOptions` was renamed to `ParseOptions`.
- Licensed the project under the Apache 2.0 license (in addition to the MIT) (#1883).
- Uniform chiplet bus message flag encoding (#1887).
- [BREAKING] Updated dependencies Winterfell to v0.13 and Crypto to v0.15 (#1896).
- [BREAKING] Converted `AdviceProvider` into a struct ([#1904](https://github.com/0xMiden/miden-vm/issues/1904), [#1905](https://github.com/0xMiden/miden-vm/issues/1905)).
- [BREAKING] `Host::get_mast_forest` takes `&mut self` ([#1902](https://github.com/0xMiden/miden-vm/issues/1902)).
- [BREAKING] `ProcessState` returns `MemoryError` instead of `ExecutionError` ([#1912](https://github.com/0xMiden/miden-vm/issues/1912)).
- [BREAKING] `AdviceProvider` returns its own error type ([#1907](https://github.com/0xMiden/miden-vm/issues/1907).
- Split out the syntax-related aspects of the `miden-assembly` crate into a new crate called `miden-assembly-syntax` ([#1921](https://github.com/0xMiden/miden-vm/pull/1921)).
- Removed the dependency on `miden-assembly` from `miden-mast-package` ([#1921](https://github.com/0xMiden/miden-vm/pull/1921)).
- [BREAKING] Removed `Library::from_dir` in favor of `Assembler::assemble_library_from_dir` ([#1921](https://github.com/0xMiden/miden-vm/pull/1921)).
- [BREAKING] Removed `KernelLibrary::from_dir` in favor of `Assembler::assemble_kernel_from_dir` ([#1921](https://github.com/0xMiden/miden-vm/pull/1921)).
- [BREAKING] Fixed incorrect namespace being set on modules parsed using the `lib_dir` parameter of `KernelLibrary::from_dir`. ([#1921](https://github.com/0xMiden/miden-vm/pull/1921))..
- [BREAKING] The signature of `SourceManager::load` has changed, and now requires a `SourceLanguage` and `Uri` parameter. ([#1937](https://github.com/0xMiden/miden-vm/pull/1937)).
- [BREAKING] The signature of `SourceManager::load_from_raw_parts` has changed, and now requires a `Uri` parameter in place of `&str`. ([#1937](https://github.com/0xMiden/miden-vm/pull/1937)).
- [BREAKING] The signature of `SourceManager::find` has changed, and now requires a `Uri` parameter in place of `&str`. ([#1937](https://github.com/0xMiden/miden-vm/pull/1937)).
- [BREAKING] `SourceManager::get_by_path` was renamed to `get_by_uri`, and now requires a `&Uri` instead of a `&str` for the URI/path parameter ([#1937](https://github.com/0xMiden/miden-vm/pull/1937)).
- [BREAKING] The `path` parameter of `Location` and `FileLineCol` debuginfo types was renamed to `uri`, and changed from `Arc<str>` to `Uri` type. ([#1937](https://github.com/0xMiden/miden-vm/pull/1937)).
- [BREAKING] Move `AdviceProvider` from `Host` to `ProcessState` ([#1923](https://github.com/0xMiden/miden-vm/issues/1923))).
- Removed decorator for interpolating polynomials over degree 2 extension field ([#1875](https://github.com/0xMiden/miden-vm/issues/1875)).
- Removed MASM code for probabilistic NTT ([#1875](https://github.com/0xMiden/miden-vm/issues/1875)).
- Moved implementation of `miden_assembly_syntax::diagnostics` into a new `miden-utils-diagnostics` crate ([#1945](https://github.com/0xMiden/miden-vm/pull/1945)).
- Moved implementation of `miden_core::debuginfo` into a new `miden-debug-types` crate ([#1945](https://github.com/0xMiden/miden-vm/pull/1945)).
- Moved implementation of `miden_core::sync` into a new `miden-utils-sync` crate ([#1945](https://github.com/0xMiden/miden-vm/pull/1945)).
+- [BREAKING] Replaced `miden_assembly_syntax::Version` with `semver::Version` ([#1946](https://github.com/0xMiden/pull/1946))

#### Fixes

- Truncated nprime.masm output stack to prevent overflow during benchmarks ([#1879](https://github.com/0xMiden/miden-vm/issues/1879)).
- Modules can now be provided in any order to the `Assembler`, see #1669 (#1881).
- Addressed bug which caused references to re-exported procedures whose definition internally referred to an aliased module import, to produce an "undefined module" error, see #1451 (#1892).
- The special identifiers for kernel, executable, and anonymous namespaces were not valid MASM syntax (#1893).
- `AdviceProvider`: replace `SimpleAdviceMap` with `AdviceMap` struct from `miden-core` & add `merge_advice_map` to `AdviceProvider` ([#1924](https://github.com/0xMiden/miden-vm/issues/1924) & [#1922](https://github.com/0xMiden/miden-vm/issues/1922)).
- [BREAKING] Disallow usage of the field modulus as an immediate value ([#1938](https://github.com/0xMiden/miden-vm/pull/1938)).

## 0.15.0 (2025-06-06)

#### Enhancements

- Add `debug.stack_adv` and `debug.stack_adv.<n>` to help debug the advice stack (#1828).
- Add a complete description of the constraints for `horner_eval_base` and `horner_eval_ext` (#1817).
- Add documentation for ACE chiplet (#1766)
- Add support for setting debugger breakpoints via `breakpoint` instruction (#1860)
- Improve error messages for some procedure locals-related errors (#1863)
- Add range checks to the `push_falcon_mod_result` advice injector to make sure that the inputs are `u32` (#1819).

#### Changes

- [BREAKING] Rename `miden` executable to `miden-vm`
- Improve error messages for some assembler instruction (#1785)
- Remove `idx` column from Kernel ROM chiplet and use chiplet bus for initialization. (#1818)
- [BREAKING] Make `Assembler::source_manager()` be `Send + Sync` (#1822)
- Refactored `ProcedureName` validation logic to improve readability (#1663)
- Simplify and optimize the recursive verifier (#1801).
- Simplify auxiliary randomness generation (#1810).
- Add handling of variable length public inputs to the recursive verifier (#1813).

#### Fixes

- `miden debug` rewind command no longer panics at clock 0 (#1751)
- Prevent overflow in ACE circuit evaluation (#1820)
- `debug.local` decorators no longer panic or print incorrect values (#1859)

## 0.14.0 (2025-05-07)

#### Enhancements

- Add kernel procedures digests as public inputs to the recursive verifier (#1724).
- add optional `Package::account_component_metadata_bytes` to store serialized `AccountComponentMetadata` (#1731).
- Add `executable` feature to the `make test` and `make test-build` Make commands (#1762).
- Allow asserts instruction to take error messages as strings instead of error codes as Felts (#1771).
- Add arithmetic evaluation chiplet (#1759).
- Update the recursive verifier to use arithmetic evaluation chiplet (#1760).

#### Changes

- Replace deprecated #[clap(...)] with #[command(...)] and #[arg(.…)] (#1794)
- Add pull request template to guide contributors (#1795)
- [BREAKING] `ExecutionOptions::with_debugging()` now takes a boolean parameter (#1761)
- Use `MemoryAddress(u32)` for `VmState` memory addresses instead of plain `u64` (#1758).
- [BREAKING] Improve processor errors for memory and calls (#1717)
- Implement a new fast processor that doesn't generate a trace (#1668)
- `ProcessState::get_stack_state()` now only returns the state of the active context (#1753)
- Change `MastForestBuilder::set_after_exit()` for `append_after_exit()` (#1775)
- Improve processor error diagnostics (#1765)
- Fix source spans associated with assert* and mtree_verify instructions (#1789)
- [BREAKING] Improve the layout of the memory used by the recursive verifier (#1857)

## 0.13.2 (2025-04-02)

#### Changes

- Relaxed rules for identifiers created via `Ident::new`, `ProcedureName::new`, `LibraryNamespace::new`, and `Library::new_from_components` (#1735)
- [BREAKING] Renamed `Ident::new_unchecked` and `ProcedureName::new_unchecked` to `from_raw_parts` (#1735).

#### Fixes

- Fixed various issues with pretty printing of Miden Assembly (#1740).

## 0.13.1 (2025-03-21) - `stdlib` crate only

#### Enhancements

- Added `prepare_hasher_state` and `hash_memory_with_state` procedures to the `stdlib::crypto::hashes::rpo` module (#1718).

## 0.13.0 (2025-03-20)

#### Enhancements

- Added to the `Assembler` the ability to vendor a compiled library.
- [BREAKING] Update CLI to accept masm or masp files as input for all commands (#1683, #1692).
- [BREAKING] Introduced `HORNERBASE`, `HORNEREXT` and removed `RCOMBBASE` instructions (#1656).

#### Changes

- Update minimum supported Rust version to 1.85.
- Change Chiplet Fields to Public (#1629).
- [BREAKING] Updated Winterfell dependency to v0.12 (#1658).
- Introduce `BusDebugger` to facilitate debugging buses (#1664).
- Update Falcon verification procedure to use `HORNERBASE` (#1661).
- Update recursive verifier to use `HORNERBASE` (#1665).
- Fix the docs and implementation of `EXPACC` (#1676).
- Running a call/syscall/dyncall while processing a syscall now results in an error (#1680).
- Using a non-binary value as a loop condition now results in an error (#1685).
- [BREAKING] Remove `Assembler::assemble_common()` from the public interface (#1689).
- Fix `Horner{Base, Ext}` bus requests to memory chiplet (#1689).
- Fix docs on the layout of the auxiliary segment trace (#1694).
- Optimize FRI remainder polynomial check (#1670).
- Remove `FALCON_SIG_TO_STACK` event (#1703).
- Prevent `U64Div` event from crashing processor (#1710).

## 0.12.0 (2025-01-22)

#### Highlights

- [BREAKING] Refactored memory to be element-addressable (#1598).

#### Changes

- [BREAKING] Resolved flag collision in `--verify` command and added functionality for optional input/output files (#1513).
- [BREAKING] Refactored `MastForest` serialization/deserialization to put decorator data at the end of the binary (#1531).
- [BREAKING] Refactored `Process` struct to no longer take ownership of the `Host` (#1571).
- [BREAKING] Converted `ProcessState` from a trait to a struct (#1571).
- [BREAKING] Simplified `Host` and `AdviceProvider` traits (#1572).
- [BREAKING] Updated Winterfell dependency to v0.11 (#1586).
- [BREAKING] Cleaned up benchmarks and examples in the `miden-vm` crate (#1587)
- [BREAKING] Switched to `thiserror` 2.0 derive errors and refactored errors (#1588).
- Moved handling of `FalconSigToStack` event from system event handlers to the `DefaultHost` (#1630).

#### Enhancements

- Added options `--kernel`, `--debug` and `--output` to `miden bundle` (#1447).
- Added `miden_core::mast::MastForest::advice_map` to load it into the advice provider before the `MastForest` execution (#1574).
- Optimized the computation of the DEEP queries in the recursive verifier (#1594).
- Added validity checks for the inputs to the recursive verifier (#1596).
- Allow multiple memory reads in the same clock cycle (#1626)
- Improved Falcon signature verification (#1623).
- Added `miden-mast-package` crate with `Package` type to represent a compiled Miden program/library (#1544).

## 0.11.0 (2024-11-04)

#### Enhancements

- Added `miden_core::utils::sync::racy_lock` module (#1463).
- Updated `miden_core::utils` to re-export `std::sync::LazyLock` and `racy_lock::RacyLock as LazyLock` for std and no_std environments, respectively (#1463).
- Debug instructions can be enabled in the cli `run` command using `--debug` flag (#1502).
- Added support for procedure annotation (attribute) syntax to Miden Assembly (#1510).
- Make `miden-prover::prove()` method conditionally asynchronous (#1563).
- Update and sync the recursive verifier (#1575).

#### Changes

- [BREAKING] Wrapped `MastForest`s in `Program` and `Library` structs in `Arc` (#1465).
- `MastForestBuilder`: use `MastNodeId` instead of MAST root to uniquely identify procedures (#1473).
- Made the undocumented behavior of the VM with regard to undefined behavior of u32 operations, stricter (#1480).
- Introduced the `Emit` instruction (#1496).
- [BREAKING] ExecutionOptions::new constructor requires a boolean to explicitly set debug mode (#1502).
- [BREAKING] The `run` and the `prove` commands in the cli will accept `--trace` flag instead of `--tracing` (#1502).
- Migrated to new padding rule for RPO (#1343).
- Migrated to `miden-crypto` v0.11.0 (#1343).
- Implemented `MastForest` merging (#1534).
- Rename `EqHash` to `MastNodeFingerprint` and make it `pub` (#1539).
- Updated Winterfell dependency to v0.10 (#1533).
- [BREAKING] `DYN` operation now expects a memory address pointing to the procedure hash (#1535).
- [BREAKING] `DYNCALL` operation fixed, and now expects a memory address pointing to the procedure hash (#1535).
- Permit child `MastNodeId`s to exceed the `MastNodeId`s of their parents (#1542).
- Don't validate export names on `Library` deserialization (#1554)
- Compile advice injectors down to `Emit` operations (#1581)

#### Fixes

- Fixed an issue with formatting of blocks in Miden Assembly syntax
- Fixed the construction of the block hash table (#1506)
- Fixed a bug in the block stack table (#1511) (#1512) (#1557)
- Fixed the construction of the chiplets virtual table (#1514) (#1556)
- Fixed the construction of the chiplets bus (#1516) (#1525)
- Decorators are now allowed in empty basic blocks (#1466)
- Return an error if an instruction performs 2 memory accesses at the same memory address in the same cycle (#1561)

## 0.10.6 (2024-09-12) - `miden-processor` crate only

#### Enhancements

- Added `PartialEq`, `Eq`, `Serialize` and `Deserialize` to `AdviceMap` and `AdviceInputs` structs (#1494).

## 0.10.5 (2024-08-21)

#### Enhancements

- Updated `MastForest::read_from` to deserialize without computing node hashes unnecessarily (#1453).
- Assembler: Merge contiguous basic blocks (#1454).
- Assembler: Add a threshold number of operations after which we stop merging more in the same block (#1461).

#### Changes

- Added `new_unsafe()` constructors to MAST node types which do not compute node hashes (#1453).
- Consolidated `BasicBlockNode` constructors and converted assert flow to `MastForestError::EmptyBasicBlock` (#1453).

#### Fixes

- Fixed an issue with registering non-local procedures in `MemMastForestStore` (#1462).
- Added a check for circular external node lookups in the processor (#1464).

## 0.10.4 (2024-08-15) - `miden-processor` crate only

#### Enhancements

- Added support for executing `Dyn` nodes from external MAST forests (#1455).

## 0.10.3 (2024-08-12)

#### Enhancements

- Added `with-debug-info` feature to `miden-stdlib` (#1445).
- Added `Assembler::add_modules_from_dir()` method (#1445).
- [BREAKING] Implemented building of multi-module kernels (#1445).

#### Changes

- [BREAKING] Replaced `SourceManager` parameter with `Assembler` in `Library::from_dir` (#1445).
- [BREAKING] Moved `Library` and `KernelLibrary` exports to the root of the `miden-assembly` crate. (#1445).
- [BREAKING] Depth of the input and output stack was restricted to 16 (#1456).

## 0.10.2 (2024-08-10)

#### Enhancements

- Removed linear search of trace rows from `BlockHashTableRow::table_init()` (#1439).
- Exposed some pretty printing internals for `MastNode` (#1441).
- Made `KernelLibrary` impl `Clone` and `AsRef<Library>` (#1441).
- Added serialization to the `Program` struct (#1442).

#### Changes

- [BREAKING] Removed serialization of AST structs (#1442).

## 0.10.0 (2024-08-06)

#### Features

- Added source location tracking to assembled MAST (#1419).
- Added error codes support for the `mtree_verify` instruction (#1328).
- Added support for immediate values for `lt`, `lte`, `gt`, `gte` comparison instructions (#1346).
- Added support for immediate values for `u32lt`, `u32lte`, `u32gt`, `u32gte`, `u32min` and `u32max` comparison instructions (#1358).
- Added support for the `nop` instruction, which corresponds to the VM opcode of the same name, and has the same semantics.
- Added support for the `if.false` instruction, which can be used in the same manner as `if.true`
- Added support for immediate values for `u32and`, `u32or`, `u32xor` and `u32not` bitwise instructions (#1362).
- [BREAKING] Assembler: add the ability to compile MAST libraries, and to assemble a program using compiled libraries (#1401)

#### Enhancements

- Changed MAST to a table-based representation (#1349).
- Introduced `MastForestStore` (#1359).
- Adjusted prover's metal acceleration code to work with 0.9 versions of the crates (#1357).
- Relaxed the parser to allow one branch of an `if.(true|false)` to be empty.
- Optimized `std::sys::truncate_stuck` procedure (#1384).
- Updated CI and Makefile to standardize it across Miden repositories (#1342).
- Add serialization/deserialization for `MastForest` (#1370).
- Updated CI to support `CHANGELOG.md` modification checking and `no changelog` label (#1406).
- Introduced `MastForestError` to enforce `MastForest` node count invariant (#1394).
- Added functions to `MastForestBuilder` to allow ensuring of nodes with fewer LOC (#1404).
- [BREAKING] Made `Assembler` single-use (#1409).
- Removed `ProcedureCache` from the assembler (#1411).
- Added functions to `MastForest` and `MastForestBuilder` to add and ensure nodes with fewer LOC (#1404, #1412).
- Added `Assembler::assemble_library()` and `Assembler::assemble_kernel()`  (#1413, #1418).
- Added `miden_core::prettier::pretty_print_csv` helper, for formatting of iterators over `PrettyPrint` values as comma-separated items.
- Added source code management primitives in `miden-core` (#1419).
- Added `make test-fast` and `make test-skip-proptests` Makefile targets for faster testing during local development.
- Added `ProgramFile::read_with` constructor that takes a `SourceManager` impl to use for source management.
- Added `RowIndex(u32)` (#1408).

#### Changed

- When using `if.(true|false) .. end`, the parser used to emit an empty block for the branch that was elided. The parser now emits a block containing a single `nop` instruction instead.
- [BREAKING] `internals` configuration feature was renamed to `testing` (#1399).
- The `AssemblyOp` decorator now contains an optional `Location` (#1419)
- The `Assembler` now requires passing in a `Arc<dyn SourceManager>`, for use in rendering diagnostics.
- The `Module::parse_file` and `Module::parse_str` functions have been removed in favor of calling `Module::parser` and then using the `ModuleParser` methods.
- The `Compile` trait now requires passing a `SourceManager` reference along with the item to be compiled.
- Update minimum supported Rust version to 1.80 (#1425).
- Made `debug` mode the default in the CLI. Added `--release` flag to disable debugging instead of having to enable it. (#1728)

## 0.9.2 (2024-05-22) - `stdlib` crate only

- Skip writing MASM documentation to file when building on docs.rs (#1341).

## 0.9.2 (2024-05-09) - `assembly` crate only

- Remove usage of `group_vector_elements()` from `combine_blocks()` (#1331).

## 0.9.2 (2024-04-25) - `air` and `processor` crates only

- Allowed enabling debug mode via `ExecutionOptions` (#1316).

## 0.9.1 (2024-04-04)

- Added additional trait implementations to error types (#1306).

## 0.9.0 (2024-04-03)

#### Packaging

- [BREAKING] The package `miden-vm` crate was renamed from `miden` to `miden-vm`. Now the package and crate names match (#1271).

#### Stdlib

- Added `init_no_padding` procedure to `std::crypto::hashes::native` (#1313).
- [BREAKING] `native` module was renamed to the `rpo`, `hash_memory` procedure was renamed to the `hash_memory_words` (#1368).
- Added `hash_memory` procedure to `std::crypto::hashes::rpo` (#1368).

#### VM Internals

- Removed unused `find_lone_leaf()` function from the Advice Provider (#1262).
- [BREAKING] Changed fields type of the `StackOutputs` struct from `Vec<u64>` to `Vec<Felt>` (#1268).
- [BREAKING] Migrated to `miden-crypto` v0.9.0 (#1287).

## 0.8.0 (02-26-2024)

#### Assembly

- Expanded capabilities of the `debug` decorator. Added `debug.mem` and `debug.local` variations (#1103).
- Introduced the `emit.<event_id>` assembly instruction (#1119).
- Introduced the `procref.<proc_name>` assembly instruction (#1113).
- Added the ability to use constants as counters in `repeat` loops (#1124).
- [BREAKING] Removed all `checked` versions of the u32 instructions. Renamed all `unchecked` versions (#1115).
- Introduced the `u32clz`, `u32ctz`, `u32clo`, `u32cto` and `ilog2` assembly instructions (#1176).
- Added support for hexadecimal values in constants (#1199).
- Added the `RCombBase` instruction (#1216).

#### Stdlib

- Introduced `std::utils` module with `is_empty_word` procedure. Refactored `std::collections::smt`
  and `std::collections::smt64` to use the procedure (#1107).
- [BREAKING] Removed `checked` versions of the instructions in the `std::math::u64` module (#1142).
- Introduced `clz`, `ctz`, `clo` and `cto` instructions in the `std::math::u64` module (#1179).
- [BREAKING] Refactored `std::collections::smt` to use `SimpleSmt`-based implementation (#1215).
- [BREAKING] Removed `std::collections::smt64` (#1249)

#### VM Internals

- Introduced the `Event` decorator and an associated `on_event` handler on the `Host` trait (#1119).
- Added methods `StackOutputs::get_stack_item()` and `StackOutputs::get_stack_word()` (#1155).
- Added [Tracing](https://crates.io/crates/tracing) logger to the VM (#1139).
- Refactored auxiliary trace construction (#1140).
- [BREAKING] Optimized `u32lt` instruction (#1193)
- Added `on_assert_failed()` method to the Host trait (#1197).
- Added support for handling `trace` instruction in the `Host` interface (#1198).
- Updated Winterfell dependency to v0.8 (#1234).
- Increased min version of `rustc` to 1.75.

#### CLI

- Introduced the `!use` command for the Miden REPL (#1162).
- Introduced a `BLAKE3` hashing example (#1180).

## 0.7.0 (2023-10-11)

#### Assembly

- Added ability to attach doc comments to re-exported procedures (#994).
- Added support for nested modules (#992).
- Added support for the arithmetic expressions in constant values (#1026).
- Added support for module aliases (#1037).
- Added `adv.insert_hperm` decorator (#1042).
- Added `adv.push_smtpeek` decorator (#1056).
- Added `debug` decorator (#1069).
- Refactored `push` instruction so now it parses long hex string in little-endian (#1076).

#### CLI

- Implemented ability to output compiled `.masb` files to disk (#1102).

#### VM Internals

- Simplified range checker and removed 1 main and 1 auxiliary trace column (#949).
- Migrated range checker lookups to use LogUp and reduced the number of trace columns to 2 main and
  1 auxiliary (#1027).
- Added `get_mapped_values()` and `get_store_subset()` methods to the `AdviceProvider` trait (#987).
- [BREAKING] Added options to specify maximum number of cycles and expected number of cycles for a program (#998).
- Improved handling of invalid/incomplete parameters in `StackOutputs` constructors (#1010).
- Allowed the assembler to produce programs with "phantom" calls (#1019).
- Added `TraceLenSummary` struct which holds information about traces lengths to the `ExecutionTrace` (#1029).
- Imposed the 2^32 limit for the memory addresses used in the memory chiplet (#1049).
- Supported `PartialMerkleTree` as a secret input in `.input` file (#1072).
- [BREAKING] Refactored `AdviceProvider` interface into `Host` interface (#1082).

#### Stdlib

- Completed `std::collections::smt` module by implementing `insert` and `set` procedures (#1036, #1038, #1046).
- Added new module `std::crypto::dsa::rpo_falcon512` to support Falcon signature verification (#1000, #1094)

## 0.6.1 (2023-06-29)

- Fixed `no-std` compilation for `miden-core`, `miden-assembly`, and `miden-processor` crates.

## 0.6.0 (2023-06-28)

#### Assembly

- Added new instructions: `mtree_verify`.
- [BREAKING] Refactored `adv.mem` decorator to use parameters from operand stack instead of immediate values.
- [BREAKING] Refactored `mem_stream` and `adv_pipe` instructions.
- Added constant support for memory operations.
- Enabled incremental compilation via `compile_in_context()` method.
- Exposed ability to compile individual modules publicly via `compile_module()` method.
- [BREAKING] Refactored advice injector instructions.
- Implemented procedure re-exports from modules.

#### CLI

- Implemented support for all types of nondeterministic inputs (advice stack, advice map, and Merkle store).
- Implemented ability to generate proofs suitable for recursion.

#### Stdlib

- Added new module: `std::collections::smt` (only `smt::get` available).
- Added new module: `std::collections::mmr`.
- Added new module: `std::collections::smt64`.
- Added several convenience procedures to `std::mem` module.
- [BREAKING] Added procedures to compute 1-to-1 hashes in `std::crypto::hashes` module and renamed existing procedures to remove ambiguity.
- Greatly optimized recursive STARK verifier (reduced number of cycles by 6x - 8x).

#### VM Internals

- Moved test framework from `miden-vm` crate to `miden-test-utils` crate.
- Updated Winterfell dependency to v0.6.4.
- Added support for GPU acceleration on Apple silicon (Metal).
- Added source locations to all AST nodes.
- Added 8 more instruction slots to the VM (not yet used).
- Completed kernel ROM trace generation.
- Implemented ability to record advice provider requests to the initial dataset via `RecAdviceProvider`.

## 0.5.0 (2023-03-29)

#### CLI

- Renamed `ProgramInfo` to `ExecutionDetails` since there is another `ProgramInfo` struct in the source code.
- [BREAKING] renamed `stack_init` and `advice_tape` to `operand_stack` and `advice_stack` in input files.
- Enabled specifying additional advice provider inputs (i.e., advice map and Merkle store) via the input files.

#### Assembly

- Added new instructions: `is_odd`, `assert_eqw`, `mtree_merge`.
- [BREAKING] Removed `mtree_cwm` instruction.
- Added `breakpoint` instruction to help with debugging.

#### VM Internals

- [BREAKING] Renamed `Read`, `ReadW` operations into `AdvPop`, `AdvPopW`.
- [BREAKING] Replaced `AdviceSet` with `MerkleStore`.
- Updated Winterfell dependency to v0.6.0.
- [BREAKING] Renamed `Read/ReadW` operations into `AdvPop/AdvPopW`.

## 0.4.0 (2023-02-27)

#### Advice provider

- [BREAKING] Converted `AdviceProvider` into a trait which can be provided to the processor.
- Added a decorator for interpolating polynomials over degree 2 extension field (`ext2intt`).
- Added `AdviceSource` enum for greater future flexibility of advice injectors.

#### CLI

- Added `debug` subcommand to enable stepping through program execution forward/backward.
- Added cycle count to the output of program execution.

#### Assembly

- Added support for constant declarations.
- Added new instructions: `clk`, `ext2*`, `fri_ext2fold4`, `hash`, `u32checked_popcnt`, `u32unchecked_popcnt`.
- [BREAKING] Renamed `rpperm` to `hperm` and `rphash` to `hmerge`.
- Removed requirement that code blocks must be non-empty (i.e., allowed empty blocks).
- [BREAKING] Refactored `mtree_set` and `mtree_cwm` instructions to leave the old value on the stack.
- [BREAKING] Replaced `ModuleProvider` with `Library` to improve 3rd party library support.

#### Processor, Prover, and Verifier

- [BREAKING] Refactored `execute()`, `prove()`, `verify()` functions to take `StackInputs` as one of the parameters.
- [BREAKING] Refactored `prove()` function to return `ExecutionProof` (which is a wrapper for `StarkProof`).
- [BREAKING] Refactored `verify()` function to take `ProgramInfo`, `StackInputs`, and `ExecutionProof` as parameters and return a `u32` indicating security level of the verified proof.

#### Stdlib

- Added `std::mem::memcopy` procedure for copying regions of memory.
- Added `std::crypto::fri::frie2f4::verify` for verifying FRI proofs over degree 2 extension field.

#### VM Internals

- [BREAKING] Migrated to Rescue Prime Optimized hash function.
- Updated Winterfell backend to v0.5.1

## 0.3.0 (2022-11-23)

- Implemented `call` operation for context-isolated function calls.
- Added support for custom kernels.
- Implemented `syscall` operation for kernel calls, and added a new `caller` instruction for accessing the hash of the calling function.
- Implemented `mem_stream` operation for fast hashing of memory regions.
- Implemented `adv_pipe` operation for fast "unhashing" of inputs into memory.
- Added support for unlimited number of stack inputs/outputs.
- [BREAKING] Redesigned Miden assembly input/output instructions for environment, random access memory, local memory, and non-deterministic "advice" inputs.
- [BREAKING] Reordered the output stack for Miden assembly cryptographic operations `mtree_set` and `mtree_get` to improve efficiency.
- Refactored the advice provider to add support for advice maps, and added the `adv.mem` decorator for copying memory regions into the advice map.
- [BREAKING] Refactored the Assembler and added support for module providers. (Standard library is no longer available by default.)
- Implemented AIR constraints for the stack component.
- Added Miden REPL tool.
- Improved performance with various internal refactorings and optimizations.

## 0.2.0 (2022-08-09)

- Implemented new decoder which removes limitations on the depth of control flow logic.
- Introduced chiplet architecture to offload complex computations to specialized modules.
- Added read-write random access memory.
- Added support for operations with 32-bit unsigned integers.
- Redesigned advice provider to include Merkle path advice sets.
- Changed base field of the VM to the prime field with modulus 2^64 - 2^32 + 1.

## 0.1.0 (2021-11-16)

- Initial release (migration of the original [Distaff VM](https://github.com/GuildOfWeavers/distaff) codebase to [Winterfell](https://github.com/novifinancial/winterfell) backend).<|MERGE_RESOLUTION|>--- conflicted
+++ resolved
@@ -2,11 +2,8 @@
 
 ## 0.16.2 (2025-07-11)
 
-<<<<<<< HEAD
 - Fix `debug::print_vm_stack` which was returning the advice stack instead of the system stack [(#1984)](https://github.com/0xMiden/miden-vm/issues/1984).
-=======
 - [BREAKING] Revert `get_mapped_value` return signature [(#1981)](https://github.com/0xMiden/miden-vm/issues/1981).
->>>>>>> 2352f731
 
 ## 0.16.1 (2025-07-10)
 
