--- conflicted
+++ resolved
@@ -1,17 +1,16 @@
 # Changelog
 
-<<<<<<< HEAD
 ## 0.20.0 (TBD)
 
 #### Enhancements
 
 #### Changes
+
 - Added missing implementations of `proptest::Arbitrary` for non-`BasicBlockNode` variants of `MastNode` ([#2335](https://github.com/0xMiden/miden-vm/pull/2335)).
-=======
+
 ## 0.19.1 (2025-11-6)
 
 - Add `verify_ecdsa_k256_keccak` procedure for verifying signatures using the `miden-crypto` format ([#2344](https://github.com/0xMiden/miden-vm/pull/2344)).
->>>>>>> 81cc603c
 
 ## 0.19.0 (2025-11-1)
 
