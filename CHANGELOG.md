# Changelog

<<<<<<< HEAD
## 0.16.2 (2025-07-11)

- Fix `debug::print_vm_stack` which was returning the advice stack instead of the system stack [(#1984)](https://github.com/0xMiden/miden-vm/issues/1984).
- [BREAKING] Revert `get_mapped_value` return signature [(#1981)](https://github.com/0xMiden/miden-vm/issues/1981).

=======
>>>>>>> 9569ffdc
## 0.16.1 (2025-07-10)

- Make `Process::state()` public and re-introduce `From<&Process> for ProcessState`.
- Return `AdviceProvider` as part of the `ExecutionTrace`.

## 0.16.0 (2025-07-08)

#### Enhancements

- Optimized handling of variable length public inputs in the recursive verifier (#1842).
- Simplify processing of OOD evaluations in the recursive verifier (#1848).
- Allowed constants to be declared as words and to be arguments of the `push` instruction (#1855).
- Allowed definition of Advice Map data in MASM programs. The data is loaded by the host before execution (#1862).
- Improved the documentation for the `Assembler` and its APIs to better explain how each affects the final assembled artifact (#1881).
- It is now possible to assemble kernels with multiple modules while allowing those modules to perform kernel-like actions, such as using the `caller` instruction. (#1893).
- Made `ErrorContext` zero-cost ([#1910](https://github.com/0xMiden/miden-vm/issues/1910)).
- Made `FastProcessor` output rich error diagnostics ([#1914](https://github.com/0xMiden/miden-vm/issues/1914)).
- [BREAKING] Make `FastProcessor::execute()` async ([#1933](https://github.com/0xMiden/miden-vm/issues/1933)).
- The `SourceManager` API was improved to be more precise about source file locations (URIs) and language type. This is intended to support the LSP server implementation. ([#1937](https://github.com/0xMiden/miden-vm/pull/1937)).
- `SourceManager::update` was added to allow for the LSP server to update documents stored in the source manager based on edits made by the user. ([#1937](https://github.com/0xMiden/miden-vm/pull/1937)).
- Implemented a new `adv.has_mapkey` decorator ([#1941](https://github.com/0xMiden/miden-vm/pull/1941)).
- Added `get_procedure_root_by_name` method to the `Library` struct ([#1961](https://github.com/0xMiden/miden-vm/pull/1961)).

#### Changes

- Updated lalrpop dependency to 0.22 (#1865)
- Removed the obsolete `RpoFalcon512` decorator and associated structs (#1872).
- Fixed instructions with errors print without quotes (#1882).
- [BREAKING] Renamed `Assembler::add_module` to `Assembler::compile_and_statically_link` (#1881).
- [BREAKING] Renamed `Assembler::add_modules` to `Assembler::compile_and_statically_link_all` (#1881).
- [BREAKING] Renamed `Assembler::add_modules_from_dir` to `Assembler::compile_and_statically_link_from_dir` (#1881).
- [BREAKING] Removed `Assembler::add_module_with_options` (#1881).
- [BREAKING] Removed `Assembler::add_modules_with_options` (#1881).
- [BREAKING] Renamed `Assembler::add_library` to `Assembler::link_dynamic_library` (#1881).
- [BREAKING] Renamed `Assembler::add_vendored_library` to `Assembler::link_static_library` (#1881).
- [BREAKING] `AssemblyError` was removed, and all uses replaced with `Report` (#1881).
- [BREAKING] `Compile` trait was renamed to `Parse`.
- [BREAKING] `CompileOptions` was renamed to `ParseOptions`.
- Licensed the project under the Apache 2.0 license (in addition to the MIT) (#1883).
- Uniform chiplet bus message flag encoding (#1887).
- [BREAKING] Updated dependencies Winterfell to v0.13 and Crypto to v0.15 (#1896).
- [BREAKING] Converted `AdviceProvider` into a struct ([#1904](https://github.com/0xMiden/miden-vm/issues/1904), [#1905](https://github.com/0xMiden/miden-vm/issues/1905)).
- [BREAKING] `Host::get_mast_forest` takes `&mut self` ([#1902](https://github.com/0xMiden/miden-vm/issues/1902)).
- [BREAKING] `ProcessState` returns `MemoryError` instead of `ExecutionError` ([#1912](https://github.com/0xMiden/miden-vm/issues/1912)).
- [BREAKING] `AdviceProvider` returns its own error type ([#1907](https://github.com/0xMiden/miden-vm/issues/1907).
- Split out the syntax-related aspects of the `miden-assembly` crate into a new crate called `miden-assembly-syntax` ([#1921](https://github.com/0xMiden/miden-vm/pull/1921)).
- Removed the dependency on `miden-assembly` from `miden-mast-package` ([#1921](https://github.com/0xMiden/miden-vm/pull/1921)).
- [BREAKING] Removed `Library::from_dir` in favor of `Assembler::assemble_library_from_dir` ([#1921](https://github.com/0xMiden/miden-vm/pull/1921)).
- [BREAKING] Removed `KernelLibrary::from_dir` in favor of `Assembler::assemble_kernel_from_dir` ([#1921](https://github.com/0xMiden/miden-vm/pull/1921)).
- [BREAKING] Fixed incorrect namespace being set on modules parsed using the `lib_dir` parameter of `KernelLibrary::from_dir`. ([#1921](https://github.com/0xMiden/miden-vm/pull/1921))..
- [BREAKING] The signature of `SourceManager::load` has changed, and now requires a `SourceLanguage` and `Uri` parameter. ([#1937](https://github.com/0xMiden/miden-vm/pull/1937)).
- [BREAKING] The signature of `SourceManager::load_from_raw_parts` has changed, and now requires a `Uri` parameter in place of `&str`. ([#1937](https://github.com/0xMiden/miden-vm/pull/1937)).
- [BREAKING] The signature of `SourceManager::find` has changed, and now requires a `Uri` parameter in place of `&str`. ([#1937](https://github.com/0xMiden/miden-vm/pull/1937)).
- [BREAKING] `SourceManager::get_by_path` was renamed to `get_by_uri`, and now requires a `&Uri` instead of a `&str` for the URI/path parameter ([#1937](https://github.com/0xMiden/miden-vm/pull/1937)).
- [BREAKING] The `path` parameter of `Location` and `FileLineCol` debuginfo types was renamed to `uri`, and changed from `Arc<str>` to `Uri` type. ([#1937](https://github.com/0xMiden/miden-vm/pull/1937)).
- [BREAKING] Move `AdviceProvider` from `Host` to `ProcessState` ([#1923](https://github.com/0xMiden/miden-vm/issues/1923))).
- Removed decorator for interpolating polynomials over degree 2 extension field ([#1875](https://github.com/0xMiden/miden-vm/issues/1875)).
- Removed MASM code for probabilistic NTT ([#1875](https://github.com/0xMiden/miden-vm/issues/1875)).
- Moved implementation of `miden_assembly_syntax::diagnostics` into a new `miden-utils-diagnostics` crate ([#1945](https://github.com/0xMiden/miden-vm/pull/1945)).
- Moved implementation of `miden_core::debuginfo` into a new `miden-debug-types` crate ([#1945](https://github.com/0xMiden/miden-vm/pull/1945)).
- Moved implementation of `miden_core::sync` into a new `miden-utils-sync` crate ([#1945](https://github.com/0xMiden/miden-vm/pull/1945)).
+- [BREAKING] Replaced `miden_assembly_syntax::Version` with `semver::Version` ([#1946](https://github.com/0xMiden/pull/1946))

#### Fixes

- Truncated nprime.masm output stack to prevent overflow during benchmarks ([#1879](https://github.com/0xMiden/miden-vm/issues/1879)).
- Modules can now be provided in any order to the `Assembler`, see #1669 (#1881).
- Addressed bug which caused references to re-exported procedures whose definition internally referred to an aliased module import, to produce an "undefined module" error, see #1451 (#1892).
- The special identifiers for kernel, executable, and anonymous namespaces were not valid MASM syntax (#1893).
- `AdviceProvider`: replace `SimpleAdviceMap` with `AdviceMap` struct from `miden-core` & add `merge_advice_map` to `AdviceProvider` ([#1924](https://github.com/0xMiden/miden-vm/issues/1924) & [#1922](https://github.com/0xMiden/miden-vm/issues/1922)).
- [BREAKING] Disallow usage of the field modulus as an immediate value ([#1938](https://github.com/0xMiden/miden-vm/pull/1938)).

## 0.15.0 (2025-06-06)

#### Enhancements

- Add `debug.stack_adv` and `debug.stack_adv.<n>` to help debug the advice stack (#1828).
- Add a complete description of the constraints for `horner_eval_base` and `horner_eval_ext` (#1817).
- Add documentation for ACE chiplet (#1766)
- Add support for setting debugger breakpoints via `breakpoint` instruction (#1860)
- Improve error messages for some procedure locals-related errors (#1863)
- Add range checks to the `push_falcon_mod_result` advice injector to make sure that the inputs are `u32` (#1819).

#### Changes

- [BREAKING] Rename `miden` executable to `miden-vm`
- Improve error messages for some assembler instruction (#1785)
- Remove `idx` column from Kernel ROM chiplet and use chiplet bus for initialization. (#1818)
- [BREAKING] Make `Assembler::source_manager()` be `Send + Sync` (#1822)
- Refactored `ProcedureName` validation logic to improve readability (#1663)
- Simplify and optimize the recursive verifier (#1801).
- Simplify auxiliary randomness generation (#1810).
- Add handling of variable length public inputs to the recursive verifier (#1813).

#### Fixes

- `miden debug` rewind command no longer panics at clock 0 (#1751)
- Prevent overflow in ACE circuit evaluation (#1820)
- `debug.local` decorators no longer panic or print incorrect values (#1859)

## 0.14.0 (2025-05-07)

#### Enhancements

- Add kernel procedures digests as public inputs to the recursive verifier (#1724).
- add optional `Package::account_component_metadata_bytes` to store serialized `AccountComponentMetadata` (#1731).
- Add `executable` feature to the `make test` and `make test-build` Make commands (#1762).
- Allow asserts instruction to take error messages as strings instead of error codes as Felts (#1771).
- Add arithmetic evaluation chiplet (#1759).
- Update the recursive verifier to use arithmetic evaluation chiplet (#1760).

#### Changes

- Replace deprecated #[clap(...)] with #[command(...)] and #[arg(.…)] (#1794)
- Add pull request template to guide contributors (#1795)
- [BREAKING] `ExecutionOptions::with_debugging()` now takes a boolean parameter (#1761)
- Use `MemoryAddress(u32)` for `VmState` memory addresses instead of plain `u64` (#1758).
- [BREAKING] Improve processor errors for memory and calls (#1717)
- Implement a new fast processor that doesn't generate a trace (#1668)
- `ProcessState::get_stack_state()` now only returns the state of the active context (#1753)
- Change `MastForestBuilder::set_after_exit()` for `append_after_exit()` (#1775)
- Improve processor error diagnostics (#1765)
- Fix source spans associated with assert* and mtree_verify instructions (#1789)
- [BREAKING] Improve the layout of the memory used by the recursive verifier (#1857)

## 0.13.2 (2025-04-02)

#### Changes

- Relaxed rules for identifiers created via `Ident::new`, `ProcedureName::new`, `LibraryNamespace::new`, and `Library::new_from_components` (#1735)
- [BREAKING] Renamed `Ident::new_unchecked` and `ProcedureName::new_unchecked` to `from_raw_parts` (#1735).

#### Fixes

- Fixed various issues with pretty printing of Miden Assembly (#1740).

## 0.13.1 (2025-03-21) - `stdlib` crate only

#### Enhancements

- Added `prepare_hasher_state` and `hash_memory_with_state` procedures to the `stdlib::crypto::hashes::rpo` module (#1718).

## 0.13.0 (2025-03-20)

#### Enhancements

- Added to the `Assembler` the ability to vendor a compiled library.
- [BREAKING] Update CLI to accept masm or masp files as input for all commands (#1683, #1692).
- [BREAKING] Introduced `HORNERBASE`, `HORNEREXT` and removed `RCOMBBASE` instructions (#1656).

#### Changes

- Update minimum supported Rust version to 1.85.
- Change Chiplet Fields to Public (#1629).
- [BREAKING] Updated Winterfell dependency to v0.12 (#1658).
- Introduce `BusDebugger` to facilitate debugging buses (#1664).
- Update Falcon verification procedure to use `HORNERBASE` (#1661).
- Update recursive verifier to use `HORNERBASE` (#1665).
- Fix the docs and implementation of `EXPACC` (#1676).
- Running a call/syscall/dyncall while processing a syscall now results in an error (#1680).
- Using a non-binary value as a loop condition now results in an error (#1685).
- [BREAKING] Remove `Assembler::assemble_common()` from the public interface (#1689).
- Fix `Horner{Base, Ext}` bus requests to memory chiplet (#1689).
- Fix docs on the layout of the auxiliary segment trace (#1694).
- Optimize FRI remainder polynomial check (#1670).
- Remove `FALCON_SIG_TO_STACK` event (#1703).
- Prevent `U64Div` event from crashing processor (#1710).

## 0.12.0 (2025-01-22)

#### Highlights

- [BREAKING] Refactored memory to be element-addressable (#1598).

#### Changes

- [BREAKING] Resolved flag collision in `--verify` command and added functionality for optional input/output files (#1513).
- [BREAKING] Refactored `MastForest` serialization/deserialization to put decorator data at the end of the binary (#1531).
- [BREAKING] Refactored `Process` struct to no longer take ownership of the `Host` (#1571).
- [BREAKING] Converted `ProcessState` from a trait to a struct (#1571).
- [BREAKING] Simplified `Host` and `AdviceProvider` traits (#1572).
- [BREAKING] Updated Winterfell dependency to v0.11 (#1586).
- [BREAKING] Cleaned up benchmarks and examples in the `miden-vm` crate (#1587)
- [BREAKING] Switched to `thiserror` 2.0 derive errors and refactored errors (#1588).
- Moved handling of `FalconSigToStack` event from system event handlers to the `DefaultHost` (#1630).

#### Enhancements

- Added options `--kernel`, `--debug` and `--output` to `miden bundle` (#1447).
- Added `miden_core::mast::MastForest::advice_map` to load it into the advice provider before the `MastForest` execution (#1574).
- Optimized the computation of the DEEP queries in the recursive verifier (#1594).
- Added validity checks for the inputs to the recursive verifier (#1596).
- Allow multiple memory reads in the same clock cycle (#1626)
- Improved Falcon signature verification (#1623).
- Added `miden-mast-package` crate with `Package` type to represent a compiled Miden program/library (#1544).

## 0.11.0 (2024-11-04)

#### Enhancements

- Added `miden_core::utils::sync::racy_lock` module (#1463).
- Updated `miden_core::utils` to re-export `std::sync::LazyLock` and `racy_lock::RacyLock as LazyLock` for std and no_std environments, respectively (#1463).
- Debug instructions can be enabled in the cli `run` command using `--debug` flag (#1502).
- Added support for procedure annotation (attribute) syntax to Miden Assembly (#1510).
- Make `miden-prover::prove()` method conditionally asynchronous (#1563).
- Update and sync the recursive verifier (#1575).

#### Changes

- [BREAKING] Wrapped `MastForest`s in `Program` and `Library` structs in `Arc` (#1465).
- `MastForestBuilder`: use `MastNodeId` instead of MAST root to uniquely identify procedures (#1473).
- Made the undocumented behavior of the VM with regard to undefined behavior of u32 operations, stricter (#1480).
- Introduced the `Emit` instruction (#1496).
- [BREAKING] ExecutionOptions::new constructor requires a boolean to explicitly set debug mode (#1502).
- [BREAKING] The `run` and the `prove` commands in the cli will accept `--trace` flag instead of `--tracing` (#1502).
- Migrated to new padding rule for RPO (#1343).
- Migrated to `miden-crypto` v0.11.0 (#1343).
- Implemented `MastForest` merging (#1534).
- Rename `EqHash` to `MastNodeFingerprint` and make it `pub` (#1539).
- Updated Winterfell dependency to v0.10 (#1533).
- [BREAKING] `DYN` operation now expects a memory address pointing to the procedure hash (#1535).
- [BREAKING] `DYNCALL` operation fixed, and now expects a memory address pointing to the procedure hash (#1535).
- Permit child `MastNodeId`s to exceed the `MastNodeId`s of their parents (#1542).
- Don't validate export names on `Library` deserialization (#1554)
- Compile advice injectors down to `Emit` operations (#1581)

#### Fixes

- Fixed an issue with formatting of blocks in Miden Assembly syntax
- Fixed the construction of the block hash table (#1506)
- Fixed a bug in the block stack table (#1511) (#1512) (#1557)
- Fixed the construction of the chiplets virtual table (#1514) (#1556)
- Fixed the construction of the chiplets bus (#1516) (#1525)
- Decorators are now allowed in empty basic blocks (#1466)
- Return an error if an instruction performs 2 memory accesses at the same memory address in the same cycle (#1561)

## 0.10.6 (2024-09-12) - `miden-processor` crate only

#### Enhancements

- Added `PartialEq`, `Eq`, `Serialize` and `Deserialize` to `AdviceMap` and `AdviceInputs` structs (#1494).

## 0.10.5 (2024-08-21)

#### Enhancements

- Updated `MastForest::read_from` to deserialize without computing node hashes unnecessarily (#1453).
- Assembler: Merge contiguous basic blocks (#1454).
- Assembler: Add a threshold number of operations after which we stop merging more in the same block (#1461).

#### Changes

- Added `new_unsafe()` constructors to MAST node types which do not compute node hashes (#1453).
- Consolidated `BasicBlockNode` constructors and converted assert flow to `MastForestError::EmptyBasicBlock` (#1453).

#### Fixes

- Fixed an issue with registering non-local procedures in `MemMastForestStore` (#1462).
- Added a check for circular external node lookups in the processor (#1464).

## 0.10.4 (2024-08-15) - `miden-processor` crate only

#### Enhancements

- Added support for executing `Dyn` nodes from external MAST forests (#1455).

## 0.10.3 (2024-08-12)

#### Enhancements

- Added `with-debug-info` feature to `miden-stdlib` (#1445).
- Added `Assembler::add_modules_from_dir()` method (#1445).
- [BREAKING] Implemented building of multi-module kernels (#1445).

#### Changes

- [BREAKING] Replaced `SourceManager` parameter with `Assembler` in `Library::from_dir` (#1445).
- [BREAKING] Moved `Library` and `KernelLibrary` exports to the root of the `miden-assembly` crate. (#1445).
- [BREAKING] Depth of the input and output stack was restricted to 16 (#1456).

## 0.10.2 (2024-08-10)

#### Enhancements

- Removed linear search of trace rows from `BlockHashTableRow::table_init()` (#1439).
- Exposed some pretty printing internals for `MastNode` (#1441).
- Made `KernelLibrary` impl `Clone` and `AsRef<Library>` (#1441).
- Added serialization to the `Program` struct (#1442).

#### Changes

- [BREAKING] Removed serialization of AST structs (#1442).

## 0.10.0 (2024-08-06)

#### Features

- Added source location tracking to assembled MAST (#1419).
- Added error codes support for the `mtree_verify` instruction (#1328).
- Added support for immediate values for `lt`, `lte`, `gt`, `gte` comparison instructions (#1346).
- Added support for immediate values for `u32lt`, `u32lte`, `u32gt`, `u32gte`, `u32min` and `u32max` comparison instructions (#1358).
- Added support for the `nop` instruction, which corresponds to the VM opcode of the same name, and has the same semantics.
- Added support for the `if.false` instruction, which can be used in the same manner as `if.true`
- Added support for immediate values for `u32and`, `u32or`, `u32xor` and `u32not` bitwise instructions (#1362).
- [BREAKING] Assembler: add the ability to compile MAST libraries, and to assemble a program using compiled libraries (#1401)

#### Enhancements

- Changed MAST to a table-based representation (#1349).
- Introduced `MastForestStore` (#1359).
- Adjusted prover's metal acceleration code to work with 0.9 versions of the crates (#1357).
- Relaxed the parser to allow one branch of an `if.(true|false)` to be empty.
- Optimized `std::sys::truncate_stuck` procedure (#1384).
- Updated CI and Makefile to standardize it across Miden repositories (#1342).
- Add serialization/deserialization for `MastForest` (#1370).
- Updated CI to support `CHANGELOG.md` modification checking and `no changelog` label (#1406).
- Introduced `MastForestError` to enforce `MastForest` node count invariant (#1394).
- Added functions to `MastForestBuilder` to allow ensuring of nodes with fewer LOC (#1404).
- [BREAKING] Made `Assembler` single-use (#1409).
- Removed `ProcedureCache` from the assembler (#1411).
- Added functions to `MastForest` and `MastForestBuilder` to add and ensure nodes with fewer LOC (#1404, #1412).
- Added `Assembler::assemble_library()` and `Assembler::assemble_kernel()`  (#1413, #1418).
- Added `miden_core::prettier::pretty_print_csv` helper, for formatting of iterators over `PrettyPrint` values as comma-separated items.
- Added source code management primitives in `miden-core` (#1419).
- Added `make test-fast` and `make test-skip-proptests` Makefile targets for faster testing during local development.
- Added `ProgramFile::read_with` constructor that takes a `SourceManager` impl to use for source management.
- Added `RowIndex(u32)` (#1408).

#### Changed

- When using `if.(true|false) .. end`, the parser used to emit an empty block for the branch that was elided. The parser now emits a block containing a single `nop` instruction instead.
- [BREAKING] `internals` configuration feature was renamed to `testing` (#1399).
- The `AssemblyOp` decorator now contains an optional `Location` (#1419)
- The `Assembler` now requires passing in a `Arc<dyn SourceManager>`, for use in rendering diagnostics.
- The `Module::parse_file` and `Module::parse_str` functions have been removed in favor of calling `Module::parser` and then using the `ModuleParser` methods.
- The `Compile` trait now requires passing a `SourceManager` reference along with the item to be compiled.
- Update minimum supported Rust version to 1.80 (#1425).
- Made `debug` mode the default in the CLI. Added `--release` flag to disable debugging instead of having to enable it. (#1728)

## 0.9.2 (2024-05-22) - `stdlib` crate only

- Skip writing MASM documentation to file when building on docs.rs (#1341).

## 0.9.2 (2024-05-09) - `assembly` crate only

- Remove usage of `group_vector_elements()` from `combine_blocks()` (#1331).

## 0.9.2 (2024-04-25) - `air` and `processor` crates only

- Allowed enabling debug mode via `ExecutionOptions` (#1316).

## 0.9.1 (2024-04-04)

- Added additional trait implementations to error types (#1306).

## 0.9.0 (2024-04-03)

#### Packaging

- [BREAKING] The package `miden-vm` crate was renamed from `miden` to `miden-vm`. Now the package and crate names match (#1271).

#### Stdlib

- Added `init_no_padding` procedure to `std::crypto::hashes::native` (#1313).
- [BREAKING] `native` module was renamed to the `rpo`, `hash_memory` procedure was renamed to the `hash_memory_words` (#1368).
- Added `hash_memory` procedure to `std::crypto::hashes::rpo` (#1368).

#### VM Internals

- Removed unused `find_lone_leaf()` function from the Advice Provider (#1262).
- [BREAKING] Changed fields type of the `StackOutputs` struct from `Vec<u64>` to `Vec<Felt>` (#1268).
- [BREAKING] Migrated to `miden-crypto` v0.9.0 (#1287).

## 0.8.0 (02-26-2024)

#### Assembly

- Expanded capabilities of the `debug` decorator. Added `debug.mem` and `debug.local` variations (#1103).
- Introduced the `emit.<event_id>` assembly instruction (#1119).
- Introduced the `procref.<proc_name>` assembly instruction (#1113).
- Added the ability to use constants as counters in `repeat` loops (#1124).
- [BREAKING] Removed all `checked` versions of the u32 instructions. Renamed all `unchecked` versions (#1115).
- Introduced the `u32clz`, `u32ctz`, `u32clo`, `u32cto` and `ilog2` assembly instructions (#1176).
- Added support for hexadecimal values in constants (#1199).
- Added the `RCombBase` instruction (#1216).

#### Stdlib

- Introduced `std::utils` module with `is_empty_word` procedure. Refactored `std::collections::smt`
  and `std::collections::smt64` to use the procedure (#1107).
- [BREAKING] Removed `checked` versions of the instructions in the `std::math::u64` module (#1142).
- Introduced `clz`, `ctz`, `clo` and `cto` instructions in the `std::math::u64` module (#1179).
- [BREAKING] Refactored `std::collections::smt` to use `SimpleSmt`-based implementation (#1215).
- [BREAKING] Removed `std::collections::smt64` (#1249)

#### VM Internals

- Introduced the `Event` decorator and an associated `on_event` handler on the `Host` trait (#1119).
- Added methods `StackOutputs::get_stack_item()` and `StackOutputs::get_stack_word()` (#1155).
- Added [Tracing](https://crates.io/crates/tracing) logger to the VM (#1139).
- Refactored auxiliary trace construction (#1140).
- [BREAKING] Optimized `u32lt` instruction (#1193)
- Added `on_assert_failed()` method to the Host trait (#1197).
- Added support for handling `trace` instruction in the `Host` interface (#1198).
- Updated Winterfell dependency to v0.8 (#1234).
- Increased min version of `rustc` to 1.75.

#### CLI

- Introduced the `!use` command for the Miden REPL (#1162).
- Introduced a `BLAKE3` hashing example (#1180).

## 0.7.0 (2023-10-11)

#### Assembly

- Added ability to attach doc comments to re-exported procedures (#994).
- Added support for nested modules (#992).
- Added support for the arithmetic expressions in constant values (#1026).
- Added support for module aliases (#1037).
- Added `adv.insert_hperm` decorator (#1042).
- Added `adv.push_smtpeek` decorator (#1056).
- Added `debug` decorator (#1069).
- Refactored `push` instruction so now it parses long hex string in little-endian (#1076).

#### CLI

- Implemented ability to output compiled `.masb` files to disk (#1102).

#### VM Internals

- Simplified range checker and removed 1 main and 1 auxiliary trace column (#949).
- Migrated range checker lookups to use LogUp and reduced the number of trace columns to 2 main and
  1 auxiliary (#1027).
- Added `get_mapped_values()` and `get_store_subset()` methods to the `AdviceProvider` trait (#987).
- [BREAKING] Added options to specify maximum number of cycles and expected number of cycles for a program (#998).
- Improved handling of invalid/incomplete parameters in `StackOutputs` constructors (#1010).
- Allowed the assembler to produce programs with "phantom" calls (#1019).
- Added `TraceLenSummary` struct which holds information about traces lengths to the `ExecutionTrace` (#1029).
- Imposed the 2^32 limit for the memory addresses used in the memory chiplet (#1049).
- Supported `PartialMerkleTree` as a secret input in `.input` file (#1072).
- [BREAKING] Refactored `AdviceProvider` interface into `Host` interface (#1082).

#### Stdlib

- Completed `std::collections::smt` module by implementing `insert` and `set` procedures (#1036, #1038, #1046).
- Added new module `std::crypto::dsa::rpo_falcon512` to support Falcon signature verification (#1000, #1094)

## 0.6.1 (2023-06-29)

- Fixed `no-std` compilation for `miden-core`, `miden-assembly`, and `miden-processor` crates.

## 0.6.0 (2023-06-28)

#### Assembly

- Added new instructions: `mtree_verify`.
- [BREAKING] Refactored `adv.mem` decorator to use parameters from operand stack instead of immediate values.
- [BREAKING] Refactored `mem_stream` and `adv_pipe` instructions.
- Added constant support for memory operations.
- Enabled incremental compilation via `compile_in_context()` method.
- Exposed ability to compile individual modules publicly via `compile_module()` method.
- [BREAKING] Refactored advice injector instructions.
- Implemented procedure re-exports from modules.

#### CLI

- Implemented support for all types of nondeterministic inputs (advice stack, advice map, and Merkle store).
- Implemented ability to generate proofs suitable for recursion.

#### Stdlib

- Added new module: `std::collections::smt` (only `smt::get` available).
- Added new module: `std::collections::mmr`.
- Added new module: `std::collections::smt64`.
- Added several convenience procedures to `std::mem` module.
- [BREAKING] Added procedures to compute 1-to-1 hashes in `std::crypto::hashes` module and renamed existing procedures to remove ambiguity.
- Greatly optimized recursive STARK verifier (reduced number of cycles by 6x - 8x).

#### VM Internals

- Moved test framework from `miden-vm` crate to `miden-test-utils` crate.
- Updated Winterfell dependency to v0.6.4.
- Added support for GPU acceleration on Apple silicon (Metal).
- Added source locations to all AST nodes.
- Added 8 more instruction slots to the VM (not yet used).
- Completed kernel ROM trace generation.
- Implemented ability to record advice provider requests to the initial dataset via `RecAdviceProvider`.

## 0.5.0 (2023-03-29)

#### CLI

- Renamed `ProgramInfo` to `ExecutionDetails` since there is another `ProgramInfo` struct in the source code.
- [BREAKING] renamed `stack_init` and `advice_tape` to `operand_stack` and `advice_stack` in input files.
- Enabled specifying additional advice provider inputs (i.e., advice map and Merkle store) via the input files.

#### Assembly

- Added new instructions: `is_odd`, `assert_eqw`, `mtree_merge`.
- [BREAKING] Removed `mtree_cwm` instruction.
- Added `breakpoint` instruction to help with debugging.

#### VM Internals

- [BREAKING] Renamed `Read`, `ReadW` operations into `AdvPop`, `AdvPopW`.
- [BREAKING] Replaced `AdviceSet` with `MerkleStore`.
- Updated Winterfell dependency to v0.6.0.
- [BREAKING] Renamed `Read/ReadW` operations into `AdvPop/AdvPopW`.

## 0.4.0 (2023-02-27)

#### Advice provider

- [BREAKING] Converted `AdviceProvider` into a trait which can be provided to the processor.
- Added a decorator for interpolating polynomials over degree 2 extension field (`ext2intt`).
- Added `AdviceSource` enum for greater future flexibility of advice injectors.

#### CLI

- Added `debug` subcommand to enable stepping through program execution forward/backward.
- Added cycle count to the output of program execution.

#### Assembly

- Added support for constant declarations.
- Added new instructions: `clk`, `ext2*`, `fri_ext2fold4`, `hash`, `u32checked_popcnt`, `u32unchecked_popcnt`.
- [BREAKING] Renamed `rpperm` to `hperm` and `rphash` to `hmerge`.
- Removed requirement that code blocks must be non-empty (i.e., allowed empty blocks).
- [BREAKING] Refactored `mtree_set` and `mtree_cwm` instructions to leave the old value on the stack.
- [BREAKING] Replaced `ModuleProvider` with `Library` to improve 3rd party library support.

#### Processor, Prover, and Verifier

- [BREAKING] Refactored `execute()`, `prove()`, `verify()` functions to take `StackInputs` as one of the parameters.
- [BREAKING] Refactored `prove()` function to return `ExecutionProof` (which is a wrapper for `StarkProof`).
- [BREAKING] Refactored `verify()` function to take `ProgramInfo`, `StackInputs`, and `ExecutionProof` as parameters and return a `u32` indicating security level of the verified proof.

#### Stdlib

- Added `std::mem::memcopy` procedure for copying regions of memory.
- Added `std::crypto::fri::frie2f4::verify` for verifying FRI proofs over degree 2 extension field.

#### VM Internals

- [BREAKING] Migrated to Rescue Prime Optimized hash function.
- Updated Winterfell backend to v0.5.1

## 0.3.0 (2022-11-23)

- Implemented `call` operation for context-isolated function calls.
- Added support for custom kernels.
- Implemented `syscall` operation for kernel calls, and added a new `caller` instruction for accessing the hash of the calling function.
- Implemented `mem_stream` operation for fast hashing of memory regions.
- Implemented `adv_pipe` operation for fast "unhashing" of inputs into memory.
- Added support for unlimited number of stack inputs/outputs.
- [BREAKING] Redesigned Miden assembly input/output instructions for environment, random access memory, local memory, and non-deterministic "advice" inputs.
- [BREAKING] Reordered the output stack for Miden assembly cryptographic operations `mtree_set` and `mtree_get` to improve efficiency.
- Refactored the advice provider to add support for advice maps, and added the `adv.mem` decorator for copying memory regions into the advice map.
- [BREAKING] Refactored the Assembler and added support for module providers. (Standard library is no longer available by default.)
- Implemented AIR constraints for the stack component.
- Added Miden REPL tool.
- Improved performance with various internal refactorings and optimizations.

## 0.2.0 (2022-08-09)

- Implemented new decoder which removes limitations on the depth of control flow logic.
- Introduced chiplet architecture to offload complex computations to specialized modules.
- Added read-write random access memory.
- Added support for operations with 32-bit unsigned integers.
- Redesigned advice provider to include Merkle path advice sets.
- Changed base field of the VM to the prime field with modulus 2^64 - 2^32 + 1.

## 0.1.0 (2021-11-16)

- Initial release (migration of the original [Distaff VM](https://github.com/GuildOfWeavers/distaff) codebase to [Winterfell](https://github.com/novifinancial/winterfell) backend).<|MERGE_RESOLUTION|>--- conflicted
+++ resolved
@@ -1,13 +1,9 @@
 # Changelog
 
-<<<<<<< HEAD
 ## 0.16.2 (2025-07-11)
 
 - Fix `debug::print_vm_stack` which was returning the advice stack instead of the system stack [(#1984)](https://github.com/0xMiden/miden-vm/issues/1984).
-- [BREAKING] Revert `get_mapped_value` return signature [(#1981)](https://github.com/0xMiden/miden-vm/issues/1981).
-
-=======
->>>>>>> 9569ffdc
+
 ## 0.16.1 (2025-07-10)
 
 - Make `Process::state()` public and re-introduce `From<&Process> for ProcessState`.
