# Changelog

## 0.16.0 (TBD)

#### Changes

- Update lalrpop dependency to 0.22 (#1865)
- Removed the obsolete `RpoFalcon512` decorator and associated structs (#1872).
- Fixed instructions with errors print without quotes (#1882).
- Licensed the project under the Apache 2.0 license (in addition to the MIT) (#1883).
- [BREAKING] Renamed `Assembler::add_module` to `Assembler::compile_and_statically_link` (#1881)
- [BREAKING] Renamed `Assembler::add_modules` to `Assembler::compile_and_statically_link_all` (#1881)
- [BREAKING] Renamed `Assembler::add_modules_from_dir` to `Assembler::compile_and_statically_link_from_dir` (#1881)
- [BREAKING] Removed `Assembler::add_module_with_options` (#1881)
- [BREAKING] Removed `Assembler::add_modules_with_options` (#1881)
- [BREAKING] Renamed `Assembler::add_library` to `Assembler::link_dynamic_library` (#1881)
- [BREAKING] Renamed `Assembler::add_vendored_library` to `Assembler::link_static_library` (#1881)
- [BREAKING] `AssemblyError` was removed, and all uses replaced with `Report` (#1881).
- [BREAKING] `Compile` trait was renamed to `Parse`.
- [BREAKING] `CompileOptions` was renamed to `ParseOptions`.
- Uniform chiplet bus message flag encoding (#1887).
- [BREAKING] Updated dependencies Winterfell to v0.13 and Crypto to v0.15 (#1896).
- [BREAKING] Convert `AdviceProvider` into a struct ([#1904](https://github.com/0xMiden/miden-vm/issues/1904), [#1905](https://github.com/0xMiden/miden-vm/issues/1905))
- [BREAKING] `Host::get_mast_forest` takes `&mut self` ([#1902](https://github.com/0xMiden/miden-vm/issues/1902)
- [BREAKING] `ProcessState` returns `MemoryError` instead of `ExecutionError` ([#1912](https://github.com/0xMiden/miden-vm/issues/1912)
- [BREAKING] `AdviceProvider` should return its own error type ([#1907](https://github.com/0xMiden/miden-vm/issues/1907)
- Split out the syntax-related aspects of the `miden-assembly` crate into a new crate called `miden-assembly-syntax` ([#1921](https://github.com/0xMiden/miden-vm/pull/1921))
- Removed the dependency on `miden-assembly` from `miden-mast-package` ([#1921](https://github.com/0xMiden/miden-vm/pull/1921))
- [BREAKING] Removed `Library::from_dir` in favor of `Assembler::assemble_library_from_dir` ([#1921](https://github.com/0xMiden/miden-vm/pull/1921))
- [BREAKING] Removed `KernelLibrary::from_dir` in favor of `Assembler::assemble_kernel_from_dir` ([#1921](https://github.com/0xMiden/miden-vm/pull/1921))
- [BREAKING] Fixed incorrect namespace being set on modules parsed using the `lib_dir` parameter of `KernelLibrary::from_dir`. Previously, modules would be namespaced under `kernel`, but this should have been `$kernel`. Downstream kernels using this option should make sure that any references to the `kernel` namespace are replaced with `$kernel` instead. ([#1921](https://github.com/0xMiden/miden-vm/pull/1921)).
<<<<<<< HEAD
- [BREAKING] Disallow usage of the field modulus as an immediate value (#1938).
=======
- [BREAKING] The signature of `SourceManager::load` has changed, and now requires a `SourceLanguage` and `Uri` parameter. ([#1937](https://github.com/0xMiden/miden-vm/pull/1937))
- [BREAKING] The signature of `SourceManager::load_from_raw_parts` has changed, and now requires a `Uri` parameter in place of `&str`. ([#1937](https://github.com/0xMiden/miden-vm/pull/1937))
- [BREAKING] The signature of `SourceManager::find` has changed, and now requires a `Uri` parameter in place of `&str`. ([#1937](https://github.com/0xMiden/miden-vm/pull/1937))
- [BREAKING] `SourceManager::get_by_path` was renamed to `get_by_uri`, and now requires a `&Uri` instead of a `&str` for the URI/path parameter ([#1937](https://github.com/0xMiden/miden-vm/pull/1937))
- [BREAKING] The `path` parameter of `Location` and `FileLineCol` debuginfo types was renamed to `uri`, and changed from `Arc<str>` to `Uri` type. ([#1937](https://github.com/0xMiden/miden-vm/pull/1937))
- [BREAKING] Move `AdviceProvider` from `Host` to `ProcessState` ([#1923](https://github.com/0xMiden/miden-vm/issues/1923)))
>>>>>>> 8b72fb8b

#### Enhancements

- Allow constants to be declared as words and to be arguments of the `push` instruction (#1855).
- Allow definition of Advice Map data in MASM programs. The data is loaded by the host before execution (#1862).
- The documentation for the `Assembler` and its APIs was improved, to better explain how each affects the final assembled artifact (#1881).
- It is now possible to assemble kernels with multiple modules while allowing those modules to perform kernel-like actions, such as using the `caller` instruction. (#1893)
- Optimize handling of variable length public inputs in the recursive verifier (#1842).
- Simplify processing of OOD evaluations in the recursive verifier (#1848).
- Make `ErrorContext` zero-cost ([#1910](https://github.com/0xMiden/miden-vm/issues/1910)).
- Make `FastProcessor` output rich error diagnostics ([#1914](https://github.com/0xMiden/miden-vm/issues/1914)).
- The `SourceManager` API was improved to be more precise about source file locations (URIs) and language type. This is intended to support the LSP server implementation. ([#1937](https://github.com/0xMiden/miden-vm/pull/1937))
- `SourceManager::update` was added to allow for the LSP server to update documents stored in the source manager based on edits made by the user. ([#1937](https://github.com/0xMiden/miden-vm/pull/1937))
- [BREAKING] Make `FastProcessor::execute()` async ([#1933](https://github.com/0xMiden/miden-vm/issues/1933)).

#### Fixes

- Modules can now be provided in any order to the `Assembler`, see #1669 (#1881)
- Addressed bug which caused references to re-exported procedures whose definition internally referred to an aliased module import, to produce an "undefined module" error, see #1451 (#1892)
- The special identifiers for kernel, executable, and anonymous namespaces were not valid MASM syntax (#1893)
- `AdviceProvider`: replace `SimpleAdviceMap` with `AdviceMap` struct from `miden-core` & add `merge_advice_map` to `AdviceProvider` ([#1924](https://github.com/0xMiden/miden-vm/issues/1924) & [#1922](https://github.com/0xMiden/miden-vm/issues/1922))

## 0.15.0 (2025-06-06)

#### Enhancements

- Add `debug.stack_adv` and `debug.stack_adv.<n>` to help debug the advice stack (#1828).
- Add a complete description of the constraints for `horner_eval_base` and `horner_eval_ext` (#1817).
- Add documentation for ACE chiplet (#1766)
- Add support for setting debugger breakpoints via `breakpoint` instruction (#1860)
- Improve error messages for some procedure locals-related errors (#1863)
- Add range checks to the `push_falcon_mod_result` advice injector to make sure that the inputs are `u32` (#1819).

#### Changes

- [BREAKING] Rename `miden` executable to `miden-vm`
- Improve error messages for some assembler instruction (#1785)
- Remove `idx` column from Kernel ROM chiplet and use chiplet bus for initialization. (#1818)
- [BREAKING] Make `Assembler::source_manager()` be `Send + Sync` (#1822)
- Refactored `ProcedureName` validation logic to improve readability (#1663)
- Simplify and optimize the recursive verifier (#1801).
- Simplify auxiliary randomness generation (#1810).
- Add handling of variable length public inputs to the recursive verifier (#1813).

#### Fixes

- `miden debug` rewind command no longer panics at clock 0 (#1751)
- Prevent overflow in ACE circuit evaluation (#1820)
- `debug.local` decorators no longer panic or print incorrect values (#1859)

## 0.14.0 (2025-05-07)

#### Enhancements

- Add kernel procedures digests as public inputs to the recursive verifier (#1724).
- add optional `Package::account_component_metadata_bytes` to store serialized `AccountComponentMetadata` (#1731).
- Add `executable` feature to the `make test` and `make test-build` Make commands (#1762).
- Allow asserts instruction to take error messages as strings instead of error codes as Felts (#1771).
- Add arithmetic evaluation chiplet (#1759).
- Update the recursive verifier to use arithmetic evaluation chiplet (#1760).

#### Changes

- Replace deprecated #[clap(...)] with #[command(...)] and #[arg(.…)] (#1794)
- Add pull request template to guide contributors (#1795)
- [BREAKING] `ExecutionOptions::with_debugging()` now takes a boolean parameter (#1761)
- Use `MemoryAddress(u32)` for `VmState` memory addresses instead of plain `u64` (#1758).
- [BREAKING] Improve processor errors for memory and calls (#1717)
- Implement a new fast processor that doesn't generate a trace (#1668)
- `ProcessState::get_stack_state()` now only returns the state of the active context (#1753)
- Change `MastForestBuilder::set_after_exit()` for `append_after_exit()` (#1775)
- Improve processor error diagnostics (#1765)
- Fix source spans associated with assert* and mtree_verify instructions (#1789)
- [BREAKING] Improve the layout of the memory used by the recursive verifier (#1857)

## 0.13.2 (2025-04-02)

#### Changes

- Relaxed rules for identifiers created via `Ident::new`, `ProcedureName::new`, `LibraryNamespace::new`, and `Library::new_from_components` (#1735)
- [BREAKING] Renamed `Ident::new_unchecked` and `ProcedureName::new_unchecked` to `from_raw_parts` (#1735).

#### Fixes

- Fixed various issues with pretty printing of Miden Assembly (#1740).

## 0.13.1 (2025-03-21) - `stdlib` crate only

#### Enhancements

- Added `prepare_hasher_state` and `hash_memory_with_state` procedures to the `stdlib::crypto::hashes::rpo` module (#1718).

## 0.13.0 (2025-03-20)

#### Enhancements

- Added to the `Assembler` the ability to vendor a compiled library.
- [BREAKING] Update CLI to accept masm or masp files as input for all commands (#1683, #1692).
- [BREAKING] Introduced `HORNERBASE`, `HORNEREXT` and removed `RCOMBBASE` instructions (#1656).

#### Changes

- Update minimum supported Rust version to 1.85.
- Change Chiplet Fields to Public (#1629).
- [BREAKING] Updated Winterfell dependency to v0.12 (#1658).
- Introduce `BusDebugger` to facilitate debugging buses (#1664).
- Update Falcon verification procedure to use `HORNERBASE` (#1661).
- Update recursive verifier to use `HORNERBASE` (#1665).
- Fix the docs and implementation of `EXPACC` (#1676).
- Running a call/syscall/dyncall while processing a syscall now results in an error (#1680).
- Using a non-binary value as a loop condition now results in an error (#1685).
- [BREAKING] Remove `Assembler::assemble_common()` from the public interface (#1689).
- Fix `Horner{Base, Ext}` bus requests to memory chiplet (#1689).
- Fix docs on the layout of the auxiliary segment trace (#1694).
- Optimize FRI remainder polynomial check (#1670).
- Remove `FALCON_SIG_TO_STACK` event (#1703).
- Prevent `U64Div` event from crashing processor (#1710).

## 0.12.0 (2025-01-22)

#### Highlights

- [BREAKING] Refactored memory to be element-addressable (#1598).

#### Changes

- [BREAKING] Resolved flag collision in `--verify` command and added functionality for optional input/output files (#1513).
- [BREAKING] Refactored `MastForest` serialization/deserialization to put decorator data at the end of the binary (#1531).
- [BREAKING] Refactored `Process` struct to no longer take ownership of the `Host` (#1571).
- [BREAKING] Converted `ProcessState` from a trait to a struct (#1571).
- [BREAKING] Simplified `Host` and `AdviceProvider` traits (#1572).
- [BREAKING] Updated Winterfell dependency to v0.11 (#1586).
- [BREAKING] Cleaned up benchmarks and examples in the `miden-vm` crate (#1587)
- [BREAKING] Switched to `thiserror` 2.0 derive errors and refactored errors (#1588).
- Moved handling of `FalconSigToStack` event from system event handlers to the `DefaultHost` (#1630).

#### Enhancements

- Added options `--kernel`, `--debug` and `--output` to `miden bundle` (#1447).
- Added `miden_core::mast::MastForest::advice_map` to load it into the advice provider before the `MastForest` execution (#1574).
- Optimized the computation of the DEEP queries in the recursive verifier (#1594).
- Added validity checks for the inputs to the recursive verifier (#1596).
- Allow multiple memory reads in the same clock cycle (#1626)
- Improved Falcon signature verification (#1623).
- Added `miden-mast-package` crate with `Package` type to represent a compiled Miden program/library (#1544).

## 0.11.0 (2024-11-04)

#### Enhancements

- Added `miden_core::utils::sync::racy_lock` module (#1463).
- Updated `miden_core::utils` to re-export `std::sync::LazyLock` and `racy_lock::RacyLock as LazyLock` for std and no_std environments, respectively (#1463).
- Debug instructions can be enabled in the cli `run` command using `--debug` flag (#1502).
- Added support for procedure annotation (attribute) syntax to Miden Assembly (#1510).
- Make `miden-prover::prove()` method conditionally asynchronous (#1563).
- Update and sync the recursive verifier (#1575).

#### Changes

- [BREAKING] Wrapped `MastForest`s in `Program` and `Library` structs in `Arc` (#1465).
- `MastForestBuilder`: use `MastNodeId` instead of MAST root to uniquely identify procedures (#1473).
- Made the undocumented behavior of the VM with regard to undefined behavior of u32 operations, stricter (#1480).
- Introduced the `Emit` instruction (#1496).
- [BREAKING] ExecutionOptions::new constructor requires a boolean to explicitly set debug mode (#1502).
- [BREAKING] The `run` and the `prove` commands in the cli will accept `--trace` flag instead of `--tracing` (#1502).
- Migrated to new padding rule for RPO (#1343).
- Migrated to `miden-crypto` v0.11.0 (#1343).
- Implemented `MastForest` merging (#1534).
- Rename `EqHash` to `MastNodeFingerprint` and make it `pub` (#1539).
- Updated Winterfell dependency to v0.10 (#1533).
- [BREAKING] `DYN` operation now expects a memory address pointing to the procedure hash (#1535).
- [BREAKING] `DYNCALL` operation fixed, and now expects a memory address pointing to the procedure hash (#1535).
- Permit child `MastNodeId`s to exceed the `MastNodeId`s of their parents (#1542).
- Don't validate export names on `Library` deserialization (#1554)
- Compile advice injectors down to `Emit` operations (#1581)

#### Fixes

- Fixed an issue with formatting of blocks in Miden Assembly syntax
- Fixed the construction of the block hash table (#1506)
- Fixed a bug in the block stack table (#1511) (#1512) (#1557)
- Fixed the construction of the chiplets virtual table (#1514) (#1556)
- Fixed the construction of the chiplets bus (#1516) (#1525)
- Decorators are now allowed in empty basic blocks (#1466)
- Return an error if an instruction performs 2 memory accesses at the same memory address in the same cycle (#1561)

## 0.10.6 (2024-09-12) - `miden-processor` crate only

#### Enhancements

- Added `PartialEq`, `Eq`, `Serialize` and `Deserialize` to `AdviceMap` and `AdviceInputs` structs (#1494).

## 0.10.5 (2024-08-21)

#### Enhancements

- Updated `MastForest::read_from` to deserialize without computing node hashes unnecessarily (#1453).
- Assembler: Merge contiguous basic blocks (#1454).
- Assembler: Add a threshold number of operations after which we stop merging more in the same block (#1461).

#### Changes

- Added `new_unsafe()` constructors to MAST node types which do not compute node hashes (#1453).
- Consolidated `BasicBlockNode` constructors and converted assert flow to `MastForestError::EmptyBasicBlock` (#1453).

#### Fixes

- Fixed an issue with registering non-local procedures in `MemMastForestStore` (#1462).
- Added a check for circular external node lookups in the processor (#1464).

## 0.10.4 (2024-08-15) - `miden-processor` crate only

#### Enhancements

- Added support for executing `Dyn` nodes from external MAST forests (#1455).

## 0.10.3 (2024-08-12)

#### Enhancements

- Added `with-debug-info` feature to `miden-stdlib` (#1445).
- Added `Assembler::add_modules_from_dir()` method (#1445).
- [BREAKING] Implemented building of multi-module kernels (#1445).

#### Changes

- [BREAKING] Replaced `SourceManager` parameter with `Assembler` in `Library::from_dir` (#1445).
- [BREAKING] Moved `Library` and `KernelLibrary` exports to the root of the `miden-assembly` crate. (#1445).
- [BREAKING] Depth of the input and output stack was restricted to 16 (#1456).

## 0.10.2 (2024-08-10)

#### Enhancements

- Removed linear search of trace rows from `BlockHashTableRow::table_init()` (#1439).
- Exposed some pretty printing internals for `MastNode` (#1441).
- Made `KernelLibrary` impl `Clone` and `AsRef<Library>` (#1441).
- Added serialization to the `Program` struct (#1442).

#### Changes

- [BREAKING] Removed serialization of AST structs (#1442).

## 0.10.0 (2024-08-06)

#### Features

- Added source location tracking to assembled MAST (#1419).
- Added error codes support for the `mtree_verify` instruction (#1328).
- Added support for immediate values for `lt`, `lte`, `gt`, `gte` comparison instructions (#1346).
- Added support for immediate values for `u32lt`, `u32lte`, `u32gt`, `u32gte`, `u32min` and `u32max` comparison instructions (#1358).
- Added support for the `nop` instruction, which corresponds to the VM opcode of the same name, and has the same semantics.
- Added support for the `if.false` instruction, which can be used in the same manner as `if.true`
- Added support for immediate values for `u32and`, `u32or`, `u32xor` and `u32not` bitwise instructions (#1362).
- [BREAKING] Assembler: add the ability to compile MAST libraries, and to assemble a program using compiled libraries (#1401)

#### Enhancements

- Changed MAST to a table-based representation (#1349).
- Introduced `MastForestStore` (#1359).
- Adjusted prover's metal acceleration code to work with 0.9 versions of the crates (#1357).
- Relaxed the parser to allow one branch of an `if.(true|false)` to be empty.
- Optimized `std::sys::truncate_stuck` procedure (#1384).
- Updated CI and Makefile to standardize it across Miden repositories (#1342).
- Add serialization/deserialization for `MastForest` (#1370).
- Updated CI to support `CHANGELOG.md` modification checking and `no changelog` label (#1406).
- Introduced `MastForestError` to enforce `MastForest` node count invariant (#1394).
- Added functions to `MastForestBuilder` to allow ensuring of nodes with fewer LOC (#1404).
- [BREAKING] Made `Assembler` single-use (#1409).
- Removed `ProcedureCache` from the assembler (#1411).
- Added functions to `MastForest` and `MastForestBuilder` to add and ensure nodes with fewer LOC (#1404, #1412).
- Added `Assembler::assemble_library()` and `Assembler::assemble_kernel()`  (#1413, #1418).
- Added `miden_core::prettier::pretty_print_csv` helper, for formatting of iterators over `PrettyPrint` values as comma-separated items.
- Added source code management primitives in `miden-core` (#1419).
- Added `make test-fast` and `make test-skip-proptests` Makefile targets for faster testing during local development.
- Added `ProgramFile::read_with` constructor that takes a `SourceManager` impl to use for source management.
- Added `RowIndex(u32)` (#1408).

#### Changed

- When using `if.(true|false) .. end`, the parser used to emit an empty block for the branch that was elided. The parser now emits a block containing a single `nop` instruction instead.
- [BREAKING] `internals` configuration feature was renamed to `testing` (#1399).
- The `AssemblyOp` decorator now contains an optional `Location` (#1419)
- The `Assembler` now requires passing in a `Arc<dyn SourceManager>`, for use in rendering diagnostics.
- The `Module::parse_file` and `Module::parse_str` functions have been removed in favor of calling `Module::parser` and then using the `ModuleParser` methods.
- The `Compile` trait now requires passing a `SourceManager` reference along with the item to be compiled.
- Update minimum supported Rust version to 1.80 (#1425).
- Made `debug` mode the default in the CLI. Added `--release` flag to disable debugging instead of having to enable it. (#1728)

## 0.9.2 (2024-05-22) - `stdlib` crate only

- Skip writing MASM documentation to file when building on docs.rs (#1341).

## 0.9.2 (2024-05-09) - `assembly` crate only

- Remove usage of `group_vector_elements()` from `combine_blocks()` (#1331).

## 0.9.2 (2024-04-25) - `air` and `processor` crates only

- Allowed enabling debug mode via `ExecutionOptions` (#1316).

## 0.9.1 (2024-04-04)

- Added additional trait implementations to error types (#1306).

## 0.9.0 (2024-04-03)

#### Packaging

- [BREAKING] The package `miden-vm` crate was renamed from `miden` to `miden-vm`. Now the package and crate names match (#1271).

#### Stdlib

- Added `init_no_padding` procedure to `std::crypto::hashes::native` (#1313).
- [BREAKING] `native` module was renamed to the `rpo`, `hash_memory` procedure was renamed to the `hash_memory_words` (#1368).
- Added `hash_memory` procedure to `std::crypto::hashes::rpo` (#1368).

#### VM Internals

- Removed unused `find_lone_leaf()` function from the Advice Provider (#1262).
- [BREAKING] Changed fields type of the `StackOutputs` struct from `Vec<u64>` to `Vec<Felt>` (#1268).
- [BREAKING] Migrated to `miden-crypto` v0.9.0 (#1287).

## 0.8.0 (02-26-2024)

#### Assembly

- Expanded capabilities of the `debug` decorator. Added `debug.mem` and `debug.local` variations (#1103).
- Introduced the `emit.<event_id>` assembly instruction (#1119).
- Introduced the `procref.<proc_name>` assembly instruction (#1113).
- Added the ability to use constants as counters in `repeat` loops (#1124).
- [BREAKING] Removed all `checked` versions of the u32 instructions. Renamed all `unchecked` versions (#1115).
- Introduced the `u32clz`, `u32ctz`, `u32clo`, `u32cto` and `ilog2` assembly instructions (#1176).
- Added support for hexadecimal values in constants (#1199).
- Added the `RCombBase` instruction (#1216).

#### Stdlib

- Introduced `std::utils` module with `is_empty_word` procedure. Refactored `std::collections::smt`
  and `std::collections::smt64` to use the procedure (#1107).
- [BREAKING] Removed `checked` versions of the instructions in the `std::math::u64` module (#1142).
- Introduced `clz`, `ctz`, `clo` and `cto` instructions in the `std::math::u64` module (#1179).
- [BREAKING] Refactored `std::collections::smt` to use `SimpleSmt`-based implementation (#1215).
- [BREAKING] Removed `std::collections::smt64` (#1249)

#### VM Internals

- Introduced the `Event` decorator and an associated `on_event` handler on the `Host` trait (#1119).
- Added methods `StackOutputs::get_stack_item()` and `StackOutputs::get_stack_word()` (#1155).
- Added [Tracing](https://crates.io/crates/tracing) logger to the VM (#1139).
- Refactored auxiliary trace construction (#1140).
- [BREAKING] Optimized `u32lt` instruction (#1193)
- Added `on_assert_failed()` method to the Host trait (#1197).
- Added support for handling `trace` instruction in the `Host` interface (#1198).
- Updated Winterfell dependency to v0.8 (#1234).
- Increased min version of `rustc` to 1.75.

#### CLI

- Introduced the `!use` command for the Miden REPL (#1162).
- Introduced a `BLAKE3` hashing example (#1180).

## 0.7.0 (2023-10-11)

#### Assembly

- Added ability to attach doc comments to re-exported procedures (#994).
- Added support for nested modules (#992).
- Added support for the arithmetic expressions in constant values (#1026).
- Added support for module aliases (#1037).
- Added `adv.insert_hperm` decorator (#1042).
- Added `adv.push_smtpeek` decorator (#1056).
- Added `debug` decorator (#1069).
- Refactored `push` instruction so now it parses long hex string in little-endian (#1076).

#### CLI

- Implemented ability to output compiled `.masb` files to disk (#1102).

#### VM Internals

- Simplified range checker and removed 1 main and 1 auxiliary trace column (#949).
- Migrated range checker lookups to use LogUp and reduced the number of trace columns to 2 main and
  1 auxiliary (#1027).
- Added `get_mapped_values()` and `get_store_subset()` methods to the `AdviceProvider` trait (#987).
- [BREAKING] Added options to specify maximum number of cycles and expected number of cycles for a program (#998).
- Improved handling of invalid/incomplete parameters in `StackOutputs` constructors (#1010).
- Allowed the assembler to produce programs with "phantom" calls (#1019).
- Added `TraceLenSummary` struct which holds information about traces lengths to the `ExecutionTrace` (#1029).
- Imposed the 2^32 limit for the memory addresses used in the memory chiplet (#1049).
- Supported `PartialMerkleTree` as a secret input in `.input` file (#1072).
- [BREAKING] Refactored `AdviceProvider` interface into `Host` interface (#1082).

#### Stdlib

- Completed `std::collections::smt` module by implementing `insert` and `set` procedures (#1036, #1038, #1046).
- Added new module `std::crypto::dsa::rpo_falcon512` to support Falcon signature verification (#1000, #1094)

## 0.6.1 (2023-06-29)

- Fixed `no-std` compilation for `miden-core`, `miden-assembly`, and `miden-processor` crates.

## 0.6.0 (2023-06-28)

#### Assembly

- Added new instructions: `mtree_verify`.
- [BREAKING] Refactored `adv.mem` decorator to use parameters from operand stack instead of immediate values.
- [BREAKING] Refactored `mem_stream` and `adv_pipe` instructions.
- Added constant support for memory operations.
- Enabled incremental compilation via `compile_in_context()` method.
- Exposed ability to compile individual modules publicly via `compile_module()` method.
- [BREAKING] Refactored advice injector instructions.
- Implemented procedure re-exports from modules.

#### CLI

- Implemented support for all types of nondeterministic inputs (advice stack, advice map, and Merkle store).
- Implemented ability to generate proofs suitable for recursion.

#### Stdlib

- Added new module: `std::collections::smt` (only `smt::get` available).
- Added new module: `std::collections::mmr`.
- Added new module: `std::collections::smt64`.
- Added several convenience procedures to `std::mem` module.
- [BREAKING] Added procedures to compute 1-to-1 hashes in `std::crypto::hashes` module and renamed existing procedures to remove ambiguity.
- Greatly optimized recursive STARK verifier (reduced number of cycles by 6x - 8x).

#### VM Internals

- Moved test framework from `miden-vm` crate to `miden-test-utils` crate.
- Updated Winterfell dependency to v0.6.4.
- Added support for GPU acceleration on Apple silicon (Metal).
- Added source locations to all AST nodes.
- Added 8 more instruction slots to the VM (not yet used).
- Completed kernel ROM trace generation.
- Implemented ability to record advice provider requests to the initial dataset via `RecAdviceProvider`.

## 0.5.0 (2023-03-29)

#### CLI

- Renamed `ProgramInfo` to `ExecutionDetails` since there is another `ProgramInfo` struct in the source code.
- [BREAKING] renamed `stack_init` and `advice_tape` to `operand_stack` and `advice_stack` in input files.
- Enabled specifying additional advice provider inputs (i.e., advice map and Merkle store) via the input files.

#### Assembly

- Added new instructions: `is_odd`, `assert_eqw`, `mtree_merge`.
- [BREAKING] Removed `mtree_cwm` instruction.
- Added `breakpoint` instruction to help with debugging.

#### VM Internals

- [BREAKING] Renamed `Read`, `ReadW` operations into `AdvPop`, `AdvPopW`.
- [BREAKING] Replaced `AdviceSet` with `MerkleStore`.
- Updated Winterfell dependency to v0.6.0.
- [BREAKING] Renamed `Read/ReadW` operations into `AdvPop/AdvPopW`.

## 0.4.0 (2023-02-27)

#### Advice provider

- [BREAKING] Converted `AdviceProvider` into a trait which can be provided to the processor.
- Added a decorator for interpolating polynomials over degree 2 extension field (`ext2intt`).
- Added `AdviceSource` enum for greater future flexibility of advice injectors.

#### CLI

- Added `debug` subcommand to enable stepping through program execution forward/backward.
- Added cycle count to the output of program execution.

#### Assembly

- Added support for constant declarations.
- Added new instructions: `clk`, `ext2*`, `fri_ext2fold4`, `hash`, `u32checked_popcnt`, `u32unchecked_popcnt`.
- [BREAKING] Renamed `rpperm` to `hperm` and `rphash` to `hmerge`.
- Removed requirement that code blocks must be non-empty (i.e., allowed empty blocks).
- [BREAKING] Refactored `mtree_set` and `mtree_cwm` instructions to leave the old value on the stack.
- [BREAKING] Replaced `ModuleProvider` with `Library` to improve 3rd party library support.

#### Processor, Prover, and Verifier

- [BREAKING] Refactored `execute()`, `prove()`, `verify()` functions to take `StackInputs` as one of the parameters.
- [BREAKING] Refactored `prove()` function to return `ExecutionProof` (which is a wrapper for `StarkProof`).
- [BREAKING] Refactored `verify()` function to take `ProgramInfo`, `StackInputs`, and `ExecutionProof` as parameters and return a `u32` indicating security level of the verified proof.

#### Stdlib

- Added `std::mem::memcopy` procedure for copying regions of memory.
- Added `std::crypto::fri::frie2f4::verify` for verifying FRI proofs over degree 2 extension field.

#### VM Internals

- [BREAKING] Migrated to Rescue Prime Optimized hash function.
- Updated Winterfell backend to v0.5.1

## 0.3.0 (2022-11-23)

- Implemented `call` operation for context-isolated function calls.
- Added support for custom kernels.
- Implemented `syscall` operation for kernel calls, and added a new `caller` instruction for accessing the hash of the calling function.
- Implemented `mem_stream` operation for fast hashing of memory regions.
- Implemented `adv_pipe` operation for fast "unhashing" of inputs into memory.
- Added support for unlimited number of stack inputs/outputs.
- [BREAKING] Redesigned Miden assembly input/output instructions for environment, random access memory, local memory, and non-deterministic "advice" inputs.
- [BREAKING] Reordered the output stack for Miden assembly cryptographic operations `mtree_set` and `mtree_get` to improve efficiency.
- Refactored the advice provider to add support for advice maps, and added the `adv.mem` decorator for copying memory regions into the advice map.
- [BREAKING] Refactored the Assembler and added support for module providers. (Standard library is no longer available by default.)
- Implemented AIR constraints for the stack component.
- Added Miden REPL tool.
- Improved performance with various internal refactorings and optimizations.

## 0.2.0 (2022-08-09)

- Implemented new decoder which removes limitations on the depth of control flow logic.
- Introduced chiplet architecture to offload complex computations to specialized modules.
- Added read-write random access memory.
- Added support for operations with 32-bit unsigned integers.
- Redesigned advice provider to include Merkle path advice sets.
- Changed base field of the VM to the prime field with modulus 2^64 - 2^32 + 1.

## 0.1.0 (2021-11-16)

- Initial release (migration of the original [Distaff VM](https://github.com/GuildOfWeavers/distaff) codebase to [Winterfell](https://github.com/novifinancial/winterfell) backend).<|MERGE_RESOLUTION|>--- conflicted
+++ resolved
@@ -29,16 +29,13 @@
 - [BREAKING] Removed `Library::from_dir` in favor of `Assembler::assemble_library_from_dir` ([#1921](https://github.com/0xMiden/miden-vm/pull/1921))
 - [BREAKING] Removed `KernelLibrary::from_dir` in favor of `Assembler::assemble_kernel_from_dir` ([#1921](https://github.com/0xMiden/miden-vm/pull/1921))
 - [BREAKING] Fixed incorrect namespace being set on modules parsed using the `lib_dir` parameter of `KernelLibrary::from_dir`. Previously, modules would be namespaced under `kernel`, but this should have been `$kernel`. Downstream kernels using this option should make sure that any references to the `kernel` namespace are replaced with `$kernel` instead. ([#1921](https://github.com/0xMiden/miden-vm/pull/1921)).
-<<<<<<< HEAD
-- [BREAKING] Disallow usage of the field modulus as an immediate value (#1938).
-=======
 - [BREAKING] The signature of `SourceManager::load` has changed, and now requires a `SourceLanguage` and `Uri` parameter. ([#1937](https://github.com/0xMiden/miden-vm/pull/1937))
 - [BREAKING] The signature of `SourceManager::load_from_raw_parts` has changed, and now requires a `Uri` parameter in place of `&str`. ([#1937](https://github.com/0xMiden/miden-vm/pull/1937))
 - [BREAKING] The signature of `SourceManager::find` has changed, and now requires a `Uri` parameter in place of `&str`. ([#1937](https://github.com/0xMiden/miden-vm/pull/1937))
 - [BREAKING] `SourceManager::get_by_path` was renamed to `get_by_uri`, and now requires a `&Uri` instead of a `&str` for the URI/path parameter ([#1937](https://github.com/0xMiden/miden-vm/pull/1937))
 - [BREAKING] The `path` parameter of `Location` and `FileLineCol` debuginfo types was renamed to `uri`, and changed from `Arc<str>` to `Uri` type. ([#1937](https://github.com/0xMiden/miden-vm/pull/1937))
 - [BREAKING] Move `AdviceProvider` from `Host` to `ProcessState` ([#1923](https://github.com/0xMiden/miden-vm/issues/1923)))
->>>>>>> 8b72fb8b
+- [BREAKING] Disallow usage of the field modulus as an immediate value (#1938).
 
 #### Enhancements
 
