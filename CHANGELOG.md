--- conflicted
+++ resolved
@@ -28,17 +28,12 @@
 - Running a call/syscall/dyncall while processing a syscall now results in an error (#1680).
 - Using a non-binary value as a loop condition now results in an error (#1685).
 - [BREAKING] Remove `Assembler::assemble_common()` from the public interface (#1689).
-<<<<<<< HEAD
-- Fix `Horner{Base, Ext}` bus requests to memory chiplet (#1689)
-- Implement a new fast processor that doesn't generate a trace (#1668)
-
-=======
 - Fix `Horner{Base, Ext}` bus requests to memory chiplet (#1689).
 - Fix docs on the layout of the auxiliary segment trace (#1694).
 - Optimize FRI remainder polynomial check (#1670).
 - Remove `FALCON_SIG_TO_STACK` event (#1703).
 - Prevent `U64Div` event from crashing processor (#1710).
->>>>>>> 81dc38f6
+- Implement a new fast processor that doesn't generate a trace (#1668)
 
 ## 0.12.0 (2025-01-22)
 
