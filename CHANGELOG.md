--- conflicted
+++ resolved
@@ -17,12 +17,9 @@
 - Optimized `std::sys::truncate_stuck` procedure (#1384).
 - Updated CI and Makefile to standardise it accross Miden repositories (#1342).
 - Add serialization/deserialization for `MastForest` (#1370)
-<<<<<<< HEAD
 - Assembler: add the ability to compile MAST libraries, and to assemble a program using compiled libraries (#1401)
-=======
 - Updated CI to support `CHANGELOG.md` modification checking and `no changelog` label (#1406)
 - Introduce `MastForestError` to enforce `MastForest` node count invariant (#1394)
->>>>>>> 14995b4c
 
 #### Changed
 
