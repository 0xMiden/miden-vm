--- conflicted
+++ resolved
@@ -16,11 +16,8 @@
 - `AssemblyError` was removed, and all uses replaced with `Report` (#1881).
 - Licensed the project under the Apache 2.0 license (in addition to the MIT) (#1840).
 - Uniform chiplet bus message flag encoding (#1887).
-<<<<<<< HEAD
+- [BREAKING] Updated dependencies Winterfell to v0.13 and Crypto to v0.15 (#1896).
 - Fixed instructions with errors print without quotes (#1882).
-=======
-- [BREAKING] Updated dependencies Winterfell to v0.13 and Crypto to v0.15 (#1896).
->>>>>>> c6502fe2
 
 #### Enhancements
 
