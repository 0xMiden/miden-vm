.DEFAULT_GOAL := help

.PHONY: help
help:
	@grep -E '^[a-zA-Z_-]+:.*?## .*$$' $(MAKEFILE_LIST) | sort | awk 'BEGIN {FS = ":.*?## "}; {printf "\033[36m%-30s\033[0m %s\n", $$1, $$2}'

# -- variables --------------------------------------------------------------------------------------

BACKTRACE=RUST_BACKTRACE=1
WARNINGS=RUSTDOCFLAGS="-D warnings"
DEBUG_ASSERTIONS=RUSTFLAGS="-C debug-assertions"
FEATURES_CONCURRENT_EXEC=--features concurrent,executable
FEATURES_LOG_TREE=--features concurrent,executable,tracing-forest
FEATURES_METAL_EXEC=--features concurrent,executable,metal,tracing-forest
ALL_FEATURES_BUT_ASYNC=--features concurrent,executable,metal,testing,with-debug-info,internal

# -- linting --------------------------------------------------------------------------------------

.PHONY: clippy
clippy: ## Runs Clippy with configs
	cargo +nightly clippy --workspace --all-targets ${ALL_FEATURES_BUT_ASYNC} -- -D warnings


.PHONY: fix
fix: ## Runs Fix with configs
	cargo +nightly fix --allow-staged --allow-dirty --all-targets ${ALL_FEATURES_BUT_ASYNC}


.PHONY: format
format: ## Runs Format using nightly toolchain
	cargo +nightly fmt --all


.PHONY: format-check
format-check: ## Runs Format using nightly toolchain but only in check mode
	cargo +nightly fmt --all --check


.PHONY: lint
lint: format fix clippy ## Runs all linting tasks at once (Clippy, fixing, formatting)

# --- docs ----------------------------------------------------------------------------------------

.PHONY: doc
doc: ## Generates & checks documentation
	$(WARNINGS) cargo doc ${ALL_FEATURES_BUT_ASYNC} --keep-going --release

.PHONY: book
book: ## Builds the book & serves documentation site
	mdbook serve --open docs

# --- testing -------------------------------------------------------------------------------------

.PHONY: test-build
test-build: ## Build the test binary
	cargo nextest run --cargo-profile test-dev --features concurrent,testing,executable --no-run

.PHONY: test
test: ## Run all tests
<<<<<<< HEAD
	$(BACKTRACE) cargo nextest run --profile ci --cargo-profile test-dev --features concurrent,testing
=======
	$(BACKTRACE) cargo nextest run --profile default --cargo-profile test-dev --features concurrent,testing,executable
>>>>>>> b8beb9b8

.PHONY: test-docs
test-docs: ## Run documentation tests
	cargo test --doc $(ALL_FEATURES_BUT_ASYNC)

.PHONY: test-fast
test-fast: ## Runs all tests with the debug profile
	$(DEBUG_ASSERTIONS) cargo nextest run --features testing

.PHONY: test-skip-proptests
test-skip-proptests: ## Runs all tests, except property-based tests
	$(DEBUG_ASSERTIONS) cargo nextest run --features testing -E 'not test(#*proptest)'

.PHONY: test-loom
test-loom: ## Runs all loom-based tests
	RUSTFLAGS="--cfg loom" cargo nextest run --cargo-profile test-release --features testing -E 'test(#*loom)'

.PHONY: test-package
test-package: ## Tests specific package: make test-package package=miden-vm
	$(DEBUG_ASSERTIONS) cargo nextest run --cargo-profile test-release --features testing -p $(package)

# --- checking ------------------------------------------------------------------------------------

.PHONY: check
check: ## Checks all targets and features for errors without code generation
	cargo check --all-targets ${ALL_FEATURES_BUT_ASYNC}

# --- building ------------------------------------------------------------------------------------

.PHONY: build
build: ## Builds with default parameters
	cargo build --release --features concurrent

.PHONY: build-no-std
build-no-std: ## Builds without the standard library
	cargo build --no-default-features --target wasm32-unknown-unknown --workspace

# --- executable ------------------------------------------------------------------------------------

.PHONY: exec
exec: ## Builds an executable with optimized profile and features
	cargo build --profile optimized $(FEATURES_CONCURRENT_EXEC)

.PHONY: exec-single
exec-single: ## Builds a single-threaded executable
	cargo build --profile optimized --features executable

.PHONY: exec-metal
exec-metal: ## Builds an executable with Metal acceleration enabled
	cargo build --profile optimized $(FEATURES_METAL_EXEC)

.PHONY: exec-avx2
exec-avx2: ## Builds an executable with AVX2 acceleration enabled
	RUSTFLAGS="-C target-feature=+avx2" cargo build --profile optimized $(FEATURES_CONCURRENT_EXEC)

.PHONY: exec-sve
exec-sve: ## Builds an executable with SVE acceleration enabled
	RUSTFLAGS="-C target-feature=+sve" cargo build --profile optimized $(FEATURES_CONCURRENT_EXEC)

.PHONY: exec-info
exec-info: ## Builds an executable with log tree enabled
	cargo build --profile optimized $(FEATURES_LOG_TREE)

# --- benchmarking --------------------------------------------------------------------------------

.PHONY: bench
bench: ## Runs benchmarks
	cargo bench --profile optimized --features internal<|MERGE_RESOLUTION|>--- conflicted
+++ resolved
@@ -53,15 +53,11 @@
 
 .PHONY: test-build
 test-build: ## Build the test binary
-	cargo nextest run --cargo-profile test-dev --features concurrent,testing,executable --no-run
+	cargo nextest run --profile ci --cargo-profile test-dev --features concurrent,testing,executable --no-run
 
 .PHONY: test
 test: ## Run all tests
-<<<<<<< HEAD
-	$(BACKTRACE) cargo nextest run --profile ci --cargo-profile test-dev --features concurrent,testing
-=======
-	$(BACKTRACE) cargo nextest run --profile default --cargo-profile test-dev --features concurrent,testing,executable
->>>>>>> b8beb9b8
+	$(BACKTRACE) cargo nextest run --profile ci --cargo-profile test-dev --features concurrent,testing,executable
 
 .PHONY: test-docs
 test-docs: ## Run documentation tests
