--- conflicted
+++ resolved
@@ -13,41 +13,34 @@
     CHIPLETS_WIDTH, DECODER_TRACE_WIDTH, MIN_TRACE_LEN, RANGE_CHECK_TRACE_WIDTH, STACK_TRACE_WIDTH,
     SYS_TRACE_WIDTH,
 };
-<<<<<<< HEAD
 pub use miden_air::{ExecutionOptions, ExecutionOptionsError, RowIndex};
 pub use miden_core::{
     AssemblyOp, EMPTY_WORD, Felt, Kernel, ONE, Operation, Program, ProgramInfo, QuadExtension,
     StackInputs, StackOutputs, WORD_SIZE, Word, ZERO,
-=======
+}
 pub use miden_air::{ColMatrix, ExecutionOptions, ExecutionOptionsError, RowIndex};
 pub use vm_core::{
     AssemblyOp, EMPTY_WORD, Felt, Kernel, ONE, Operation, Program, ProgramInfo, StackInputs,
     StackOutputs, Word, ZERO,
     chiplets::hasher::Digest,
->>>>>>> b4c46020
     crypto::merkle::SMT_DEPTH,
     errors::InputError,
     mast::{MastForest, MastNode, MastNodeExt, MastNodeId},
     sys_events::SystemEvent,
     utils::DeserializationError,
 };
-<<<<<<< HEAD
 use miden_core::{
     Decorator, FieldElement,
-=======
-use vm_core::{
+}
+use miden_core::{
     BinomialExtensionField, Decorator, DecoratorIterator, PrimeField64,
->>>>>>> b4c46020
     mast::{
         BasicBlockNode, CallNode, DecoratorOpLinkIterator, DynNode, ExternalNode, JoinNode,
         LoopNode, OpBatch, SplitNode,
     },
 };
-<<<<<<< HEAD
 use miden_debug_types::SourceSpan;
 pub use winter_prover::matrix::ColMatrix;
-=======
->>>>>>> b4c46020
 
 pub(crate) mod continuation_stack;
 
@@ -107,11 +100,7 @@
 // ================================================================================================
 
 pub mod math {
-<<<<<<< HEAD
     pub use miden_core::{Felt, FieldElement, StarkField};
-=======
-    pub use vm_core::Felt;
->>>>>>> b4c46020
     pub use winter_prover::math::fft;
 }
 
@@ -129,7 +118,6 @@
 // TYPE ALIASES
 // ================================================================================================
 
-<<<<<<< HEAD
 #[derive(Copy, Clone, Debug, Eq, PartialEq, Hash)]
 pub struct MemoryAddress(u32);
 
@@ -172,9 +160,7 @@
         MemoryAddress(self.0 + rhs)
     }
 }
-=======
 type QuadFelt = BinomialExtensionField<Felt, 2>;
->>>>>>> b4c46020
 
 type SysTrace = [Vec<Felt>; SYS_TRACE_WIDTH];
 
@@ -846,15 +832,11 @@
     /// Returns the current value of the free memory pointer.
     #[inline(always)]
     pub fn fmp(&self) -> u64 {
-<<<<<<< HEAD
         match self {
             ProcessState::Slow(state) => state.system.fmp().as_int(),
             ProcessState::Fast(state) => state.processor.fmp.as_int(),
             ProcessState::Noop(()) => panic!("attempted to access Noop process state"),
         }
-=======
-        self.system.fmp().as_canonical_u64()
->>>>>>> b4c46020
     }
 
     /// Returns the value located at the specified position on the stack at the current clock cycle.
