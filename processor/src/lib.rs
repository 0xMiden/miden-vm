--- conflicted
+++ resolved
@@ -14,11 +14,7 @@
     SYS_TRACE_WIDTH,
 };
 pub use miden_air::{ExecutionOptions, ExecutionOptionsError, RowIndex};
-<<<<<<< HEAD
-pub use vm_core::{
-=======
 pub use miden_core::{
->>>>>>> 7871aec9
     AssemblyOp, EMPTY_WORD, Felt, Kernel, ONE, Operation, Program, ProgramInfo, QuadExtension,
     StackInputs, StackOutputs, Word, ZERO,
     crypto::merkle::SMT_DEPTH,
@@ -34,8 +30,6 @@
         OpBatch, SplitNode,
     },
 };
-use miden_debug_types::{DefaultSourceManager, SourceManager, SourceSpan};
-use utils::resolve_external_node;
 pub use winter_prover::matrix::ColMatrix;
 
 pub mod fast;
