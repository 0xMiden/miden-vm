#![no_std]

#[macro_use]
extern crate alloc;

#[cfg(feature = "std")]
extern crate std;

use alloc::{sync::Arc, vec::Vec};
use core::fmt::{Display, LowerHex};

use miden_air::trace::{
    CHIPLETS_WIDTH, DECODER_TRACE_WIDTH, MIN_TRACE_LEN, RANGE_CHECK_TRACE_WIDTH, STACK_TRACE_WIDTH,
    SYS_TRACE_WIDTH,
};
pub use miden_air::{ExecutionOptions, ExecutionOptionsError, RowIndex};
use utils::resolve_external_node;
pub use vm_core::{
    AssemblyOp, EMPTY_WORD, Felt, Kernel, ONE, Operation, Program, ProgramInfo, QuadExtension,
    StackInputs, StackOutputs, Word, ZERO,
    crypto::merkle::SMT_DEPTH,
    debuginfo::{DefaultSourceManager, SourceManager, SourceSpan},
    errors::InputError,
    mast::{MastForest, MastNode, MastNodeId},
    sys_events::SystemEvent,
    utils::{DeserializationError, collections::KvMap},
};
use vm_core::{
    Decorator, DecoratorIterator, FieldElement, WORD_SIZE,
    mast::{
        BasicBlockNode, CallNode, DynNode, JoinNode, LoopNode, OP_GROUP_SIZE, OpBatch, SplitNode,
    },
};
pub use winter_prover::matrix::ColMatrix;

pub mod fast;
use fast::FastProcessState;

mod operations;

mod system;
use system::System;
pub use system::{ContextId, FMP_MIN, SYSCALL_FMP_MIN};

mod decoder;
use decoder::Decoder;

mod stack;
use stack::Stack;

mod range;
use range::RangeChecker;

mod host;
pub use host::{
<<<<<<< HEAD
    Host, MastForestStore, MemMastForestStore,
=======
    AsyncHost, BaseHost, DefaultHost, MastForestStore, MemMastForestStore, SyncHost,
>>>>>>> 971e719b
    advice::{AdviceError, AdviceInputs, AdviceProvider},
    default::{DefaultDebugHandler, DefaultHost},
    handlers::{DebugHandler, EventError, EventHandler, EventHandlerRegistry},
    library::HostLibrary,
};

mod chiplets;
use chiplets::Chiplets;
pub use chiplets::MemoryError;

mod trace;
use trace::TraceFragment;
pub use trace::{ChipletsLengths, ExecutionTrace, NUM_RAND_ROWS, TraceLenSummary};

mod errors;
pub use errors::{ErrorContext, ExecutionError};

pub mod utils;

#[cfg(test)]
mod tests;

mod debug;
pub use debug::{AsmOpInfo, VmState, VmStateIterator};

// RE-EXPORTS
// ================================================================================================

pub mod math {
    pub use vm_core::{Felt, FieldElement, StarkField};
    pub use winter_prover::math::fft;
}

pub mod crypto {
    pub use vm_core::crypto::{
        hash::{Blake3_192, Blake3_256, ElementHasher, Hasher, Rpo256, Rpx256},
        merkle::{
            MerkleError, MerklePath, MerkleStore, MerkleTree, NodeIndex, PartialMerkleTree,
            SimpleSmt,
        },
        random::{RandomCoin, RpoRandomCoin, RpxRandomCoin, WinterRandomCoin},
    };
}

// TYPE ALIASES
// ================================================================================================

type QuadFelt = QuadExtension<Felt>;

#[derive(Copy, Clone, Debug, Eq, PartialEq, Hash)]
pub struct MemoryAddress(u32);

impl From<u32> for MemoryAddress {
    fn from(addr: u32) -> Self {
        MemoryAddress(addr)
    }
}

impl From<MemoryAddress> for u32 {
    fn from(value: MemoryAddress) -> Self {
        value.0
    }
}

impl Display for MemoryAddress {
    fn fmt(&self, f: &mut core::fmt::Formatter<'_>) -> core::fmt::Result {
        Display::fmt(&self.0, f)
    }
}

impl LowerHex for MemoryAddress {
    fn fmt(&self, f: &mut core::fmt::Formatter<'_>) -> core::fmt::Result {
        LowerHex::fmt(&self.0, f)
    }
}

impl core::ops::Add<MemoryAddress> for MemoryAddress {
    type Output = Self;

    fn add(self, rhs: MemoryAddress) -> Self::Output {
        MemoryAddress(self.0 + rhs.0)
    }
}

impl core::ops::Add<u32> for MemoryAddress {
    type Output = Self;

    fn add(self, rhs: u32) -> Self::Output {
        MemoryAddress(self.0 + rhs)
    }
}

type SysTrace = [Vec<Felt>; SYS_TRACE_WIDTH];

pub struct DecoderTrace {
    trace: [Vec<Felt>; DECODER_TRACE_WIDTH],
    aux_builder: decoder::AuxTraceBuilder,
}

pub struct StackTrace {
    trace: [Vec<Felt>; STACK_TRACE_WIDTH],
}

pub struct RangeCheckTrace {
    trace: [Vec<Felt>; RANGE_CHECK_TRACE_WIDTH],
    aux_builder: range::AuxTraceBuilder,
}

pub struct ChipletsTrace {
    trace: [Vec<Felt>; CHIPLETS_WIDTH],
    aux_builder: chiplets::AuxTraceBuilder,
}

// EXECUTORS
// ================================================================================================

/// Returns an execution trace resulting from executing the provided program against the provided
/// inputs.
///
/// The `host` parameter is used to provide the external environment to the program being executed,
/// such as access to the advice provider and libraries that the program depends on.
#[tracing::instrument("execute_program", skip_all)]
pub fn execute(
    program: &Program,
    stack_inputs: StackInputs,
    advice_inputs: AdviceInputs,
    host: &mut impl SyncHost,
    options: ExecutionOptions,
    source_manager: Arc<dyn SourceManager>,
) -> Result<ExecutionTrace, ExecutionError> {
    let mut process = Process::new(program.kernel().clone(), stack_inputs, advice_inputs, options)
        .with_source_manager(source_manager);
    let stack_outputs = process.execute(program, host)?;
    let trace = ExecutionTrace::new(process, stack_outputs);
    assert_eq!(&program.hash(), trace.program_hash(), "inconsistent program hash");
    Ok(trace)
}

/// Returns an iterator which allows callers to step through the execution and inspect VM state at
/// each execution step.
pub fn execute_iter(
    program: &Program,
    stack_inputs: StackInputs,
    advice_inputs: AdviceInputs,
    host: &mut impl SyncHost,
    source_manager: Arc<dyn SourceManager>,
) -> VmStateIterator {
    let mut process = Process::new_debug(program.kernel().clone(), stack_inputs, advice_inputs)
        .with_source_manager(source_manager);
    let result = process.execute(program, host);
    if result.is_ok() {
        assert_eq!(
            program.hash(),
            process.decoder.program_hash().into(),
            "inconsistent program hash"
        );
    }
    VmStateIterator::new(process, result)
}

// PROCESS
// ================================================================================================

/// A [Process] is the underlying execution engine for a Miden [Program].
///
/// Typically, you do not need to worry about, or use [Process] directly, instead you should prefer
/// to use either [execute] or [execute_iter], which also handle setting up the process state,
/// inputs, as well as compute the [ExecutionTrace] for the program.
///
/// However, for situations in which you want finer-grained control over those steps, you will need
/// to construct an instance of [Process] using [Process::new], invoke [Process::execute], and then
/// get the execution trace using [ExecutionTrace::new] using the outputs produced by execution.
#[cfg(not(any(test, feature = "testing")))]
pub struct Process {
    advice: AdviceProvider,
    system: System,
    decoder: Decoder,
    stack: Stack,
    range: RangeChecker,
    chiplets: Chiplets,
    max_cycles: u32,
    enable_tracing: bool,
    source_manager: Arc<dyn SourceManager>,
}

#[cfg(any(test, feature = "testing"))]
pub struct Process {
    pub advice: AdviceProvider,
    pub system: System,
    pub decoder: Decoder,
    pub stack: Stack,
    pub range: RangeChecker,
    pub chiplets: Chiplets,
    pub max_cycles: u32,
    pub enable_tracing: bool,
    pub source_manager: Arc<dyn SourceManager>,
}

impl Process {
    // CONSTRUCTORS
    // --------------------------------------------------------------------------------------------
    /// Creates a new process with the provided inputs.
    pub fn new(
        kernel: Kernel,
        stack_inputs: StackInputs,
        advice_inputs: AdviceInputs,
        execution_options: ExecutionOptions,
    ) -> Self {
        Self::initialize(kernel, stack_inputs, advice_inputs, execution_options)
    }

    /// Creates a new process with provided inputs and debug options enabled.
    pub fn new_debug(
        kernel: Kernel,
        stack_inputs: StackInputs,
        advice_inputs: AdviceInputs,
    ) -> Self {
        Self::initialize(
            kernel,
            stack_inputs,
            advice_inputs,
            ExecutionOptions::default().with_tracing().with_debugging(true),
        )
    }

    fn initialize(
        kernel: Kernel,
        stack: StackInputs,
        advice_inputs: AdviceInputs,
        execution_options: ExecutionOptions,
    ) -> Self {
        let in_debug_mode = execution_options.enable_debugging();
        let source_manager = Arc::new(DefaultSourceManager::default());
        Self {
            advice: advice_inputs.into(),
            system: System::new(execution_options.expected_cycles() as usize),
            decoder: Decoder::new(in_debug_mode),
            stack: Stack::new(&stack, execution_options.expected_cycles() as usize, in_debug_mode),
            range: RangeChecker::new(),
            chiplets: Chiplets::new(kernel),
            max_cycles: execution_options.max_cycles(),
            enable_tracing: execution_options.enable_tracing(),
            source_manager,
        }
    }

    /// Set the internal source manager to an externally initialized one.
    pub fn with_source_manager(mut self, source_manager: Arc<dyn SourceManager>) -> Self {
        self.source_manager = source_manager;
        self
    }

    // PROGRAM EXECUTOR
    // --------------------------------------------------------------------------------------------

    /// Executes the provided [`Program`] in this process.
    pub fn execute(
        &mut self,
        program: &Program,
        host: &mut impl SyncHost,
    ) -> Result<StackOutputs, ExecutionError> {
        if self.system.clk() != 0 {
            return Err(ExecutionError::ProgramAlreadyExecuted);
        }

        self.advice
            .merge_advice_map(program.mast_forest().advice_map())
            .map_err(|err| ExecutionError::advice_error(err, RowIndex::from(0), &()))?;

        self.execute_mast_node(program.entrypoint(), &program.mast_forest().clone(), host)?;

        self.stack.build_stack_outputs()
    }

    // NODE EXECUTORS
    // --------------------------------------------------------------------------------------------

    fn execute_mast_node(
        &mut self,
        node_id: MastNodeId,
        program: &MastForest,
        host: &mut impl SyncHost,
    ) -> Result<(), ExecutionError> {
        let node = program
            .get_node_by_id(node_id)
            .ok_or(ExecutionError::MastNodeNotFoundInForest { node_id })?;

        for &decorator_id in node.before_enter() {
            self.execute_decorator(&program[decorator_id], host)?;
        }

        match node {
            MastNode::Block(node) => self.execute_basic_block_node(node, program, host)?,
            MastNode::Join(node) => self.execute_join_node(node, program, host)?,
            MastNode::Split(node) => self.execute_split_node(node, program, host)?,
            MastNode::Loop(node) => self.execute_loop_node(node, program, host)?,
            MastNode::Call(node) => {
                let err_ctx = err_ctx!(program, node, self.source_manager.clone());
                add_error_ctx_to_external_error(
                    self.execute_call_node(node, program, host),
                    err_ctx,
                )?
            },
            MastNode::Dyn(node) => {
                let err_ctx = err_ctx!(program, node, self.source_manager.clone());
                add_error_ctx_to_external_error(
                    self.execute_dyn_node(node, program, host),
                    err_ctx,
                )?
            },
            MastNode::External(external_node) => {
                let (root_id, mast_forest) =
                    resolve_external_node(external_node, &mut self.advice, host)?;

                self.execute_mast_node(root_id, &mast_forest, host)?;
            },
        }

        for &decorator_id in node.after_exit() {
            self.execute_decorator(&program[decorator_id], host)?;
        }

        Ok(())
    }

    /// Executes the specified [JoinNode].
    #[inline(always)]
    fn execute_join_node(
        &mut self,
        node: &JoinNode,
        program: &MastForest,
        host: &mut impl SyncHost,
    ) -> Result<(), ExecutionError> {
        self.start_join_node(node, program, host)?;

        // execute first and then second child of the join block
        self.execute_mast_node(node.first(), program, host)?;
        self.execute_mast_node(node.second(), program, host)?;

        self.end_join_node(node, program, host)
    }

    /// Executes the specified [SplitNode].
    #[inline(always)]
    fn execute_split_node(
        &mut self,
        node: &SplitNode,
        program: &MastForest,
        host: &mut impl SyncHost,
    ) -> Result<(), ExecutionError> {
        // start the SPLIT block; this also pops the stack and returns the popped element
        let condition = self.start_split_node(node, program, host)?;

        // execute either the true or the false branch of the split block based on the condition
        if condition == ONE {
            self.execute_mast_node(node.on_true(), program, host)?;
        } else if condition == ZERO {
            self.execute_mast_node(node.on_false(), program, host)?;
        } else {
            let err_ctx = err_ctx!(program, node, self.source_manager.clone());
            return Err(ExecutionError::not_binary_value_if(condition, &err_ctx));
        }

        self.end_split_node(node, program, host)
    }

    /// Executes the specified [LoopNode].
    #[inline(always)]
    fn execute_loop_node(
        &mut self,
        node: &LoopNode,
        program: &MastForest,
        host: &mut impl SyncHost,
    ) -> Result<(), ExecutionError> {
        // start the LOOP block; this also pops the stack and returns the popped element
        let condition = self.start_loop_node(node, program, host)?;

        // if the top of the stack is ONE, execute the loop body; otherwise skip the loop body
        if condition == ONE {
            // execute the loop body at least once
            self.execute_mast_node(node.body(), program, host)?;

            // keep executing the loop body until the condition on the top of the stack is no
            // longer ONE; each iteration of the loop is preceded by executing REPEAT operation
            // which drops the condition from the stack
            while self.stack.peek() == ONE {
                self.decoder.repeat();
                self.execute_op(Operation::Drop, program, host)?;
                self.execute_mast_node(node.body(), program, host)?;
            }

            if self.stack.peek() != ZERO {
                let err_ctx = err_ctx!(program, node, self.source_manager.clone());
                return Err(ExecutionError::not_binary_value_loop(self.stack.peek(), &err_ctx));
            }

            // end the LOOP block and drop the condition from the stack
            self.end_loop_node(node, true, program, host)
        } else if condition == ZERO {
            // end the LOOP block, but don't drop the condition from the stack because it was
            // already dropped when we started the LOOP block
            self.end_loop_node(node, false, program, host)
        } else {
            let err_ctx = err_ctx!(program, node, self.source_manager.clone());
            Err(ExecutionError::not_binary_value_loop(condition, &err_ctx))
        }
    }

    /// Executes the specified [CallNode].
    #[inline(always)]
    fn execute_call_node(
        &mut self,
        call_node: &CallNode,
        program: &MastForest,
        host: &mut impl SyncHost,
    ) -> Result<(), ExecutionError> {
        // call or syscall are not allowed inside a syscall
        if self.system.in_syscall() {
            let instruction = if call_node.is_syscall() { "syscall" } else { "call" };
            return Err(ExecutionError::CallInSyscall(instruction));
        }

        // if this is a syscall, make sure the call target exists in the kernel
        if call_node.is_syscall() {
            let callee = program.get_node_by_id(call_node.callee()).ok_or_else(|| {
                ExecutionError::MastNodeNotFoundInForest { node_id: call_node.callee() }
            })?;
            let err_ctx = err_ctx!(program, call_node, self.source_manager.clone());
            self.chiplets.kernel_rom.access_proc(callee.digest(), &err_ctx)?;
        }
        let err_ctx = err_ctx!(program, call_node, self.source_manager.clone());

        self.start_call_node(call_node, program, host)?;
        self.execute_mast_node(call_node.callee(), program, host)?;
        self.end_call_node(call_node, program, host, &err_ctx)
    }

    /// Executes the specified [vm_core::mast::DynNode].
    ///
    /// The MAST root of the callee is assumed to be at the top of the stack, and the callee is
    /// expected to be either in the current `program` or in the host.
    #[inline(always)]
    fn execute_dyn_node(
        &mut self,
        node: &DynNode,
        program: &MastForest,
        host: &mut impl SyncHost,
    ) -> Result<(), ExecutionError> {
        // dyn calls are not allowed inside a syscall
        if node.is_dyncall() && self.system.in_syscall() {
            return Err(ExecutionError::CallInSyscall("dyncall"));
        }

        let err_ctx = err_ctx!(program, node, self.source_manager.clone());

        let callee_hash = if node.is_dyncall() {
            self.start_dyncall_node(node, &err_ctx)?
        } else {
            self.start_dyn_node(node, program, host, &err_ctx)?
        };

        // if the callee is not in the program's MAST forest, try to find a MAST forest for it in
        // the host (corresponding to an external library loaded in the host); if none are
        // found, return an error.
        match program.find_procedure_root(callee_hash) {
            Some(callee_id) => self.execute_mast_node(callee_id, program, host)?,
            None => {
                let mast_forest = host
                    .get_mast_forest(&callee_hash)
                    .ok_or_else(|| ExecutionError::dynamic_node_not_found(callee_hash, &err_ctx))?;

                // We limit the parts of the program that can be called externally to procedure
                // roots, even though MAST doesn't have that restriction.
                let root_id = mast_forest
                    .find_procedure_root(callee_hash)
                    .ok_or(ExecutionError::malfored_mast_forest_in_host(callee_hash, &()))?;

                self.execute_mast_node(root_id, &mast_forest, host)?
            },
        }

        if node.is_dyncall() {
            self.end_dyncall_node(node, program, host, &err_ctx)
        } else {
            self.end_dyn_node(node, program, host)
        }
    }

    /// Executes the specified [BasicBlockNode].
    #[inline(always)]
    fn execute_basic_block_node(
        &mut self,
        basic_block: &BasicBlockNode,
        program: &MastForest,
        host: &mut impl SyncHost,
    ) -> Result<(), ExecutionError> {
        self.start_basic_block_node(basic_block, program, host)?;

        let mut op_offset = 0;
        let mut decorator_ids = basic_block.decorator_iter();

        // execute the first operation batch
        self.execute_op_batch(
            basic_block,
            &basic_block.op_batches()[0],
            &mut decorator_ids,
            op_offset,
            program,
            host,
        )?;
        op_offset += basic_block.op_batches()[0].ops().len();

        // if the span contains more operation batches, execute them. each additional batch is
        // preceded by a RESPAN operation; executing RESPAN operation does not change the state
        // of the stack
        for op_batch in basic_block.op_batches().iter().skip(1) {
            self.respan(op_batch);
            self.execute_op(Operation::Noop, program, host)?;
            self.execute_op_batch(
                basic_block,
                op_batch,
                &mut decorator_ids,
                op_offset,
                program,
                host,
            )?;
            op_offset += op_batch.ops().len();
        }

        self.end_basic_block_node(basic_block, program, host)?;

        // execute any decorators which have not been executed during span ops execution; this
        // can happen for decorators appearing after all operations in a block. these decorators
        // are executed after SPAN block is closed to make sure the VM clock cycle advances beyond
        // the last clock cycle of the SPAN block ops.
        for &decorator_id in decorator_ids {
            let decorator = program
                .get_decorator_by_id(decorator_id)
                .ok_or(ExecutionError::DecoratorNotFoundInForest { decorator_id })?;
            self.execute_decorator(decorator, host)?;
        }

        Ok(())
    }

    /// Executes all operations in an [OpBatch]. This also ensures that all alignment rules are
    /// satisfied by executing NOOPs as needed. Specifically:
    /// - If an operation group ends with an operation carrying an immediate value, a NOOP is
    ///   executed after it.
    /// - If the number of groups in a batch is not a power of 2, NOOPs are executed (one per group)
    ///   to bring it up to the next power of two (e.g., 3 -> 4, 5 -> 8).
    #[inline(always)]
    fn execute_op_batch(
        &mut self,
        basic_block: &BasicBlockNode,
        batch: &OpBatch,
        decorators: &mut DecoratorIterator,
        op_offset: usize,
        program: &MastForest,
        host: &mut impl SyncHost,
    ) -> Result<(), ExecutionError> {
        let op_counts = batch.op_counts();
        let mut op_idx = 0;
        let mut group_idx = 0;
        let mut next_group_idx = 1;

        // round up the number of groups to be processed to the next power of two; we do this
        // because the processor requires the number of groups to be either 1, 2, 4, or 8; if
        // the actual number of groups is smaller, we'll pad the batch with NOOPs at the end
        let num_batch_groups = batch.num_groups().next_power_of_two();

        // execute operations in the batch one by one
        for (i, &op) in batch.ops().iter().enumerate() {
            while let Some(&decorator_id) = decorators.next_filtered(i + op_offset) {
                let decorator = program
                    .get_decorator_by_id(decorator_id)
                    .ok_or(ExecutionError::DecoratorNotFoundInForest { decorator_id })?;
                self.execute_decorator(decorator, host)?;
            }

            // decode and execute the operation
            let err_ctx =
                err_ctx!(program, basic_block, self.source_manager.clone(), i + op_offset);
            self.decoder.execute_user_op(op, op_idx);
            self.execute_op_with_error_ctx(op, program, host, &err_ctx)?;

            // if the operation carries an immediate value, the value is stored at the next group
            // pointer; so, we advance the pointer to the following group
            let has_imm = op.imm_value().is_some();
            if has_imm {
                next_group_idx += 1;
            }

            // determine if we've executed all non-decorator operations in a group
            if op_idx == op_counts[group_idx] - 1 {
                // if we are at the end of the group, first check if the operation carries an
                // immediate value
                if has_imm {
                    // an operation with an immediate value cannot be the last operation in a group
                    // so, we need execute a NOOP after it. the assert also makes sure that there
                    // is enough room in the group to execute a NOOP (if there isn't, there is a
                    // bug somewhere in the assembler)
                    debug_assert!(op_idx < OP_GROUP_SIZE - 1, "invalid op index");
                    self.decoder.execute_user_op(Operation::Noop, op_idx + 1);
                    self.execute_op(Operation::Noop, program, host)?;
                }

                // then, move to the next group and reset operation index
                group_idx = next_group_idx;
                next_group_idx += 1;
                op_idx = 0;

                // if we haven't reached the end of the batch yet, set up the decoder for
                // decoding the next operation group
                if group_idx < num_batch_groups {
                    self.decoder.start_op_group(batch.groups()[group_idx]);
                }
            } else {
                // if we are not at the end of the group, just increment the operation index
                op_idx += 1;
            }
        }

        // make sure we execute the required number of operation groups; this would happen when
        // the actual number of operation groups was not a power of two
        for group_idx in group_idx..num_batch_groups {
            self.decoder.execute_user_op(Operation::Noop, 0);
            self.execute_op(Operation::Noop, program, host)?;

            // if we are not at the last group yet, set up the decoder for decoding the next
            // operation groups. the groups were are processing are just NOOPs - so, the op group
            // value is ZERO
            if group_idx < num_batch_groups - 1 {
                self.decoder.start_op_group(ZERO);
            }
        }

        Ok(())
    }

    /// Executes the specified decorator
    fn execute_decorator(
        &mut self,
        decorator: &Decorator,
        host: &mut impl SyncHost,
    ) -> Result<(), ExecutionError> {
        match decorator {
            Decorator::Debug(options) => {
                if self.decoder.in_debug_mode() {
                    let process = &mut self.state();
                    host.on_debug(process, options)?;
                }
            },
            Decorator::AsmOp(assembly_op) => {
                if self.decoder.in_debug_mode() {
                    self.decoder.append_asmop(self.system.clk(), assembly_op.clone());
                }
            },
            Decorator::Trace(id) => {
                if self.enable_tracing {
                    let process = &mut self.state();
                    host.on_trace(process, *id)?;
                }
            },
        };
        Ok(())
    }

    // PUBLIC ACCESSORS
    // ================================================================================================

    pub const fn kernel(&self) -> &Kernel {
        self.chiplets.kernel_rom.kernel()
    }

    pub fn into_parts(self) -> (System, Decoder, Stack, RangeChecker, Chiplets) {
        (self.system, self.decoder, self.stack, self.range, self.chiplets)
    }
}

#[derive(Debug)]
pub struct SlowProcessState<'a> {
    advice: &'a mut AdviceProvider,
    system: &'a System,
    stack: &'a Stack,
    chiplets: &'a Chiplets,
}

// PROCESS STATE
// ================================================================================================

#[derive(Debug)]
pub enum ProcessState<'a> {
    Slow(SlowProcessState<'a>),
    Fast(FastProcessState<'a>),
}

impl Process {
    #[inline(always)]
    fn state(&mut self) -> ProcessState<'_> {
        ProcessState::Slow(SlowProcessState {
            advice: &mut self.advice,
            system: &self.system,
            stack: &self.stack,
            chiplets: &self.chiplets,
        })
    }
}

impl<'a> ProcessState<'a> {
    /// Returns a reference to the advice provider.
    #[inline(always)]
    pub fn advice_provider(&self) -> &AdviceProvider {
        match self {
            ProcessState::Slow(state) => state.advice,
            ProcessState::Fast(state) => &state.processor.advice,
        }
    }

    /// Returns a mutable reference to the advice provider.
    #[inline(always)]
    pub fn advice_provider_mut(&mut self) -> &mut AdviceProvider {
        match self {
            ProcessState::Slow(state) => state.advice,
            ProcessState::Fast(state) => &mut state.processor.advice,
        }
    }

    /// Returns the current clock cycle of a process.
    #[inline(always)]
    pub fn clk(&self) -> RowIndex {
        match self {
            ProcessState::Slow(state) => state.system.clk(),
            ProcessState::Fast(state) => state.processor.clk + state.op_idx,
        }
    }

    /// Returns the current execution context ID.
    #[inline(always)]
    pub fn ctx(&self) -> ContextId {
        match self {
            ProcessState::Slow(state) => state.system.ctx(),
            ProcessState::Fast(state) => state.processor.ctx,
        }
    }

    /// Returns the current value of the free memory pointer.
    #[inline(always)]
    pub fn fmp(&self) -> u64 {
        match self {
            ProcessState::Slow(state) => state.system.fmp().as_int(),
            ProcessState::Fast(state) => state.processor.fmp.as_int(),
        }
    }

    /// Returns the value located at the specified position on the stack at the current clock cycle.
    #[inline(always)]
    pub fn get_stack_item(&self, pos: usize) -> Felt {
        match self {
            ProcessState::Slow(state) => state.stack.get(pos),
            ProcessState::Fast(state) => state.processor.stack_get(pos),
        }
    }

    /// Returns a word located at the specified word index on the stack.
    ///
    /// Specifically, word 0 is defined by the first 4 elements of the stack, word 1 is defined
    /// by the next 4 elements etc. Since the top of the stack contains 4 word, the highest valid
    /// word index is 3.
    ///
    /// The words are created in reverse order. For example, for word 0 the top element of the
    /// stack will be at the last position in the word.
    ///
    /// Creating a word does not change the state of the stack.
    #[inline(always)]
    pub fn get_stack_word(&self, word_idx: usize) -> Word {
        match self {
            ProcessState::Slow(state) => state.stack.get_word(word_idx),
            ProcessState::Fast(state) => state.processor.stack_get_word(word_idx * WORD_SIZE),
        }
    }

    /// Returns stack state at the current clock cycle. This includes the top 16 items of the
    /// stack + overflow entries.
    #[inline(always)]
    pub fn get_stack_state(&self) -> Vec<Felt> {
        match self {
            ProcessState::Slow(state) => state.stack.get_state_at(state.system.clk()),
            ProcessState::Fast(state) => state.processor.stack().iter().rev().copied().collect(),
        }
    }

    /// Returns the element located at the specified context/address, or None if the address hasn't
    /// been accessed previously.
    #[inline(always)]
    pub fn get_mem_value(&self, ctx: ContextId, addr: u32) -> Option<Felt> {
        match self {
            ProcessState::Slow(state) => state.chiplets.memory.get_value(ctx, addr),
            ProcessState::Fast(state) => state.processor.memory.read_element_impl(ctx, addr),
        }
    }

    /// Returns the batch of elements starting at the specified context/address.
    ///
    /// # Errors
    /// - If the address is not word aligned.
    #[inline(always)]
    pub fn get_mem_word(&self, ctx: ContextId, addr: u32) -> Result<Option<Word>, MemoryError> {
        match self {
            ProcessState::Slow(state) => state.chiplets.memory.get_word(ctx, addr),
            ProcessState::Fast(state) => {
                state.processor.memory.read_word_impl(ctx, addr, None, &())
            },
        }
    }

    /// Returns the entire memory state for the specified execution context at the current clock
    /// cycle.
    ///
    /// The state is returned as a vector of (address, value) tuples, and includes addresses which
    /// have been accessed at least once.
    #[inline(always)]
    pub fn get_mem_state(&self, ctx: ContextId) -> Vec<(MemoryAddress, Felt)> {
        match self {
            ProcessState::Slow(state) => {
                state.chiplets.memory.get_state_at(ctx, state.system.clk())
            },
            ProcessState::Fast(state) => state.processor.memory.get_memory_state(ctx),
        }
    }
}

// HELPERS
// ================================================================================================

/// For errors generated from processing an `ExternalNode`, returns the same error except with
/// proper error context.
pub(crate) fn add_error_ctx_to_external_error(
    result: Result<(), ExecutionError>,
    err_ctx: impl ErrorContext,
) -> Result<(), ExecutionError> {
    match result {
        Ok(_) => Ok(()),
        // Add context information to any errors coming from executing an `ExternalNode`
        Err(err) => match err {
            ExecutionError::NoMastForestWithProcedure { label, source_file: _, root_digest }
            | ExecutionError::MalformedMastForestInHost { label, source_file: _, root_digest } => {
                if label == SourceSpan::UNKNOWN {
                    let err_with_ctx =
                        ExecutionError::no_mast_forest_with_procedure(root_digest, &err_ctx);
                    Err(err_with_ctx)
                } else {
                    // If the source span was already populated, just return the error as-is. This
                    // would occur when a call deeper down the call stack was responsible for the
                    // error.
                    Err(err)
                }
            },

            _ => {
                // do nothing
                Err(err)
            },
        },
    }
}<|MERGE_RESOLUTION|>--- conflicted
+++ resolved
@@ -53,11 +53,7 @@
 
 mod host;
 pub use host::{
-<<<<<<< HEAD
-    Host, MastForestStore, MemMastForestStore,
-=======
-    AsyncHost, BaseHost, DefaultHost, MastForestStore, MemMastForestStore, SyncHost,
->>>>>>> 971e719b
+    AsyncHost, BaseHost, MastForestStore, MemMastForestStore, SyncHost,
     advice::{AdviceError, AdviceInputs, AdviceProvider},
     default::{DefaultDebugHandler, DefaultHost},
     handlers::{DebugHandler, EventError, EventHandler, EventHandlerRegistry},
