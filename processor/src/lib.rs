--- conflicted
+++ resolved
@@ -488,16 +488,7 @@
         program: &MastForest,
         host: &mut impl SyncHost,
     ) -> Result<(), ExecutionError> {
-<<<<<<< HEAD
-        // dyn calls are not allowed inside a syscall
-        if node.is_dyncall() && self.system.in_syscall() {
-            return Err(ExecutionError::CallInSyscall("dyncall"));
-        }
-
-        err_ctx!(program, node, host);
-=======
         let err_ctx = err_ctx!(program, node, host);
->>>>>>> 0344fcf6
 
         let callee_hash = if node.is_dyncall() {
             self.start_dyncall_node(node, &())?
