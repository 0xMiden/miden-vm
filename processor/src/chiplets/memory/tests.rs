--- conflicted
+++ resolved
@@ -8,12 +8,9 @@
         MEMORY_WRITE, TRACE_WIDTH as MEMORY_TRACE_WIDTH,
     },
 };
-<<<<<<< HEAD
 use miden_assembly::SourceSpan;
 use miden_core::{WORD_SIZE, Word, assert_matches};
-=======
-use vm_core::{assert_matches, PrimeCharacteristicRing, PrimeField64, Word, WORD_SIZE, Field};
->>>>>>> b4c46020
+use miden_core::{assert_matches, PrimeCharacteristicRing, PrimeField64, Word, WORD_SIZE, Field};
 
 use super::{
     super::ZERO,
@@ -43,13 +40,8 @@
     assert_eq!(1, mem.trace_len());
 
     // read a value from address 3; clk = 2
-<<<<<<< HEAD
     let addr3 = Felt::from(3_u32);
     let value = mem.read(ContextId::root(), addr3, 2.into(), &error_context).unwrap();
-=======
-    let addr3 = Felt::from_u32(3_u32);
-    let value = mem.read(ContextId::root(), addr3, 2.into()).unwrap();
->>>>>>> b4c46020
     assert_eq!(ZERO, value);
     assert_eq!(1, mem.num_accessed_words());
     assert_eq!(2, mem.trace_len());
@@ -61,13 +53,8 @@
     assert_eq!(3, mem.trace_len());
 
     // read a value from address 2; clk = 4
-<<<<<<< HEAD
     let addr2 = Felt::from(2_u32);
     let value = mem.read(ContextId::root(), addr2, 4.into(), &error_context).unwrap();
-=======
-    let addr2 = Felt::from_u32(2_u32);
-    let value = mem.read(ContextId::root(), addr2, 4.into()).unwrap();
->>>>>>> b4c46020
     assert_eq!(ZERO, value);
     assert_eq!(1, mem.num_accessed_words());
     assert_eq!(4, mem.trace_len());
@@ -153,82 +140,52 @@
 
     // write a value into address 0; clk = 1
     let addr0 = 0_u32;
-<<<<<<< HEAD
     let word1 = [ONE, ZERO, ZERO, ZERO].into();
     mem.write_word(ContextId::root(), addr0.into(), 1.into(), word1, &()).unwrap();
-=======
-    let word1 = [ONE, ZERO, ZERO, ZERO];
-    mem.write_word(ContextId::root(), Felt::from_u32(addr0), 1.into(), word1).unwrap();
->>>>>>> b4c46020
     assert_eq!(word1, mem.get_word(ContextId::root(), addr0).unwrap().unwrap());
     assert_eq!(1, mem.num_accessed_words());
     assert_eq!(1, mem.trace_len());
 
     // write a value into address 2; clk = 2
     let addr2 = 2_u32;
-<<<<<<< HEAD
     let value5 = Felt::new(5);
     mem.write(ContextId::root(), addr2.into(), 2.into(), value5, &error_context)
         .unwrap();
-=======
-    let value5 = Felt::from_u64(5);
-    mem.write(ContextId::root(), Felt::from_u32(addr2), 2.into(), value5).unwrap();
->>>>>>> b4c46020
     assert_eq!(value5, mem.get_value(ContextId::root(), addr2).unwrap());
     assert_eq!(1, mem.num_accessed_words());
     assert_eq!(2, mem.trace_len());
 
     // write a value into address 1; clk = 3
     let addr1 = 1_u32;
-<<<<<<< HEAD
     let value7 = Felt::new(7);
     mem.write(ContextId::root(), addr1.into(), 3.into(), value7, &error_context)
         .unwrap();
-=======
-    let value7 = Felt::from_u64(7);
-    mem.write(ContextId::root(), Felt::from_u32(addr1), 3.into(), value7).unwrap();
->>>>>>> b4c46020
     assert_eq!(value7, mem.get_value(ContextId::root(), addr1).unwrap());
     assert_eq!(1, mem.num_accessed_words());
     assert_eq!(3, mem.trace_len());
 
     // write a value into address 3; clk = 4
     let addr3 = 3_u32;
-<<<<<<< HEAD
     let value9 = Felt::new(9);
     mem.write(ContextId::root(), addr3.into(), 4.into(), value9, &error_context)
         .unwrap();
-=======
-    let value9 = Felt::from_u64(9);
-    mem.write(ContextId::root(), Felt::from_u32(addr3), 4.into(), value9).unwrap();
->>>>>>> b4c46020
     assert_eq!(value9, mem.get_value(ContextId::root(), addr3).unwrap());
     assert_eq!(1, mem.num_accessed_words());
     assert_eq!(4, mem.trace_len());
 
     // write a word into address 4; clk = 5
     let addr4 = 4_u32;
-<<<<<<< HEAD
     let word1234 = Word::from([1_u32, 2, 3, 4]);
     mem.write_word(ContextId::root(), addr4.into(), 5.into(), word1234, &())
         .unwrap();
-=======
-    let word1234 = [ONE, Felt::from_u32(2), Felt::from_u32(3), Felt::from_u32(4)];
-    mem.write_word(ContextId::root(), Felt::from_u32(addr4), 5.into(), word1234).unwrap();
->>>>>>> b4c46020
     assert_eq!(word1234, mem.get_word(ContextId::root(), addr4).unwrap().unwrap());
     assert_eq!(2, mem.num_accessed_words());
     assert_eq!(5, mem.trace_len());
 
     // write a word into address 0; clk = 6
-<<<<<<< HEAD
     let word5678 = Word::from([5_u32, 6, 7, 8]);
     mem.write_word(ContextId::root(), addr0.into(), 6.into(), word5678, &())
         .unwrap();
-=======
-    let word5678: [Felt; 4] = [Felt::from_u32(5), Felt::from_u32(6), Felt::from_u32(7), Felt::from_u32(8)];
-    mem.write_word(ContextId::root(), Felt::from_u32(addr0), 6.into(), word5678).unwrap();
->>>>>>> b4c46020
     assert_eq!(word5678, mem.get_word(ContextId::root(), addr0).unwrap().unwrap());
     assert_eq!(2, mem.num_accessed_words());
     assert_eq!(6, mem.trace_len());
@@ -334,7 +291,6 @@
     let mut clk: RowIndex = 1.into();
 
     // write [1,2,3,4] starting at address 0; clk = 1
-<<<<<<< HEAD
     let word1234 = Word::from([1_u32, 2, 3, 4]);
     mem.write_word(ContextId::root(), ZERO, clk, word1234, &error_context).unwrap();
     clk += 1_u32;
@@ -352,25 +308,6 @@
     let value_read = mem.read(ContextId::root(), ZERO, clk, &error_context).unwrap();
     assert_eq!(value_read, 1_u32.into());
     clk += 1_u32;
-=======
-    let word1234 = [ONE, Felt::from_u32(2), Felt::from_u32(3), Felt::from_u32(4)];
-    mem.write_word(ContextId::root(), ZERO, clk, word1234).unwrap();
-    clk += 1;
-
-    // read individual values from addresses 3,2,1,0; clk = 2,3,4,5
-    let value_read = mem.read(ContextId::root(), Felt::from_u32(3), clk).unwrap();
-    assert_eq!(value_read, Felt::from_u32(4));
-    clk += 1;
-    let value_read = mem.read(ContextId::root(), Felt::from_u32(2), clk).unwrap();
-    assert_eq!(value_read, Felt::from_u32(3));
-    clk += 1;
-    let value_read = mem.read(ContextId::root(), Felt::from_u32(1), clk).unwrap();
-    assert_eq!(value_read, Felt::from_u32(2));
-    clk += 1;
-    let value_read = mem.read(ContextId::root(), ZERO, clk).unwrap();
-    assert_eq!(value_read, Felt::from_u32(1));
-    clk += 1;
->>>>>>> b4c46020
 
     // read word from address 0; clk = 6
     let word_read = mem.read_word(ContextId::root(), ZERO, clk, &error_context).unwrap();
@@ -378,7 +315,6 @@
     clk += 1_u32;
 
     // write 42 into address 2; clk = 7
-<<<<<<< HEAD
     mem.write(ContextId::root(), 2_u32.into(), clk, 42_u32.into(), &error_context)
         .unwrap();
     clk += 1_u32;
@@ -392,20 +328,6 @@
     let word_read = mem.read_word(ContextId::root(), ZERO, clk, &error_context).unwrap();
     assert_eq!(word_read, Word::from([1_u32, 2, 42, 4]));
     clk += 1_u32;
-=======
-    mem.write(ContextId::root(), Felt::from_u32(2), clk, Felt::from_u32(42)).unwrap();
-    clk += 1;
-
-    // read element from address 2; clk = 8
-    let value_read = mem.read(ContextId::root(), Felt::from_u32(2), clk).unwrap();
-    assert_eq!(value_read, Felt::from_u32(42));
-    clk += 1;
-
-    // read word from address 0; clk = 9
-    let word_read = mem.read_word(ContextId::root(), ZERO, clk).unwrap();
-    assert_eq!(word_read, [ONE, Felt::from_u32(2), Felt::from_u32(42), Felt::from_u32(4)]);
-    clk += 1;
->>>>>>> b4c46020
 
     // check generated trace and memory data provided to the ChipletsBus; rows should be sorted by
     // address and then clock cycle
@@ -486,11 +408,7 @@
         ContextId::root(),
         Felt::from_u32(2),
         clk,
-<<<<<<< HEAD
         Word::from([1_u32, 2, 42, 4]),
-=======
-        [ONE, Felt::from_u32(2), Felt::from_u32(42), Felt::from_u32(4)],
->>>>>>> b4c46020
     );
     prev_row = verify_memory_access(&trace, 6, memory_access, prev_row);
     clk += 1_u32;
@@ -501,11 +419,7 @@
         ContextId::root(),
         Felt::from_u32(2),
         clk,
-<<<<<<< HEAD
         Word::from([1_u32, 2, 42, 4]),
-=======
-        [ONE, Felt::from_u32(2), Felt::from_u32(42), Felt::from_u32(4)],
->>>>>>> b4c46020
     );
     prev_row = verify_memory_access(&trace, 7, memory_access, prev_row);
     clk += 1_u32;
@@ -516,11 +430,7 @@
         ContextId::root(),
         ZERO,
         clk,
-<<<<<<< HEAD
         [1_u32, 2, 42, 4].into(),
-=======
-        [ONE, Felt::from_u32(2), Felt::from_u32(42), Felt::from_u32(4)],
->>>>>>> b4c46020
     );
     verify_memory_access(&trace, 8, memory_access, prev_row);
 }
@@ -533,21 +443,12 @@
 
     // Write word starting at (ctx = 0, addr = 40) at clk = 1.
     // This means that mem[40..43] is set at the beginning of clk = 2
-<<<<<<< HEAD
     let word1234 = Word::from([1_u32, 2, 3, 4]);
     mem.write_word(ContextId::root(), addr_start.into(), 1.into(), word1234, &())
         .unwrap();
 
     let word4567 = Word::from([4_u32, 5, 6, 7]);
     mem.write_word(ContextId::root(), addr_start.into(), 2.into(), word4567, &())
-=======
-    let word1234 = [ONE, Felt::from_u32(2), Felt::from_u32(3), Felt::from_u32(4)];
-    mem.write_word(ContextId::root(), Felt::from_u32(addr_start.into()), 1.into(), word1234)
-        .unwrap();
-
-    let word4567: [Felt; 4] = [Felt::from_u32(4), Felt::from_u32(5), Felt::from_u32(6), Felt::from_u32(7)];
-    mem.write_word(ContextId::root(), Felt::from_u32(addr_start.into()), 2.into(), word4567)
->>>>>>> b4c46020
         .unwrap();
 
     // Check memory state at clk = 2
@@ -609,13 +510,8 @@
             access_type,
             ctx,
             addr,
-<<<<<<< HEAD
             clk: Felt::from(clk),
             word_values: word_values.into(),
-=======
-            clk: Felt::from_u32(clk.into()),
-            word_values,
->>>>>>> b4c46020
         }
     }
 }
