use alloc::vec::Vec;

use miden_air::trace::main_trace::MainTrace;
<<<<<<< HEAD
use miden_core::Kernel;
use wiring_bus::WiringBusBuilder;

use super::{super::trace::AuxColumnBuilder, Felt, FieldElement, ace::AceHints};
=======
use vm_core::{ExtensionField, Kernel};

use super::{super::trace::AuxColumnBuilder, Felt};
>>>>>>> b4c46020

mod bus;
pub use bus::{
    BusColumnBuilder, build_ace_memory_read_element_request, build_ace_memory_read_word_request,
};

mod virtual_table;
pub use virtual_table::ChipletsVTableColBuilder;

mod wiring_bus;

/// Constructs the execution trace for chiplets-related auxiliary columns (used in multiset checks).
#[derive(Debug)]
pub struct AuxTraceBuilder {
    kernel: Kernel,
    ace_hints: AceHints,
}

impl AuxTraceBuilder {
    // CONSTRUCTORS
    // --------------------------------------------------------------------------------------------

    pub fn new(kernel: Kernel, ace_hints: AceHints) -> Self {
        Self { kernel, ace_hints }
    }

    // COLUMN TRACE CONSTRUCTOR
    // --------------------------------------------------------------------------------------------

<<<<<<< HEAD
    /// Builds and returns the Chiplets's auxiliary trace columns. This consists of:
    ///
    /// 1. A bus column `b_chip` describing requests made by the stack and decoder and responses
    ///    received from the chiplets in the Chiplets module. It also responds to requests made by
    ///    the verifier with kernel procedure hashes included in the public inputs of the program.
    /// 2. A column acting as
    ///    - a virtual table for the sibling table used by the hasher chiplet,
    ///    - a bus between the memory chiplet and the ACE chiplet.
    /// 3. A column used as a bus to wire the gates of the ACE chiplet.
    pub fn build_aux_columns<E: FieldElement<BaseField = Felt>>(
=======
    /// Builds and returns the Chiplets's auxiliary trace columns. Currently this consists of
    /// a single bus column `b_chip` describing chiplet lookups requested by the stack and
    /// provided by chiplets in the Chiplets module.
    pub fn build_aux_columns<E: ExtensionField<Felt>>(
>>>>>>> b4c46020
        &self,
        main_trace: &MainTrace,
        rand_elements: &[E],
    ) -> [Vec<E>; 3] {
        let v_table_col_builder = ChipletsVTableColBuilder::default();
        let bus_col_builder = BusColumnBuilder::new(&self.kernel);
        let wiring_bus_builder = WiringBusBuilder::new(&self.ace_hints);
        let t_chip = v_table_col_builder.build_aux_column(main_trace, rand_elements);
        let b_chip = bus_col_builder.build_aux_column(main_trace, rand_elements);
        let wiring_bus = wiring_bus_builder.build_aux_column(main_trace, rand_elements);

        // When debugging, check that all multi-set and logUp interactions are valid.
        let v_table_final_value = t_chip.last().copied().unwrap_or(E::ONE);
        let chiplets_bus_final_value = b_chip.last().copied().unwrap_or(E::ONE);
        let log_up_final_value = wiring_bus.last().copied().unwrap_or(E::ZERO);

        debug_assert_eq!(log_up_final_value, E::ZERO);
        debug_assert_eq!(v_table_final_value * chiplets_bus_final_value, E::ONE);

        [t_chip, b_chip, wiring_bus]
    }
}

// HELPER FUNCTIONS
// ================================================================================================

/// Runs an inner product between the alphas and the elements.
#[inline(always)]
fn build_value<E, const N: usize>(alphas: &[E], elements: [Felt; N]) -> E
where
    E: FieldElement<BaseField = Felt>,
{
    debug_assert_eq!(alphas.len(), elements.len());
    let mut value = alphas[0].mul_base(elements[0]);
    for i in 1..N {
        value += alphas[i].mul_base(elements[i]);
    }
    value
}<|MERGE_RESOLUTION|>--- conflicted
+++ resolved
@@ -1,16 +1,13 @@
 use alloc::vec::Vec;
 
 use miden_air::trace::main_trace::MainTrace;
-<<<<<<< HEAD
 use miden_core::Kernel;
 use wiring_bus::WiringBusBuilder;
 
 use super::{super::trace::AuxColumnBuilder, Felt, FieldElement, ace::AceHints};
-=======
 use vm_core::{ExtensionField, Kernel};
 
 use super::{super::trace::AuxColumnBuilder, Felt};
->>>>>>> b4c46020
 
 mod bus;
 pub use bus::{
@@ -40,7 +37,6 @@
     // COLUMN TRACE CONSTRUCTOR
     // --------------------------------------------------------------------------------------------
 
-<<<<<<< HEAD
     /// Builds and returns the Chiplets's auxiliary trace columns. This consists of:
     ///
     /// 1. A bus column `b_chip` describing requests made by the stack and decoder and responses
@@ -50,13 +46,7 @@
     ///    - a virtual table for the sibling table used by the hasher chiplet,
     ///    - a bus between the memory chiplet and the ACE chiplet.
     /// 3. A column used as a bus to wire the gates of the ACE chiplet.
-    pub fn build_aux_columns<E: FieldElement<BaseField = Felt>>(
-=======
-    /// Builds and returns the Chiplets's auxiliary trace columns. Currently this consists of
-    /// a single bus column `b_chip` describing chiplet lookups requested by the stack and
-    /// provided by chiplets in the Chiplets module.
     pub fn build_aux_columns<E: ExtensionField<Felt>>(
->>>>>>> b4c46020
         &self,
         main_trace: &MainTrace,
         rand_elements: &[E],
