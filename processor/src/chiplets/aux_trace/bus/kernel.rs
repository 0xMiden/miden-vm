use core::fmt::{Display, Formatter, Result as FmtResult};

<<<<<<< HEAD
use miden_air::{
    RowIndex,
    trace::{
        chiplets::kernel_rom::{KERNEL_PROC_CALL_LABEL, KERNEL_PROC_INIT_LABEL},
        main_trace::MainTrace,
    },
};
use miden_core::{Felt, FieldElement, Word};
=======
use miden_air::{RowIndex, trace::main_trace::MainTrace};
use vm_core::{ExtensionField, Felt, ONE, PrimeCharacteristicRing};
>>>>>>> b4c46020

use crate::{
    chiplets::aux_trace::build_value,
    debug::{BusDebugger, BusMessage},
};

// REQUESTS
// ================================================================================================

/// Builds the requests for each unique kernel procedure digest, to be provided via public inputs.
pub(super) fn build_kernel_init_requests<E>(
    proc_hashes: &[Word],
    alphas: &[E],
    _debugger: &mut BusDebugger<E>,
) -> E
where
    E: FieldElement<BaseField = Felt>,
{
    let mut requests = E::ONE;
    // Initialize the bus with the kernel rom hashes provided by the public inputs.
    // The verifier computes this value, and is enforced with a boundary constraint in the
    // first row.
    for proc_hash in proc_hashes {
        let message = KernelRomInitMessage { kernel_proc_digest: proc_hash.into() };

        requests *= message.value(alphas);

        #[cfg(any(test, feature = "bus-debugger"))]
        _debugger.add_request(std::boxed::Box::new(message), alphas);
    }
    requests
}

// RESPONSES
// ================================================================================================

/// Builds the response from the kernel chiplet at `row`.
///
/// # Details
/// Each row responds to either
/// - requests made by the verifier for checking that the ROM contains exactly the hashes given by
///   public inputs, or,
/// - requests by the decoder when it performs a SYSCALL.
///
/// If a kernel procedure digest is requested `n` times by the decoder, it is repeated
/// `n+1` times in the trace.
/// In the first row, the chiplet responds to a request made via public inputs.
/// The remaining `n` rows respond to decoder requests.
pub(super) fn build_kernel_chiplet_responses<E>(
    main_trace: &MainTrace,
    row: RowIndex,
    alphas: &[E],
    _debugger: &mut BusDebugger<E>,
) -> E
where
    E: ExtensionField<Felt>,
{
    let root0 = main_trace.chiplet_kernel_root_0(row);
    let root1 = main_trace.chiplet_kernel_root_1(row);
    let root2 = main_trace.chiplet_kernel_root_2(row);
    let root3 = main_trace.chiplet_kernel_root_3(row);

    // The caller ensures this row is a kernel ROM row, so we just need to check if this is
    // the first row for a unique procedure digest.
    if main_trace.chiplet_kernel_is_first_hash_row(row) {
        // Respond to the requests performed by the verifier when they initialize the bus
        // column with the unique proc hashes.
        let message = KernelRomInitMessage {
            kernel_proc_digest: [root0, root1, root2, root3],
        };
        let value = message.value(alphas);

        #[cfg(any(test, feature = "bus-debugger"))]
        _debugger.add_response(std::boxed::Box::new(message), alphas);

        value
    } else {
        // Respond to decoder messages.
        let message = KernelRomMessage {
            kernel_proc_digest: [root0, root1, root2, root3],
        };
        let value = message.value(alphas);

        #[cfg(any(test, feature = "bus-debugger"))]
        _debugger.add_response(std::boxed::Box::new(message), alphas);
        value
    }
}

// MESSAGES
// ===============================================================================================

/// A message between the decoder and the kernel ROM to ensure a SYSCALL can only call procedures
///in the kernel as specified through public inputs.
pub struct KernelRomMessage {
    pub kernel_proc_digest: [Felt; 4],
}

impl<E> BusMessage<E> for KernelRomMessage
where
    E: ExtensionField<Felt>,
{
    #[inline(always)]
    fn value(&self, alphas: &[E]) -> E {
        alphas[0]
<<<<<<< HEAD
            + build_value(
                &alphas[1..6],
                [
                    KERNEL_PROC_CALL_LABEL,
                    self.kernel_proc_digest[0],
                    self.kernel_proc_digest[1],
                    self.kernel_proc_digest[2],
                    self.kernel_proc_digest[3],
                ],
            )
=======
            + alphas[1] * Felt::from_u64(0b1000)
            + alphas[2] * self.kernel_proc_digest[0]
            + alphas[3] * self.kernel_proc_digest[1]
            + alphas[4] * self.kernel_proc_digest[2]
            + alphas[5] * self.kernel_proc_digest[3]
>>>>>>> b4c46020
    }

    fn source(&self) -> &str {
        "kernel rom"
    }
}

impl Display for KernelRomMessage {
    fn fmt(&self, f: &mut Formatter<'_>) -> FmtResult {
        write!(f, "{{ proc digest: {:?} }}", self.kernel_proc_digest)
    }
}

/// A message linking unique kernel procedure hashes provided by public inputs, with hashes
/// contained in the kernel ROM chiplet trace.
pub struct KernelRomInitMessage {
    pub kernel_proc_digest: [Felt; 4],
}

impl<E> BusMessage<E> for KernelRomInitMessage
where
    E: FieldElement<BaseField = Felt>,
{
    #[inline(always)]
    fn value(&self, alphas: &[E]) -> E {
        alphas[0]
            + build_value(
                &alphas[1..6],
                [
                    KERNEL_PROC_INIT_LABEL,
                    self.kernel_proc_digest[0],
                    self.kernel_proc_digest[1],
                    self.kernel_proc_digest[2],
                    self.kernel_proc_digest[3],
                ],
            )
    }

    fn source(&self) -> &str {
        "kernel rom init"
    }
}

impl Display for KernelRomInitMessage {
    fn fmt(&self, f: &mut Formatter<'_>) -> FmtResult {
        write!(f, "{{ proc digest init: {:?} }}", self.kernel_proc_digest)
    }
}<|MERGE_RESOLUTION|>--- conflicted
+++ resolved
@@ -1,6 +1,5 @@
 use core::fmt::{Display, Formatter, Result as FmtResult};
 
-<<<<<<< HEAD
 use miden_air::{
     RowIndex,
     trace::{
@@ -9,10 +8,8 @@
     },
 };
 use miden_core::{Felt, FieldElement, Word};
-=======
 use miden_air::{RowIndex, trace::main_trace::MainTrace};
-use vm_core::{ExtensionField, Felt, ONE, PrimeCharacteristicRing};
->>>>>>> b4c46020
+use miden_core::{ExtensionField, Felt, ONE, PrimeCharacteristicRing};
 
 use crate::{
     chiplets::aux_trace::build_value,
@@ -118,7 +115,6 @@
     #[inline(always)]
     fn value(&self, alphas: &[E]) -> E {
         alphas[0]
-<<<<<<< HEAD
             + build_value(
                 &alphas[1..6],
                 [
@@ -129,13 +125,6 @@
                     self.kernel_proc_digest[3],
                 ],
             )
-=======
-            + alphas[1] * Felt::from_u64(0b1000)
-            + alphas[2] * self.kernel_proc_digest[0]
-            + alphas[3] * self.kernel_proc_digest[1]
-            + alphas[4] * self.kernel_proc_digest[2]
-            + alphas[5] * self.kernel_proc_digest[3]
->>>>>>> b4c46020
     }
 
     fn source(&self) -> &str {
