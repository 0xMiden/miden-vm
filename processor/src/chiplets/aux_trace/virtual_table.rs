--- conflicted
+++ resolved
@@ -2,7 +2,6 @@
     RowIndex,
     trace::{chiplets::hasher::DIGEST_RANGE, main_trace::MainTrace},
 };
-<<<<<<< HEAD
 
 use super::{
     Felt, FieldElement, build_ace_memory_read_element_request, build_ace_memory_read_word_request,
@@ -30,43 +29,6 @@
 /// as is done for the kernel ROM chiplet.
 #[derive(Default)]
 pub struct ChipletsVTableColBuilder {}
-=======
-use vm_core::{PrimeField64, ExtensionField, Kernel, PrimeCharacteristicRing, ONE};
-
-use super::{Felt};
-use crate::{debug::BusDebugger, trace::AuxColumnBuilder};
-
-/// Describes how to construct the execution trace of the chiplets virtual table auxiliary trace
-/// column.
-pub struct ChipletsVTableColBuilder {
-    kernel: Kernel,
-}
-
-impl ChipletsVTableColBuilder {
-    pub(super) fn new(kernel: Kernel) -> Self {
-        Self { kernel }
-    }
-}
-
-impl<E: ExtensionField<Felt>> AuxColumnBuilder<E> for ChipletsVTableColBuilder {
-    fn init_requests(
-        &self,
-        _main_trace: &MainTrace,
-        alphas: &[E],
-        _debugger: &mut BusDebugger<E>,
-    ) -> E {
-        let mut requests = E::ONE;
-        for (idx, proc_hash) in self.kernel.proc_hashes().iter().enumerate() {
-            requests *= alphas[0]
-                + alphas[1] * Felt::from_u32(idx as u32)
-                + alphas[2] * proc_hash[0]
-                + alphas[3] * proc_hash[1]
-                + alphas[4] * proc_hash[2]
-                + alphas[5] * proc_hash[3];
-        }
-        requests
-    }
->>>>>>> b4c46020
 
 impl<E> AuxColumnBuilder<E> for ChipletsVTableColBuilder
 where
@@ -212,49 +174,4 @@
     } else {
         E::ONE
     }
-<<<<<<< HEAD
-=======
-}
-
-/// Builds the inclusions to the kernel procedure table at `row`.
-fn build_kernel_procedure_table_inclusions<E>(
-    main_trace: &MainTrace,
-    alphas: &[E],
-    row: RowIndex,
-) -> E
-where
-    E: ExtensionField<Felt>,
-{
-    if main_trace.is_kernel_row(row) {
-        let idx = main_trace.chiplet_kernel_idx(row);
-        let idx_delta = {
-            let idx_next = main_trace.chiplet_kernel_idx(row + 1);
-            idx_next - idx
-        };
-        let next_row_is_kernel = main_trace.is_kernel_row(row + 1);
-
-        // We want to add an entry to the table in 2 cases:
-        // 1. when the next row is a kernel row and the idx changes
-        //    - this adds the last row of all rows that share the same idx
-        // 2. when the next row is not a kernel row
-        //    - this is the edge case of (1)
-        if !next_row_is_kernel || idx_delta == ONE {
-            let root0 = main_trace.chiplet_kernel_root_0(row);
-            let root1 = main_trace.chiplet_kernel_root_1(row);
-            let root2 = main_trace.chiplet_kernel_root_2(row);
-            let root3 = main_trace.chiplet_kernel_root_3(row);
-
-            alphas[0]
-                + alphas[1] * idx
-                + alphas[2] * root0
-                + alphas[3] * root1
-                + alphas[4] * root2
-                + alphas[5] * root3
-        } else {
-            E::ONE
-        }
-    } else {
-        E::ONE
-    }
->>>>>>> b4c46020
 }