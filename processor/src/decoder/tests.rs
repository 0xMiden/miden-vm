--- conflicted
+++ resolved
@@ -12,11 +12,7 @@
     },
 };
 use miden_core::{
-<<<<<<< HEAD
-    EMPTY_WORD, EventName, ONE, Program, WORD_SIZE, ZERO, assert_matches,
-=======
-    EMPTY_WORD, EventId, ONE, Program, WORD_SIZE, ZERO,
->>>>>>> 73222c46
+    EMPTY_WORD, EventName, ONE, Program, WORD_SIZE, ZERO,
     mast::{
         BasicBlockNode, CallNode, DynNode, JoinNode, MastForest, MastNode, MastNodeExt,
         OP_BATCH_SIZE,
