use alloc::vec::Vec;
use std::sync::Arc;

use miden_air::trace::{
    CTX_COL_IDX, DECODER_TRACE_RANGE, DECODER_TRACE_WIDTH, FMP_COL_IDX, FN_HASH_RANGE,
    IN_SYSCALL_COL_IDX, SYS_TRACE_RANGE, SYS_TRACE_WIDTH,
    decoder::{
        ADDR_COL_IDX, GROUP_COUNT_COL_IDX, HASHER_STATE_RANGE, IN_SPAN_COL_IDX, NUM_HASHER_COLUMNS,
        NUM_OP_BATCH_FLAGS, NUM_OP_BITS, OP_BATCH_1_GROUPS, OP_BATCH_2_GROUPS, OP_BATCH_4_GROUPS,
        OP_BATCH_8_GROUPS, OP_BATCH_FLAGS_RANGE, OP_BITS_EXTRA_COLS_RANGE, OP_BITS_OFFSET,
        OP_INDEX_COL_IDX,
    },
};
<<<<<<< HEAD
use miden_core::{
    EMPTY_WORD, EventId, ONE, Program, WORD_SIZE, ZERO, assert_matches,
    mast::{
        BasicBlockNode, CallNode, DynNode, JoinNode, MastForest, MastNode, MastNodeExt, MastNodeId,
        OP_BATCH_SIZE,
    },
=======
use rstest::rstest;
use test_utils::rand::rand_value;
use vm_core::{
    EMPTY_WORD, ONE, PrimeCharacteristicRing, PrimeField64, Program, ZERO, assert_matches,
    lazy_static,
    mast::{BasicBlockNode, MastForest, MastNode, MastNodeId, OP_BATCH_SIZE},
>>>>>>> b4c46020
};
use miden_utils_testing::rand::rand_value;
use rstest::rstest;

use super::{
    super::{
        ExecutionOptions, ExecutionTrace, Felt, Kernel, Operation, Process, StackInputs, Word,
    },
    build_op_group,
};
use crate::{AdviceInputs, DefaultHost, ExecutionError, NoopEventHandler};

// CONSTANTS
// ================================================================================================

lazy_static! {
    static ref TWO: Felt = Felt::from_u64(2);
    static ref THREE: Felt = Felt::from_u64(3);
    static ref EIGHT: Felt = Felt::from_u64(8);
    static ref INIT_ADDR: Felt = ONE;
    static ref FMP_MIN: Felt = Felt::from_u64(crate::FMP_MIN);
    static ref SYSCALL_FMP_MIN: Felt = Felt::from_u64(crate::SYSCALL_FMP_MIN as u64);
}

const EMIT_EVENT_ID: EventId = EventId::from_u64(1234);

// TYPE ALIASES
// ================================================================================================

type SystemTrace = [Vec<Felt>; SYS_TRACE_WIDTH];
type DecoderTrace = [Vec<Felt>; DECODER_TRACE_WIDTH];

// SPAN BLOCK TESTS
// ================================================================================================

#[test]
fn basic_block_one_group() {
    let ops = vec![Operation::Pad, Operation::Add, Operation::Mul];
    let basic_block = BasicBlockNode::new(ops.clone(), Vec::new()).unwrap();
    let program = {
        let mut mast_forest = MastForest::new();

        let basic_block_node = MastNode::Block(basic_block.clone());
        let basic_block_id = mast_forest.add_node(basic_block_node).unwrap();
        mast_forest.make_root(basic_block_id);

        Program::new(mast_forest.into(), basic_block_id)
    };

    let (trace, trace_len) = build_trace(&[], &program);

    // --- check block address, op_bits, group count, op_index, and in_span columns ---------------
    check_op_decoding(&trace, 0, ZERO, Operation::Span, 1, 0, 0);
    check_op_decoding(&trace, 1, *INIT_ADDR, Operation::Pad, 0, 0, 1);
    check_op_decoding(&trace, 2, *INIT_ADDR, Operation::Add, 0, 1, 1);
    check_op_decoding(&trace, 3, *INIT_ADDR, Operation::Mul, 0, 2, 1);
    check_op_decoding(&trace, 4, *INIT_ADDR, Operation::End, 0, 0, 0);
    check_op_decoding(&trace, 5, ZERO, Operation::Halt, 0, 0, 0);

    // --- check hasher state columns -------------------------------------------------------------
    let program_hash = program.hash();
    check_hasher_state(
        &trace,
        vec![
            basic_block.op_batches()[0].groups().to_vec(), // first group should contain op batch
            vec![build_op_group(&ops[1..])],
            vec![build_op_group(&ops[2..])],
            vec![],
            program_hash.to_vec(), // last row should contain program hash
        ],
    );

    // HALT opcode and program hash gets propagated to the last row
    for i in 6..trace_len {
        assert!(contains_op(&trace, i, Operation::Halt));
        assert_eq!(ZERO, trace[OP_BITS_EXTRA_COLS_RANGE.start][i]);
        assert_eq!(ONE, trace[OP_BITS_EXTRA_COLS_RANGE.start + 1][i]);
        assert_eq!(program_hash, get_hasher_state1(&trace, i));
    }
}

#[test]
fn basic_block_small() {
    let iv = [ONE, *TWO];
    let ops = vec![
        Operation::Push(iv[0]),
        Operation::Push(iv[1]),
        Operation::Add,
        Operation::Swap,
        Operation::Drop,
    ];
    let basic_block = BasicBlockNode::new(ops.clone(), Vec::new()).unwrap();
    let program = {
        let mut mast_forest = MastForest::new();

        let basic_block_node = MastNode::Block(basic_block.clone());
        let basic_block_id = mast_forest.add_node(basic_block_node).unwrap();
        mast_forest.make_root(basic_block_id);

        Program::new(mast_forest.into(), basic_block_id)
    };

    let (trace, trace_len) = build_trace(&[], &program);

    // --- check block address, op_bits, group count, op_index, and in_span columns ---------------
    check_op_decoding(&trace, 0, ZERO, Operation::Span, 4, 0, 0);
<<<<<<< HEAD
    check_op_decoding_with_imm(&trace, 1, INIT_ADDR, ONE, 1, 3, 0, 1);
    check_op_decoding_with_imm(&trace, 2, INIT_ADDR, TWO, 2, 2, 1, 1);
    check_op_decoding(&trace, 3, INIT_ADDR, Operation::Add, 1, 2, 1);
    check_op_decoding(&trace, 4, INIT_ADDR, Operation::Swap, 1, 3, 1);
    check_op_decoding(&trace, 5, INIT_ADDR, Operation::Drop, 1, 4, 1);
=======
    check_op_decoding(&trace, 1, *INIT_ADDR, Operation::Push(ONE), 3, 0, 1);
    check_op_decoding(&trace, 2, *INIT_ADDR, Operation::Push(*TWO), 2, 1, 1);
    check_op_decoding(&trace, 3, *INIT_ADDR, Operation::Add, 1, 2, 1);
    check_op_decoding(&trace, 4, *INIT_ADDR, Operation::Swap, 1, 3, 1);
    check_op_decoding(&trace, 5, *INIT_ADDR, Operation::Drop, 1, 4, 1);
>>>>>>> b4c46020

    // starting new group: NOOP group is inserted by the processor to make sure number of groups
    // is a power of two
    check_op_decoding(&trace, 6, *INIT_ADDR, Operation::Noop, 0, 0, 1);
    check_op_decoding(&trace, 7, *INIT_ADDR, Operation::End, 0, 0, 0);
    check_op_decoding(&trace, 8, ZERO, Operation::Halt, 0, 0, 0);

    // --- check hasher state columns -------------------------------------------------------------
    let program_hash = program.hash();

    check_hasher_state(
        &trace,
        vec![
            basic_block.op_batches()[0].groups().to_vec(),
            vec![build_op_group(&ops[1..])],
            vec![build_op_group(&ops[2..])],
            vec![build_op_group(&ops[3..])],
            vec![build_op_group(&ops[4..])],
            vec![],
            vec![],
            program_hash.to_vec(), // last row should contain program hash
        ],
    );

    // HALT opcode and program hash gets propagated to the last row
    for i in 8..trace_len {
        assert!(contains_op(&trace, i, Operation::Halt));
        assert_eq!(ZERO, trace[OP_BITS_EXTRA_COLS_RANGE.start][i]);
        assert_eq!(ONE, trace[OP_BITS_EXTRA_COLS_RANGE.start + 1][i]);
        assert_eq!(program_hash, get_hasher_state1(&trace, i));
    }
}

#[test]
fn basic_block_small_with_emit() {
    let ops = vec![
        Operation::Push(ONE),
        Operation::Push(EMIT_EVENT_ID.as_felt()),
        Operation::Emit,
        Operation::Drop,
        Operation::Add,
    ];
    let basic_block = BasicBlockNode::new(ops.clone(), Vec::new()).unwrap();
    let program = {
        let mut mast_forest = MastForest::new();

        let basic_block_node = MastNode::Block(basic_block.clone());
        let basic_block_id = mast_forest.add_node(basic_block_node).unwrap();
        mast_forest.make_root(basic_block_id);

        Program::new(mast_forest.into(), basic_block_id)
    };

    let (trace, trace_len) = build_trace(&[], &program);

    // --- check block address, op_bits, group count, op_index, and in_span columns ---------------
    check_op_decoding(&trace, 0, ZERO, Operation::Span, 4, 0, 0);
<<<<<<< HEAD
    check_op_decoding_with_imm(&trace, 1, INIT_ADDR, ONE, 1, 3, 0, 1);
    check_op_decoding_with_imm(&trace, 2, INIT_ADDR, EMIT_EVENT_ID.as_felt(), 2, 2, 1, 1);
    check_op_decoding(&trace, 3, INIT_ADDR, Operation::Emit, 1, 2, 1);
    check_op_decoding(&trace, 4, INIT_ADDR, Operation::Drop, 1, 3, 1);
    check_op_decoding(&trace, 5, INIT_ADDR, Operation::Add, 1, 4, 1);
    // starting new group: NOOP group is inserted by the processor to make sure number of groups
    // is a power of two
    check_op_decoding(&trace, 6, INIT_ADDR, Operation::Noop, 0, 0, 1);
    check_op_decoding(&trace, 7, INIT_ADDR, Operation::End, 0, 0, 0);
    check_op_decoding(&trace, 8, ZERO, Operation::Halt, 0, 0, 0);
=======
    check_op_decoding(&trace, 1, *INIT_ADDR, Operation::Push(ONE), 3, 0, 1);
    check_op_decoding(&trace, 2, *INIT_ADDR, Operation::Emit(1), 2, 1, 1);
    check_op_decoding(&trace, 3, *INIT_ADDR, Operation::Add, 1, 2, 1);
    // starting new group: NOOP group is inserted by the processor to make sure number of groups
    // is a power of two
    check_op_decoding(&trace, 4, *INIT_ADDR, Operation::Noop, 0, 0, 1);
    check_op_decoding(&trace, 5, *INIT_ADDR, Operation::End, 0, 0, 0);
    check_op_decoding(&trace, 6, ZERO, Operation::Halt, 0, 0, 0);
>>>>>>> b4c46020

    // --- check hasher state columns -------------------------------------------------------------
    let program_hash = program.hash();
    check_hasher_state(
        &trace,
        vec![
            basic_block.op_batches()[0].groups().to_vec(),
            vec![build_op_group(&ops[1..])],
            vec![build_op_group(&ops[2..])],
            vec![build_op_group(&ops[3..])],
            vec![build_op_group(&ops[4..])],
            vec![],
            vec![],
            program_hash.to_vec(), // last row should contain program hash
        ],
    );

    // HALT opcode and program hash gets propagated to the last row
    for i in 8..trace_len {
        assert!(contains_op(&trace, i, Operation::Halt));
        assert_eq!(ZERO, trace[OP_BITS_EXTRA_COLS_RANGE.start][i]);
        assert_eq!(ONE, trace[OP_BITS_EXTRA_COLS_RANGE.start + 1][i]);
        assert_eq!(program_hash, get_hasher_state1(&trace, i));
    }
}

#[test]
fn basic_block() {
    let iv = [ONE, *TWO, Felt::from_u64(3), Felt::from_u64(4), Felt::from_u64(5)];
    let ops = vec![
        Operation::Push(iv[0]),
        Operation::Push(iv[1]),
        Operation::Push(iv[2]),
        Operation::Pad,
        Operation::Mul,
        Operation::Add,
        Operation::Drop,
        Operation::Push(iv[3]),
        Operation::Push(iv[4]),
        Operation::Mul,
        Operation::Add,
        Operation::Inv,
        Operation::Swap,
        Operation::Drop,
    ];
    let basic_block = BasicBlockNode::new(ops.clone(), Vec::new()).unwrap();
    let program = {
        let mut mast_forest = MastForest::new();

        let basic_block_node = MastNode::Block(basic_block.clone());
        let basic_block_id = mast_forest.add_node(basic_block_node).unwrap();
        mast_forest.make_root(basic_block_id);

        Program::new(mast_forest.into(), basic_block_id)
    };
    let (trace, trace_len) = build_trace(&[], &program);

    // --- check block address, op_bits, group count, op_index, and in_span columns ---------------
    check_op_decoding(&trace, 0, ZERO, Operation::Span, 8, 0, 0);
<<<<<<< HEAD
    check_op_decoding_with_imm(&trace, 1, INIT_ADDR, iv[0], 1, 7, 0, 1);
    check_op_decoding_with_imm(&trace, 2, INIT_ADDR, iv[1], 2, 6, 1, 1);
    check_op_decoding_with_imm(&trace, 3, INIT_ADDR, iv[2], 3, 5, 2, 1);
    check_op_decoding(&trace, 4, INIT_ADDR, Operation::Pad, 4, 3, 1);
    check_op_decoding(&trace, 5, INIT_ADDR, Operation::Mul, 4, 4, 1);
    check_op_decoding(&trace, 6, INIT_ADDR, Operation::Add, 4, 5, 1);
    check_op_decoding(&trace, 7, INIT_ADDR, Operation::Drop, 4, 6, 1);
    check_op_decoding_with_imm(&trace, 8, INIT_ADDR, iv[3], 4, 4, 7, 1);
=======
    check_op_decoding(&trace, 1, *INIT_ADDR, Operation::Push(iv[0]), 7, 0, 1);
    check_op_decoding(&trace, 2, *INIT_ADDR, Operation::Push(iv[1]), 6, 1, 1);
    check_op_decoding(&trace, 3, *INIT_ADDR, Operation::Push(iv[2]), 5, 2, 1);
    check_op_decoding(&trace, 4, *INIT_ADDR, Operation::Pad, 4, 3, 1);
    check_op_decoding(&trace, 5, *INIT_ADDR, Operation::Mul, 4, 4, 1);
    check_op_decoding(&trace, 6, *INIT_ADDR, Operation::Add, 4, 5, 1);
    check_op_decoding(&trace, 7, *INIT_ADDR, Operation::Drop, 4, 6, 1);
    check_op_decoding(&trace, 8, *INIT_ADDR, Operation::Push(iv[3]), 4, 7, 1);
>>>>>>> b4c46020
    // NOOP inserted by the processor to make sure the group doesn't end with a PUSH
    check_op_decoding(&trace, 9, *INIT_ADDR, Operation::Noop, 3, 8, 1);
    // starting new operation group
<<<<<<< HEAD
    check_op_decoding_with_imm(&trace, 10, INIT_ADDR, iv[4], 6, 2, 0, 1);
    check_op_decoding(&trace, 11, INIT_ADDR, Operation::Mul, 1, 1, 1);
    check_op_decoding(&trace, 12, INIT_ADDR, Operation::Add, 1, 2, 1);
    check_op_decoding(&trace, 13, INIT_ADDR, Operation::Inv, 1, 3, 1);
    check_op_decoding(&trace, 14, INIT_ADDR, Operation::Swap, 1, 4, 1);
    check_op_decoding(&trace, 15, INIT_ADDR, Operation::Drop, 1, 5, 1);
=======
    check_op_decoding(&trace, 10, *INIT_ADDR, Operation::Push(iv[4]), 2, 0, 1);
    check_op_decoding(&trace, 11, *INIT_ADDR, Operation::Mul, 1, 1, 1);
    check_op_decoding(&trace, 12, *INIT_ADDR, Operation::Add, 1, 2, 1);
    check_op_decoding(&trace, 13, *INIT_ADDR, Operation::Inv, 1, 3, 1);
    check_op_decoding(&trace, 14, *INIT_ADDR, Operation::Swap, 1, 4, 1);
    check_op_decoding(&trace, 15, *INIT_ADDR, Operation::Drop, 1, 5, 1);
>>>>>>> b4c46020

    // NOOP inserted by the processor to make sure the number of groups is a power of two
    check_op_decoding(&trace, 16, *INIT_ADDR, Operation::Noop, 0, 0, 1);
    check_op_decoding(&trace, 17, *INIT_ADDR, Operation::End, 0, 0, 0);
    check_op_decoding(&trace, 18, ZERO, Operation::Halt, 0, 0, 0);

    // --- check hasher state columns -------------------------------------------------------------
    let program_hash = program.hash();
    check_hasher_state(
        &trace,
        vec![
            basic_block.op_batches()[0].groups().to_vec(),
            vec![build_op_group(&ops[1..8])], // first group starts
            vec![build_op_group(&ops[2..8])],
            vec![build_op_group(&ops[3..8])],
            vec![build_op_group(&ops[4..8])],
            vec![build_op_group(&ops[5..8])],
            vec![build_op_group(&ops[6..8])],
            vec![build_op_group(&ops[7..8])],
            vec![], // NOOP inserted after push
            vec![],
            vec![build_op_group(&ops[9..])], // next group starts
            vec![build_op_group(&ops[10..])],
            vec![build_op_group(&ops[11..])],
            vec![build_op_group(&ops[12..])],
            vec![build_op_group(&ops[13..])],
            vec![],
            vec![],                // a group with single NOOP added at the end
            program_hash.to_vec(), // last row should contain program hash
        ],
    );

    // HALT opcode and program hash gets propagated to the last row
    for i in 18..trace_len {
        assert!(contains_op(&trace, i, Operation::Halt));
        assert_eq!(ZERO, trace[OP_BITS_EXTRA_COLS_RANGE.start][i]);
        assert_eq!(ONE, trace[OP_BITS_EXTRA_COLS_RANGE.start + 1][i]);
        assert_eq!(program_hash, get_hasher_state1(&trace, i));
    }
}

#[test]
fn span_block_with_respan() {
    let iv = [
        ONE,
        *TWO,
        Felt::from_u64(3),
        Felt::from_u64(4),
        Felt::from_u64(5),
        Felt::from_u64(6),
        Felt::from_u64(7),
        *EIGHT,
        Felt::from_u64(9),
    ];

    let ops = vec![
        Operation::Push(iv[0]),
        Operation::Push(iv[1]),
        Operation::Push(iv[2]),
        Operation::Push(iv[3]),
        Operation::Push(iv[4]),
        Operation::Push(iv[5]),
        Operation::Push(iv[6]),
        Operation::Push(iv[7]),
        Operation::Add,
        Operation::Push(iv[8]),
        Operation::SwapDW,
        Operation::Drop,
        Operation::Drop,
        Operation::Drop,
        Operation::Drop,
        Operation::Drop,
        Operation::Drop,
        Operation::Drop,
        Operation::Drop,
    ];
    let basic_block = BasicBlockNode::new(ops.clone(), Vec::new()).unwrap();
    let program = {
        let mut mast_forest = MastForest::new();

        let basic_block_node = MastNode::Block(basic_block.clone());
        let basic_block_id = mast_forest.add_node(basic_block_node).unwrap();
        mast_forest.make_root(basic_block_id);

        Program::new(mast_forest.into(), basic_block_id)
    };
    let (trace, trace_len) = build_trace(&[], &program);

    // --- check block address, op_bits, group count, op_index, and in_span columns ---------------
    check_op_decoding(&trace, 0, ZERO, Operation::Span, 12, 0, 0);
<<<<<<< HEAD
    check_op_decoding_with_imm(&trace, 1, INIT_ADDR, iv[0], 1, 11, 0, 1);
    check_op_decoding_with_imm(&trace, 2, INIT_ADDR, iv[1], 2, 10, 1, 1);
    check_op_decoding_with_imm(&trace, 3, INIT_ADDR, iv[2], 3, 9, 2, 1);
    check_op_decoding_with_imm(&trace, 4, INIT_ADDR, iv[3], 4, 8, 3, 1);
    check_op_decoding_with_imm(&trace, 5, INIT_ADDR, iv[4], 5, 7, 4, 1);
    check_op_decoding_with_imm(&trace, 6, INIT_ADDR, iv[5], 6, 6, 5, 1);
    check_op_decoding_with_imm(&trace, 7, INIT_ADDR, iv[6], 7, 5, 6, 1);
=======
    check_op_decoding(&trace, 1, *INIT_ADDR, Operation::Push(iv[0]), 11, 0, 1);
    check_op_decoding(&trace, 2, *INIT_ADDR, Operation::Push(iv[1]), 10, 1, 1);
    check_op_decoding(&trace, 3, *INIT_ADDR, Operation::Push(iv[2]), 9, 2, 1);
    check_op_decoding(&trace, 4, *INIT_ADDR, Operation::Push(iv[3]), 8, 3, 1);
    check_op_decoding(&trace, 5, *INIT_ADDR, Operation::Push(iv[4]), 7, 4, 1);
    check_op_decoding(&trace, 6, *INIT_ADDR, Operation::Push(iv[5]), 6, 5, 1);
    check_op_decoding(&trace, 7, *INIT_ADDR, Operation::Push(iv[6]), 5, 6, 1);
>>>>>>> b4c46020
    // NOOP inserted by the processor to make sure the group doesn't end with a PUSH
    check_op_decoding(&trace, 8, *INIT_ADDR, Operation::Noop, 4, 7, 1);
    // RESPAN since the previous batch is full
<<<<<<< HEAD
    let batch1_addr = INIT_ADDR + EIGHT;
    check_op_decoding(&trace, 9, INIT_ADDR, Operation::Respan, 4, 0, 0);
    check_op_decoding_with_imm(&trace, 10, batch1_addr, iv[7], 1, 3, 0, 1);
=======
    let batch1_addr = *INIT_ADDR + *EIGHT;
    check_op_decoding(&trace, 9, *INIT_ADDR, Operation::Respan, 4, 0, 0);
    check_op_decoding(&trace, 10, batch1_addr, Operation::Push(iv[7]), 3, 0, 1);
>>>>>>> b4c46020
    check_op_decoding(&trace, 11, batch1_addr, Operation::Add, 2, 1, 1);
    check_op_decoding_with_imm(&trace, 12, batch1_addr, iv[8], 2, 2, 2, 1);

    check_op_decoding(&trace, 13, batch1_addr, Operation::SwapDW, 1, 3, 1);
    check_op_decoding(&trace, 14, batch1_addr, Operation::Drop, 1, 4, 1);
    check_op_decoding(&trace, 15, batch1_addr, Operation::Drop, 1, 5, 1);
    check_op_decoding(&trace, 16, batch1_addr, Operation::Drop, 1, 6, 1);
    check_op_decoding(&trace, 17, batch1_addr, Operation::Drop, 1, 7, 1);
    check_op_decoding(&trace, 18, batch1_addr, Operation::Drop, 1, 8, 1);
    check_op_decoding(&trace, 19, batch1_addr, Operation::Drop, 0, 0, 1);
    check_op_decoding(&trace, 20, batch1_addr, Operation::Drop, 0, 1, 1);
    check_op_decoding(&trace, 21, batch1_addr, Operation::Drop, 0, 2, 1);

    check_op_decoding(&trace, 22, batch1_addr, Operation::End, 0, 0, 0);
    check_op_decoding(&trace, 23, ZERO, Operation::Halt, 0, 0, 0);

    // --- check hasher state columns -------------------------------------------------------------
    let program_hash = program.hash();

    check_hasher_state(
        &trace,
        vec![
            basic_block.op_batches()[0].groups().to_vec(),
            vec![build_op_group(&ops[1..7])], // first group starts
            vec![build_op_group(&ops[2..7])],
            vec![build_op_group(&ops[3..7])],
            vec![build_op_group(&ops[4..7])],
            vec![build_op_group(&ops[5..7])],
            vec![build_op_group(&ops[6..7])],
            vec![],
            vec![], // a NOOP inserted after last PUSH
            basic_block.op_batches()[1].groups().to_vec(),
            vec![build_op_group(&ops[8..16])], // next group starts
            vec![build_op_group(&ops[9..16])],
            vec![build_op_group(&ops[10..16])],
            vec![build_op_group(&ops[11..16])],
            vec![build_op_group(&ops[12..16])],
            vec![build_op_group(&ops[13..16])],
            vec![build_op_group(&ops[14..16])],
            vec![build_op_group(&ops[15..16])],
            vec![],
            vec![build_op_group(&ops[17..])],
            vec![build_op_group(&ops[18..])],
            vec![],
            program_hash.to_vec(), // last row should contain program hash
        ],
    );

    // HALT opcode and program hash gets propagated to the last row
    for i in 23..trace_len {
        assert!(contains_op(&trace, i, Operation::Halt));
        assert_eq!(ZERO, trace[OP_BITS_EXTRA_COLS_RANGE.start][i]);
        assert_eq!(ONE, trace[OP_BITS_EXTRA_COLS_RANGE.start + 1][i]);
        assert_eq!(program_hash, get_hasher_state1(&trace, i));
    }
}

// JOIN BLOCK TESTS
// ================================================================================================

#[test]
fn join_node() {
    let basic_block1 = BasicBlockNode::new(vec![Operation::Mul], Vec::new()).unwrap();
    let basic_block2 = BasicBlockNode::new(vec![Operation::Add], Vec::new()).unwrap();
    let program = {
        let mut mast_forest = MastForest::new();

        let basic_block1_id = mast_forest.add_node(basic_block1.clone()).unwrap();
        let basic_block2_id = mast_forest.add_node(basic_block2.clone()).unwrap();

        let join_node_id = mast_forest.add_join(basic_block1_id, basic_block2_id).unwrap();
        mast_forest.make_root(join_node_id);

        Program::new(mast_forest.into(), join_node_id)
    };

    let (trace, trace_len) = build_trace(&[], &program);

    // --- check block address, op_bits, group count, op_index, and in_span columns ---------------
    check_op_decoding(&trace, 0, ZERO, Operation::Join, 0, 0, 0);
    // starting first span
    let span1_addr = *INIT_ADDR + *EIGHT;
    check_op_decoding(&trace, 1, *INIT_ADDR, Operation::Span, 1, 0, 0);
    check_op_decoding(&trace, 2, span1_addr, Operation::Mul, 0, 0, 1);
    check_op_decoding(&trace, 3, span1_addr, Operation::End, 0, 0, 0);
    // starting second span
    let span2_addr = *INIT_ADDR + Felt::from_u64(16);
    check_op_decoding(&trace, 4, *INIT_ADDR, Operation::Span, 1, 0, 0);
    check_op_decoding(&trace, 5, span2_addr, Operation::Add, 0, 0, 1);
    check_op_decoding(&trace, 6, span2_addr, Operation::End, 0, 0, 0);
    check_op_decoding(&trace, 7, *INIT_ADDR, Operation::End, 0, 0, 0);
    check_op_decoding(&trace, 8, ZERO, Operation::Halt, 0, 0, 0);

    // --- check hasher state columns -------------------------------------------------------------

    // in the first row, the hasher state is set to hashes of both child nodes
    let span1_hash = basic_block1.digest();
    let span2_hash = basic_block2.digest();
    assert_eq!(span1_hash, get_hasher_state1(&trace, 0));
    assert_eq!(span2_hash, get_hasher_state2(&trace, 0));

    // at the end of the first SPAN, the hasher state is set to the hash of the first child
    assert_eq!(span1_hash, get_hasher_state1(&trace, 3));
    assert_eq!(EMPTY_WORD, get_hasher_state2(&trace, 3));

    // at the end of the second SPAN, the hasher state is set to the hash of the second child
    assert_eq!(span2_hash, get_hasher_state1(&trace, 6));
    assert_eq!(EMPTY_WORD, get_hasher_state2(&trace, 6));

    // at the end of the program, the hasher state is set to the hash of the entire program
    let program_hash = program.hash();
    assert_eq!(program_hash, get_hasher_state1(&trace, 7));
    assert_eq!(EMPTY_WORD, get_hasher_state2(&trace, 7));

    // HALT opcode and program hash gets propagated to the last row
    for i in 9..trace_len {
        assert!(contains_op(&trace, i, Operation::Halt));
        assert_eq!(ZERO, trace[OP_BITS_EXTRA_COLS_RANGE.start][i]);
        assert_eq!(ONE, trace[OP_BITS_EXTRA_COLS_RANGE.start + 1][i]);
        assert_eq!(program_hash, get_hasher_state1(&trace, i));
    }
}

// SPLIT BLOCK TESTS
// ================================================================================================

#[test]
fn split_node_true() {
    let basic_block1 = BasicBlockNode::new(vec![Operation::Mul], Vec::new()).unwrap();
    let basic_block2 = BasicBlockNode::new(vec![Operation::Add], Vec::new()).unwrap();
    let program = {
        let mut mast_forest = MastForest::new();

        let basic_block1_id = mast_forest.add_node(basic_block1.clone()).unwrap();
        let basic_block2_id = mast_forest.add_node(basic_block2.clone()).unwrap();

        let split_node_id = mast_forest.add_split(basic_block1_id, basic_block2_id).unwrap();
        mast_forest.make_root(split_node_id);

        Program::new(mast_forest.into(), split_node_id)
    };

    let (trace, trace_len) = build_trace(&[1], &program);

    // --- check block address, op_bits, group count, op_index, and in_span columns ---------------
    let basic_block_addr = *INIT_ADDR + *EIGHT;
    check_op_decoding(&trace, 0, ZERO, Operation::Split, 0, 0, 0);
    check_op_decoding(&trace, 1, *INIT_ADDR, Operation::Span, 1, 0, 0);
    check_op_decoding(&trace, 2, basic_block_addr, Operation::Mul, 0, 0, 1);
    check_op_decoding(&trace, 3, basic_block_addr, Operation::End, 0, 0, 0);
    check_op_decoding(&trace, 4, *INIT_ADDR, Operation::End, 0, 0, 0);
    check_op_decoding(&trace, 5, ZERO, Operation::Halt, 0, 0, 0);

    // --- check hasher state columns -------------------------------------------------------------

    // in the first row, the hasher state is set to hashes of both child nodes
    let span1_hash = basic_block1.digest();
    let span2_hash = basic_block2.digest();
    assert_eq!(span1_hash, get_hasher_state1(&trace, 0));
    assert_eq!(span2_hash, get_hasher_state2(&trace, 0));

    // at the end of the SPAN, the hasher state is set to the hash of the first child
    assert_eq!(span1_hash, get_hasher_state1(&trace, 3));
    assert_eq!(EMPTY_WORD, get_hasher_state2(&trace, 3));

    // at the end of the program, the hasher state is set to the hash of the entire program
    let program_hash = program.hash();
    assert_eq!(program_hash, get_hasher_state1(&trace, 4));
    assert_eq!(EMPTY_WORD, get_hasher_state2(&trace, 4));

    // HALT opcode and program hash gets propagated to the last row
    for i in 6..trace_len {
        assert!(contains_op(&trace, i, Operation::Halt));
        assert_eq!(ZERO, trace[OP_BITS_EXTRA_COLS_RANGE.start][i]);
        assert_eq!(ONE, trace[OP_BITS_EXTRA_COLS_RANGE.start + 1][i]);
        assert_eq!(program_hash, get_hasher_state1(&trace, i));
    }
}

#[test]
fn split_node_false() {
    let basic_block1 = BasicBlockNode::new(vec![Operation::Mul], Vec::new()).unwrap();
    let basic_block2 = BasicBlockNode::new(vec![Operation::Add], Vec::new()).unwrap();
    let program = {
        let mut mast_forest = MastForest::new();

        let basic_block1_id = mast_forest.add_node(basic_block1.clone()).unwrap();
        let basic_block2_id = mast_forest.add_node(basic_block2.clone()).unwrap();

        let split_node_id = mast_forest.add_split(basic_block1_id, basic_block2_id).unwrap();
        mast_forest.make_root(split_node_id);

        Program::new(mast_forest.into(), split_node_id)
    };

    let (trace, trace_len) = build_trace(&[0], &program);

    // --- check block address, op_bits, group count, op_index, and in_span columns ---------------
    let basic_block_addr = *INIT_ADDR + *EIGHT;
    check_op_decoding(&trace, 0, ZERO, Operation::Split, 0, 0, 0);
    check_op_decoding(&trace, 1, *INIT_ADDR, Operation::Span, 1, 0, 0);
    check_op_decoding(&trace, 2, basic_block_addr, Operation::Add, 0, 0, 1);
    check_op_decoding(&trace, 3, basic_block_addr, Operation::End, 0, 0, 0);
    check_op_decoding(&trace, 4, *INIT_ADDR, Operation::End, 0, 0, 0);
    check_op_decoding(&trace, 5, ZERO, Operation::Halt, 0, 0, 0);

    // --- check hasher state columns -------------------------------------------------------------

    // in the first row, the hasher state is set to hashes of both child nodes
    let span1_hash = basic_block1.digest();
    let span2_hash = basic_block2.digest();
    assert_eq!(span1_hash, get_hasher_state1(&trace, 0));
    assert_eq!(span2_hash, get_hasher_state2(&trace, 0));

    // at the end of the SPAN, the hasher state is set to the hash of the second child
    assert_eq!(span2_hash, get_hasher_state1(&trace, 3));
    assert_eq!(EMPTY_WORD, get_hasher_state2(&trace, 3));

    // at the end of the program, the hasher state is set to the hash of the entire program
    let program_hash = program.hash();
    assert_eq!(program_hash, get_hasher_state1(&trace, 4));
    assert_eq!(EMPTY_WORD, get_hasher_state2(&trace, 4));

    // HALT opcode and program hash gets propagated to the last row
    for i in 6..trace_len {
        assert!(contains_op(&trace, i, Operation::Halt));
        assert_eq!(ZERO, trace[OP_BITS_EXTRA_COLS_RANGE.start][i]);
        assert_eq!(ONE, trace[OP_BITS_EXTRA_COLS_RANGE.start + 1][i]);
        assert_eq!(program_hash, get_hasher_state1(&trace, i));
    }
}

// LOOP BLOCK TESTS
// ================================================================================================

#[test]
fn loop_node() {
    let loop_body = BasicBlockNode::new(vec![Operation::Pad, Operation::Drop], Vec::new()).unwrap();
    let program = {
        let mut mast_forest = MastForest::new();

        let loop_body_id = mast_forest.add_node(loop_body.clone()).unwrap();
        let loop_node_id = mast_forest.add_loop(loop_body_id).unwrap();
        mast_forest.make_root(loop_node_id);

        Program::new(mast_forest.into(), loop_node_id)
    };

    let (trace, trace_len) = build_trace(&[0, 1], &program);

    // --- check block address, op_bits, group count, op_index, and in_span columns ---------------
    let body_addr = *INIT_ADDR + *EIGHT;
    check_op_decoding(&trace, 0, ZERO, Operation::Loop, 0, 0, 0);
    check_op_decoding(&trace, 1, *INIT_ADDR, Operation::Span, 1, 0, 0);
    check_op_decoding(&trace, 2, body_addr, Operation::Pad, 0, 0, 1);
    check_op_decoding(&trace, 3, body_addr, Operation::Drop, 0, 1, 1);
    check_op_decoding(&trace, 4, body_addr, Operation::End, 0, 0, 0);
    check_op_decoding(&trace, 5, *INIT_ADDR, Operation::End, 0, 0, 0);
    check_op_decoding(&trace, 6, ZERO, Operation::Halt, 0, 0, 0);

    // --- check hasher state columns -------------------------------------------------------------

    // in the first row, the hasher state is set to the hash of the loop's body
    let loop_body_hash = loop_body.digest();
    assert_eq!(loop_body_hash, get_hasher_state1(&trace, 0));
    assert_eq!(EMPTY_WORD, get_hasher_state2(&trace, 0));

    // at the end of the SPAN block, the hasher state is also set to the hash of the loops body,
    // and is_loop_body flag is also set to ONE
    assert_eq!(loop_body_hash, get_hasher_state1(&trace, 4));
    assert_eq!(Word::from([ONE, ZERO, ZERO, ZERO]), get_hasher_state2(&trace, 4));

    // the hash of the program is located in the last END row; this row should also have is_loop
    // flag set to ONE
    let program_hash = program.hash();
    assert_eq!(program_hash, get_hasher_state1(&trace, 5));
    assert_eq!(Word::from([ZERO, ONE, ZERO, ZERO]), get_hasher_state2(&trace, 5));

    // HALT opcode and program hash gets propagated to the last row
    for i in 7..trace_len {
        assert!(contains_op(&trace, i, Operation::Halt));
        assert_eq!(ZERO, trace[OP_BITS_EXTRA_COLS_RANGE.start][i]);
        assert_eq!(ONE, trace[OP_BITS_EXTRA_COLS_RANGE.start + 1][i]);
        assert_eq!(program_hash, get_hasher_state1(&trace, i));
    }
}

#[test]
fn loop_node_skip() {
    let loop_body = BasicBlockNode::new(vec![Operation::Pad, Operation::Drop], Vec::new()).unwrap();
    let program = {
        let mut mast_forest = MastForest::new();

        let loop_body_id = mast_forest.add_node(loop_body.clone()).unwrap();
        let loop_node_id = mast_forest.add_loop(loop_body_id).unwrap();
        mast_forest.make_root(loop_node_id);

        Program::new(mast_forest.into(), loop_node_id)
    };

    let (trace, trace_len) = build_trace(&[0], &program);

    // --- check block address, op_bits, group count, op_index, and in_span columns ---------------
    check_op_decoding(&trace, 0, ZERO, Operation::Loop, 0, 0, 0);
    check_op_decoding(&trace, 1, *INIT_ADDR, Operation::End, 0, 0, 0);
    check_op_decoding(&trace, 2, ZERO, Operation::Halt, 0, 0, 0);

    // --- check hasher state columns -------------------------------------------------------------

    // in the first row, the hasher state is set to the hash of the loop's body
    let loop_body_hash = loop_body.digest();
    assert_eq!(loop_body_hash, get_hasher_state1(&trace, 0));
    assert_eq!(EMPTY_WORD, get_hasher_state2(&trace, 0));

    // the hash of the program is located in the last END row; is_loop is not set to ONE because
    // we didn't enter the loop's body
    let program_hash = program.hash();
    assert_eq!(program_hash, get_hasher_state1(&trace, 1));
    assert_eq!(EMPTY_WORD, get_hasher_state2(&trace, 1));

    // HALT opcode and program hash gets propagated to the last row
    for i in 3..trace_len {
        assert!(contains_op(&trace, i, Operation::Halt));
        assert_eq!(ZERO, trace[OP_BITS_EXTRA_COLS_RANGE.start][i]);
        assert_eq!(ONE, trace[OP_BITS_EXTRA_COLS_RANGE.start + 1][i]);
        assert_eq!(program_hash, get_hasher_state1(&trace, i));
    }
}

#[test]
fn loop_node_repeat() {
    let loop_body = BasicBlockNode::new(vec![Operation::Pad, Operation::Drop], Vec::new()).unwrap();
    let program = {
        let mut mast_forest = MastForest::new();

        let loop_body_id = mast_forest.add_node(loop_body.clone()).unwrap();
        let loop_node_id = mast_forest.add_loop(loop_body_id).unwrap();
        mast_forest.make_root(loop_node_id);

        Program::new(mast_forest.into(), loop_node_id)
    };

    let (trace, trace_len) = build_trace(&[0, 1, 1], &program);

    // --- check block address, op_bits, group count, op_index, and in_span columns ---------------
    let iter1_addr = *INIT_ADDR + *EIGHT;
    let iter2_addr = *INIT_ADDR + Felt::from_u64(16);

    check_op_decoding(&trace, 0, ZERO, Operation::Loop, 0, 0, 0);
    check_op_decoding(&trace, 1, *INIT_ADDR, Operation::Span, 1, 0, 0);
    check_op_decoding(&trace, 2, iter1_addr, Operation::Pad, 0, 0, 1);
    check_op_decoding(&trace, 3, iter1_addr, Operation::Drop, 0, 1, 1);
    check_op_decoding(&trace, 4, iter1_addr, Operation::End, 0, 0, 0);
    // start second iteration
    check_op_decoding(&trace, 5, *INIT_ADDR, Operation::Repeat, 0, 0, 0);
    check_op_decoding(&trace, 6, *INIT_ADDR, Operation::Span, 1, 0, 0);
    check_op_decoding(&trace, 7, iter2_addr, Operation::Pad, 0, 0, 1);
    check_op_decoding(&trace, 8, iter2_addr, Operation::Drop, 0, 1, 1);
    check_op_decoding(&trace, 9, iter2_addr, Operation::End, 0, 0, 0);
    check_op_decoding(&trace, 10, *INIT_ADDR, Operation::End, 0, 0, 0);
    check_op_decoding(&trace, 11, ZERO, Operation::Halt, 0, 0, 0);

    // --- check hasher state columns -------------------------------------------------------------

    // in the first row, the hasher state is set to the hash of the loop's body
    let loop_body_hash = loop_body.digest();
    assert_eq!(loop_body_hash, get_hasher_state1(&trace, 0));
    assert_eq!(EMPTY_WORD, get_hasher_state2(&trace, 0));

    // at the end of the first iteration, the hasher state is also set to the hash of the loops
    // body, and is_loop_body flag is also set to ONE
    assert_eq!(loop_body_hash, get_hasher_state1(&trace, 4));
    assert_eq!(Word::from([ONE, ZERO, ZERO, ZERO]), get_hasher_state2(&trace, 4));

    // at the RESPAN row hasher state is copied over from the previous row
    assert_eq!(loop_body_hash, get_hasher_state1(&trace, 5));
    assert_eq!(Word::from([ONE, ZERO, ZERO, ZERO]), get_hasher_state2(&trace, 5));

    // at the end of the second iteration, the hasher state is again set to the hash of the loops
    // body, and is_loop_body flag is also set to ONE
    assert_eq!(loop_body_hash, get_hasher_state1(&trace, 9));
    assert_eq!(Word::from([ONE, ZERO, ZERO, ZERO]), get_hasher_state2(&trace, 9));

    // the hash of the program is located in the last END row; this row should also have is_loop
    // flag set to ONE
    let program_hash = program.hash();
    assert_eq!(program_hash, get_hasher_state1(&trace, 10));
    assert_eq!(Word::from([ZERO, ONE, ZERO, ZERO]), get_hasher_state2(&trace, 10));

    // HALT opcode and program hash gets propagated to the last row
    for i in 12..trace_len {
        assert!(contains_op(&trace, i, Operation::Halt));
        assert_eq!(ZERO, trace[OP_BITS_EXTRA_COLS_RANGE.start][i]);
        assert_eq!(ONE, trace[OP_BITS_EXTRA_COLS_RANGE.start + 1][i]);
        assert_eq!(program_hash, get_hasher_state1(&trace, i));
    }
}

// CALL BLOCK TESTS
// ================================================================================================

#[test]
#[rustfmt::skip]
#[allow(clippy::needless_range_loop)]
fn call_block() {
    // build a program which looks like this:
    //
    // proc.foo
    //     fmp <- fmp + 1
    // end
    //
    // begin
    //    fmp <- fmp + 2
    //    call.foo
    //    stack[0] <- fmp
    //    swap
    //    drop
    // end

    let mut mast_forest = MastForest::new();

<<<<<<< HEAD
    let first_basic_block = BasicBlockNode::new(vec![
        Operation::Push(TWO),
=======
    let first_basic_block = MastNode::new_basic_block(vec![
        Operation::Push(*TWO),
>>>>>>> b4c46020
        Operation::FmpUpdate,
        Operation::Pad,
    ], Vec::new()).unwrap();
    let first_basic_block_id = mast_forest.add_node(first_basic_block.clone()).unwrap();

    let foo_root_node = BasicBlockNode::new(vec![
        Operation::Push(ONE), Operation::FmpUpdate
    ], Vec::new()).unwrap();
    let foo_root_node_id = mast_forest.add_node(foo_root_node.clone()).unwrap();

    let last_basic_block = BasicBlockNode::new(vec![Operation::FmpAdd, Operation::Swap, Operation::Drop], Vec::new()).unwrap();
    let last_basic_block_id = mast_forest.add_node(last_basic_block.clone()).unwrap();

    let foo_call_node = CallNode::new(foo_root_node_id, &mast_forest).unwrap();
    let foo_call_node_id = mast_forest.add_node(foo_call_node.clone()).unwrap();

    let join1_node = JoinNode::new([first_basic_block_id, foo_call_node_id], &mast_forest).unwrap();
    let join1_node_id = mast_forest.add_node(join1_node.clone()).unwrap();

    let program_root_id = mast_forest.add_join(join1_node_id, last_basic_block_id).unwrap();
    mast_forest.make_root(program_root_id);

    let program = Program::new(mast_forest.into(), program_root_id);

    let (sys_trace, dec_trace,   trace_len) =
        build_call_trace(&program, Kernel::default());

    // --- check block address, op_bits, group count, op_index, and in_span columns ---------------
    check_op_decoding(&dec_trace, 0, ZERO, Operation::Join, 0, 0, 0);
    // starting the internal JOIN block
    let join1_addr = *INIT_ADDR + *EIGHT;
    check_op_decoding(&dec_trace, 1, *INIT_ADDR, Operation::Join, 0, 0, 0);
    // starting first SPAN block
    let first_basic_block_addr = join1_addr + *EIGHT;
    check_op_decoding(&dec_trace, 2, join1_addr, Operation::Span, 2, 0, 0);
<<<<<<< HEAD
    check_op_decoding_with_imm(&dec_trace, 3, first_basic_block_addr, TWO, 1, 1, 0, 1);
=======
    check_op_decoding(&dec_trace, 3, first_basic_block_addr, Operation::Push(*TWO), 1, 0, 1);
>>>>>>> b4c46020
    check_op_decoding(&dec_trace, 4, first_basic_block_addr, Operation::FmpUpdate, 0, 1, 1);
    check_op_decoding(&dec_trace, 5, first_basic_block_addr, Operation::Pad, 0, 2, 1);
    check_op_decoding(&dec_trace, 6, first_basic_block_addr, Operation::End, 0, 0, 0);
    // starting CALL block
    let foo_call_addr = first_basic_block_addr + *EIGHT;
    check_op_decoding(&dec_trace, 7, join1_addr, Operation::Call, 0, 0, 0);
    // starting second SPAN block
    let foo_root_addr = foo_call_addr + *EIGHT;
    check_op_decoding(&dec_trace, 8, foo_call_addr, Operation::Span, 2, 0, 0);
    check_op_decoding_with_imm(&dec_trace, 9, foo_root_addr, ONE, 1, 1, 0, 1);
    check_op_decoding(&dec_trace, 10, foo_root_addr, Operation::FmpUpdate, 0, 1, 1);
    check_op_decoding(&dec_trace, 11, foo_root_addr, Operation::End, 0, 0, 0);
    // ending CALL block
    check_op_decoding(&dec_trace, 12, foo_call_addr, Operation::End, 0, 0, 0);
    // ending internal JOIN block
    check_op_decoding(&dec_trace, 13, join1_addr, Operation::End, 0, 0, 0);
    // starting the 3rd SPAN block
    let last_basic_block_addr = foo_root_addr + *EIGHT;
    check_op_decoding(&dec_trace, 14, *INIT_ADDR, Operation::Span, 1, 0, 0);
    check_op_decoding(&dec_trace, 15, last_basic_block_addr, Operation::FmpAdd, 0, 0, 1);
    check_op_decoding(&dec_trace, 16, last_basic_block_addr, Operation::Swap, 0, 1, 1);
    check_op_decoding(&dec_trace, 17, last_basic_block_addr, Operation::Drop, 0, 2, 1);

    check_op_decoding(&dec_trace, 18, last_basic_block_addr, Operation::End, 0, 0, 0);
    // ending the program
    check_op_decoding(&dec_trace, 19, *INIT_ADDR, Operation::End, 0, 0, 0);
    check_op_decoding(&dec_trace, 20, ZERO, Operation::Halt, 0, 0, 0);

    // --- check hasher state columns -------------------------------------------------------------
    // in the first row, the hasher state is set to hashes of (join1, span3)
    let join1_hash = join1_node.digest();
    let last_basic_block_hash = last_basic_block.digest();
    assert_eq!(join1_hash, get_hasher_state1(&dec_trace, 0));
    assert_eq!(last_basic_block_hash, get_hasher_state2(&dec_trace, 0));

    // in the second row, the hasher state is set to hashes of (span1, fn_block)
    let first_span_hash = first_basic_block.digest();
    let foo_call_hash = foo_call_node.digest();
    assert_eq!(first_span_hash, get_hasher_state1(&dec_trace, 1));
    assert_eq!(foo_call_hash, get_hasher_state2(&dec_trace, 1));

    // at the end of the first SPAN, the hasher state is set to the hash of the first child
    assert_eq!(first_span_hash, get_hasher_state1(&dec_trace, 6));
    assert_eq!(EMPTY_WORD, get_hasher_state2(&dec_trace, 6));

    // in the 7th row, we start the CALL block which has basic_block2 as its only child
    let foo_root_hash = foo_root_node.digest();
    assert_eq!(foo_root_hash, get_hasher_state1(&dec_trace, 7));
    assert_eq!(EMPTY_WORD, get_hasher_state2(&dec_trace, 7));

    // span2 ends in the 11th row
    assert_eq!(foo_root_hash, get_hasher_state1(&dec_trace, 11));
    assert_eq!(EMPTY_WORD, get_hasher_state2(&dec_trace, 11));

    // CALL block ends in the 12th row; the second to last element of the hasher state
    // is set to ONE because we are exiting the CALL block
    assert_eq!(foo_call_hash, get_hasher_state1(&dec_trace, 12));
    assert_eq!(Word::from([ZERO, ZERO, ONE, ZERO]), get_hasher_state2(&dec_trace, 12));

    // internal JOIN block ends in the 13th row
    assert_eq!(join1_hash, get_hasher_state1(&dec_trace, 13));
    assert_eq!(EMPTY_WORD, get_hasher_state2(&dec_trace, 13));

    // span3 ends in the 14th row
    assert_eq!(last_basic_block_hash, get_hasher_state1(&dec_trace, 18));
    assert_eq!(EMPTY_WORD, get_hasher_state2(&dec_trace, 18));

    // the program ends in the 19th row
    let program_hash = program.hash();
    assert_eq!(program_hash, get_hasher_state1(&dec_trace, 19));
    assert_eq!(EMPTY_WORD, get_hasher_state2(&dec_trace, 19));

    // HALT opcode and program hash gets propagated to the last row
    for i in 20..trace_len {
        assert!(contains_op(&dec_trace, i, Operation::Halt));
        assert_eq!(ZERO, dec_trace[OP_BITS_EXTRA_COLS_RANGE.start][i]);
        assert_eq!(ONE, dec_trace[OP_BITS_EXTRA_COLS_RANGE.start + 1][i]);
        assert_eq!(program_hash, get_hasher_state1(&dec_trace, i));
    }

    // --- check the ctx column -------------------------------------------------------------------

    // for the first 7 cycles, we are in the root context
    for i in 0..8 {
        assert_eq!(sys_trace[CTX_COL_IDX][i], ZERO);
    }

    // when CALL operation is executed, we switch to the new context
    for i in 8..13 {
        assert_eq!(sys_trace[CTX_COL_IDX][i], *EIGHT);
    }

    // once the CALL block exited, we go back to the root context
    for i in 13..trace_len {
        assert_eq!(sys_trace[CTX_COL_IDX][i], ZERO);
    }

    // --- check the fmp column -------------------------------------------------------------------

    // for the first 5 cycles fmp stays at initial value
    for i in 0..5 {
        assert_eq!(sys_trace[FMP_COL_IDX][i], *FMP_MIN);
    }

    // when the first FmpUpdate is executed, fmp gets gets incremented by 2
    for i in 5..8 {
        assert_eq!(sys_trace[FMP_COL_IDX][i], *FMP_MIN + *TWO);
    }

    // when CALL operation is executed, fmp gets reset to the initial value
    for i in 8..11 {
        assert_eq!(sys_trace[FMP_COL_IDX][i], *FMP_MIN);
    }

    // when the second FmpUpdate is executed, fmp gets gets incremented by 1
    for i in 11..13 {
        assert_eq!(sys_trace[FMP_COL_IDX][i], *FMP_MIN + ONE);
    }

    // once the CALL block exited, fmp gets reset back to FMP_MIN + 2, and it remains unchanged
    // until the end of the trace
    for i in 13..trace_len {
        assert_eq!(sys_trace[FMP_COL_IDX][i], *FMP_MIN + *TWO);
    }

    // --- check the in_syscall column ------------------------------------------------------------

    // since no syscalls were made, values in the syscall flag column should be all ZEROs
    assert_eq!(
        &sys_trace[IN_SYSCALL_COL_IDX][..trace_len],
        vec![ZERO; trace_len]
    );

    // --- check fn hash columns ------------------------------------------------------------------

    // before the CALL operation is executed, we are in a root context and thus fn_hash is ZEROs.
    for i in 0..8 {
        assert_eq!(get_fn_hash(&sys_trace, i), EMPTY_WORD);
    }

    // inside the CALL block fn hash is set to the hash of the foo procedure
    for i in 8..13 {
        assert_eq!(get_fn_hash(&sys_trace, i), foo_root_hash);
    }

    // after the CALL block is ended, we are back in the root context
    for i in 13..trace_len {
        assert_eq!(get_fn_hash(&sys_trace, i), EMPTY_WORD);
    }
}

// SYSCALL BLOCK TESTS
// ================================================================================================

#[test]
#[rustfmt::skip]
#[allow(clippy::needless_range_loop)]
fn syscall_block() {
    // build a program which looks like this:
    //
    // --- kernel ---
    // export.foo
    //     fmp <- fmp + 3
    // end
    //
    // --- program ---
    // proc.bar
    //     fmp <- fmp + 2
    //     syscall.foo
    // end
    //
    // begin
    //    fmp <- fmp + 1
    //    call.bar
    //    stack[0] <- fmp
    //    swap
    //    drop
    // end

    let mut mast_forest = MastForest::new();

    // build foo procedure body
<<<<<<< HEAD
    let foo_root = BasicBlockNode::new(vec![Operation::Push(THREE), Operation::FmpUpdate], Vec::new()).unwrap();
=======
    let foo_root = MastNode::new_basic_block(vec![Operation::Push(*THREE), Operation::FmpUpdate], None).unwrap();
>>>>>>> b4c46020
    let foo_root_id = mast_forest.add_node(foo_root.clone()).unwrap();
    mast_forest.make_root(foo_root_id);
    let kernel = Kernel::new(&[foo_root.digest()]).unwrap();

    // build bar procedure body
<<<<<<< HEAD
    let bar_basic_block = BasicBlockNode::new(vec![Operation::Push(TWO), Operation::FmpUpdate], Vec::new()).unwrap();
=======
    let bar_basic_block = MastNode::new_basic_block(vec![Operation::Push(*TWO), Operation::FmpUpdate], None).unwrap();
>>>>>>> b4c46020
    let bar_basic_block_id = mast_forest.add_node(bar_basic_block.clone()).unwrap();

    let foo_call_node = CallNode::new_syscall(foo_root_id, &mast_forest).unwrap();
    let foo_call_node_id = mast_forest.add_node(foo_call_node.clone()).unwrap();

    let bar_root_node = JoinNode::new([bar_basic_block_id, foo_call_node_id], &mast_forest).unwrap();
    let bar_root_node_id = mast_forest.add_node(bar_root_node.clone()).unwrap();
    mast_forest.make_root(bar_root_node_id);

    // build the program
    let first_basic_block = BasicBlockNode::new(vec![
        Operation::Push(ONE),
        Operation::FmpUpdate,
        Operation::Pad,
    ], Vec::new()).unwrap();
    let first_basic_block_id = mast_forest.add_node(first_basic_block.clone()).unwrap();

    let last_basic_block = BasicBlockNode::new(vec![Operation::FmpAdd, Operation::Swap, Operation::Drop], Vec::new()).unwrap();
    let last_basic_block_id = mast_forest.add_node(last_basic_block.clone()).unwrap();

    let bar_call_node = CallNode::new(bar_root_node_id, &mast_forest).unwrap();
    let bar_call_node_id = mast_forest.add_node(bar_call_node.clone()).unwrap();

    let inner_join_node = JoinNode::new([first_basic_block_id, bar_call_node_id], &mast_forest).unwrap();
    let inner_join_node_id = mast_forest.add_node(inner_join_node.clone()).unwrap();

    let program_root_node = JoinNode::new([inner_join_node_id, last_basic_block_id], &mast_forest).unwrap();
    let program_root_node_id = mast_forest.add_node(program_root_node.clone()).unwrap();
    mast_forest.make_root(program_root_node_id);

    let program = Program::with_kernel(mast_forest.into(), program_root_node_id, kernel.clone());

    let (sys_trace, dec_trace,   trace_len) =
        build_call_trace(&program, kernel);

    // --- check block address, op_bits, group count, op_index, and in_span columns ---------------
    check_op_decoding(&dec_trace, 0, ZERO, Operation::Join, 0, 0, 0);
    // starting the internal JOIN block
    let inner_join_addr = *INIT_ADDR + *EIGHT;
    check_op_decoding(&dec_trace, 1, *INIT_ADDR, Operation::Join, 0, 0, 0);
    // starting first SPAN block
    let first_basic_block_addr = inner_join_addr + *EIGHT;
    check_op_decoding(&dec_trace, 2, inner_join_addr, Operation::Span, 2, 0, 0);
<<<<<<< HEAD
    check_op_decoding_with_imm(&dec_trace, 3, first_basic_block_addr, ONE, 1, 1, 0, 1);
=======
    check_op_decoding(&dec_trace, 3, first_basic_block_addr, Operation::Push(*TWO), 1, 0, 1);
>>>>>>> b4c46020
    check_op_decoding(&dec_trace, 4, first_basic_block_addr, Operation::FmpUpdate, 0, 1, 1);
    check_op_decoding(&dec_trace, 5, first_basic_block_addr, Operation::Pad, 0, 2, 1);
    check_op_decoding(&dec_trace, 6, first_basic_block_addr, Operation::End, 0, 0, 0);

    // starting CALL block for bar
    let call_addr = first_basic_block_addr + *EIGHT;
    check_op_decoding(&dec_trace, 7, inner_join_addr, Operation::Call, 0, 0, 0);
    // starting JOIN block inside bar
    let bar_join_addr = call_addr + *EIGHT;
    check_op_decoding(&dec_trace, 8, call_addr, Operation::Join, 0, 0, 0);
    // starting SPAN block inside bar
    let bar_basic_block_addr = bar_join_addr + *EIGHT;
    check_op_decoding(&dec_trace, 9, bar_join_addr, Operation::Span, 2, 0, 0);
    check_op_decoding_with_imm(&dec_trace, 10, bar_basic_block_addr, TWO, 1, 1, 0, 1);
    check_op_decoding(&dec_trace, 11, bar_basic_block_addr, Operation::FmpUpdate, 0, 1, 1);
    check_op_decoding(&dec_trace, 12, bar_basic_block_addr, Operation::End, 0, 0, 0);

    // starting SYSCALL block for bar
    let syscall_addr = bar_basic_block_addr + *EIGHT;
    check_op_decoding(&dec_trace, 13, bar_join_addr, Operation::SysCall, 0, 0, 0);
    // starting SPAN block within syscall
    let syscall_basic_block_addr = syscall_addr + *EIGHT;
    check_op_decoding(&dec_trace, 14, syscall_addr, Operation::Span, 2, 0, 0);
<<<<<<< HEAD
    check_op_decoding_with_imm(&dec_trace, 15, syscall_basic_block_addr, THREE, 1, 1, 0, 1);
=======
    check_op_decoding(&dec_trace, 15, syscall_basic_block_addr, Operation::Push(*THREE), 1, 0, 1);
>>>>>>> b4c46020
    check_op_decoding(&dec_trace, 16, syscall_basic_block_addr, Operation::FmpUpdate, 0, 1, 1);
    check_op_decoding(&dec_trace, 17, syscall_basic_block_addr, Operation::End, 0, 0, 0);
    // ending SYSCALL block
    check_op_decoding(&dec_trace, 18, syscall_addr, Operation::End, 0, 0, 0);

    // ending CALL block
    check_op_decoding(&dec_trace, 19, bar_join_addr, Operation::End, 0, 0, 0);
    check_op_decoding(&dec_trace, 20, call_addr, Operation::End, 0, 0, 0);

    // ending the inner JOIN block
    check_op_decoding(&dec_trace, 21, inner_join_addr, Operation::End, 0, 0, 0);

    // starting the last SPAN block
    let last_basic_block_addr = syscall_basic_block_addr + *EIGHT;
    check_op_decoding(&dec_trace, 22, *INIT_ADDR, Operation::Span, 1, 0, 0);
    check_op_decoding(&dec_trace, 23, last_basic_block_addr, Operation::FmpAdd, 0, 0, 1);
    check_op_decoding(&dec_trace, 24, last_basic_block_addr, Operation::Swap, 0, 1, 1);
    check_op_decoding(&dec_trace, 25, last_basic_block_addr, Operation::Drop, 0, 2, 1);
    check_op_decoding(&dec_trace, 26, last_basic_block_addr, Operation::End, 0, 0, 0);

    // ending the program
    check_op_decoding(&dec_trace, 27, *INIT_ADDR, Operation::End, 0, 0, 0);
    check_op_decoding(&dec_trace, 28, ZERO, Operation::Halt, 0, 0, 0);

    // --- check hasher state columns -------------------------------------------------------------
    // in the first row, the hasher state is set to hashes of (inner_join, last_span)
    let inner_join_hash = inner_join_node.digest();
    let last_span_hash = last_basic_block.digest();
    assert_eq!(inner_join_hash, get_hasher_state1(&dec_trace, 0));
    assert_eq!(last_span_hash, get_hasher_state2(&dec_trace, 0));

    // in the second row, the hasher state is set to hashes of (first_span, bar_call)
    let first_span_hash = first_basic_block.digest();
    let bar_call_hash = bar_call_node.digest();
    assert_eq!(first_span_hash, get_hasher_state1(&dec_trace, 1));
    assert_eq!(bar_call_hash, get_hasher_state2(&dec_trace, 1));

    // at the end of the first SPAN, the hasher state is set to the hash of the first child
    assert_eq!(first_span_hash, get_hasher_state1(&dec_trace, 6));
    assert_eq!(EMPTY_WORD, get_hasher_state2(&dec_trace, 6));

    // in the 7th row, we start the CALL block which has bar_join as its only child
    let bar_root_hash = bar_root_node.digest();
    assert_eq!(bar_root_hash, get_hasher_state1(&dec_trace, 7));
    assert_eq!(EMPTY_WORD, get_hasher_state2(&dec_trace, 7));

    // in the 8th row, the hasher state is set to hashes of (bar_span, foo_call)
    let bar_span_hash = bar_basic_block.digest();
    let foo_call_hash = foo_call_node.digest();
    assert_eq!(bar_span_hash, get_hasher_state1(&dec_trace, 8));
    assert_eq!(foo_call_hash, get_hasher_state2(&dec_trace, 8));

    // at the end of the bar_span, the hasher state is set to the hash of the first child
    assert_eq!(bar_span_hash, get_hasher_state1(&dec_trace, 12));
    assert_eq!(EMPTY_WORD, get_hasher_state2(&dec_trace, 12));

    // in the 13th row, we start the SYSCALL block which has foo_span as its only child
    let foo_root_hash = foo_root.digest();
    assert_eq!(foo_root_hash, get_hasher_state1(&dec_trace, 13));
    assert_eq!(EMPTY_WORD, get_hasher_state2(&dec_trace, 13));

    // at the end of the foo_span_hash, the hasher state is set to the hash of the first child
    assert_eq!(foo_root_hash, get_hasher_state1(&dec_trace, 17));
    assert_eq!(EMPTY_WORD, get_hasher_state2(&dec_trace, 17));

    // SYSCALL block ends in the 18th row; the last element of the hasher state
    // is set to ONE because we are exiting a SYSCALL block
    assert_eq!(foo_call_hash, get_hasher_state1(&dec_trace, 18));
    assert_eq!(Word::from([ZERO, ZERO, ZERO, ONE]), get_hasher_state2(&dec_trace, 18));

    // internal bar_join block ends in the 19th row
    assert_eq!(bar_root_hash, get_hasher_state1(&dec_trace, 19));
    assert_eq!(EMPTY_WORD, get_hasher_state2(&dec_trace, 19));

    // CALL block ends in the 20th row; the second to last element of the hasher state
    // is set to ONE because we are exiting a CALL block
    assert_eq!(bar_call_hash, get_hasher_state1(&dec_trace, 20));
    assert_eq!(Word::from([ZERO, ZERO, ONE, ZERO]), get_hasher_state2(&dec_trace, 20));

    // internal JOIN block ends in the 21st row
    assert_eq!(inner_join_hash, get_hasher_state1(&dec_trace, 21));
    assert_eq!(EMPTY_WORD, get_hasher_state2(&dec_trace, 21));

    // last span ends in the 26th row
    assert_eq!(last_span_hash, get_hasher_state1(&dec_trace, 26));
    assert_eq!(EMPTY_WORD, get_hasher_state2(&dec_trace, 26));

    // the program ends in the 27th row
    let program_hash = program_root_node.digest();
    assert_eq!(program_hash, get_hasher_state1(&dec_trace, 27));
    assert_eq!(EMPTY_WORD, get_hasher_state2(&dec_trace, 27));

    // HALT opcode and program hash gets propagated to the last row
    for i in 28..trace_len {
        assert!(contains_op(&dec_trace, i, Operation::Halt));
        assert_eq!(ZERO, dec_trace[OP_BITS_EXTRA_COLS_RANGE.start][i]);
        assert_eq!(ONE, dec_trace[OP_BITS_EXTRA_COLS_RANGE.start + 1][i]);
        assert_eq!(program_hash, get_hasher_state1(&dec_trace, i));
    }

    // --- check the ctx column -------------------------------------------------------------------

    // for the first 7 cycles, we are in the root context
    for i in 0..8 {
        assert_eq!(sys_trace[CTX_COL_IDX][i], ZERO);
    }

    // when CALL operation is executed, we switch to the new context; the ID of this context is 8
    // because we switch to it at the 8th cycle
    for i in 8..14 {
        assert_eq!(sys_trace[CTX_COL_IDX][i], *EIGHT);
    }

    // when SYSCALL operation is executed, we switch back to the root context (0)
    for i in 14..18 {
        assert_eq!(sys_trace[CTX_COL_IDX][i], ZERO);
    }

    // when SYSCALL ends, we return to the context of the CALL block
    for i in 19..21 {
        assert_eq!(sys_trace[CTX_COL_IDX][i], *EIGHT);
    }

    // once the CALL block exited, we go back to the root context
    for i in 21..trace_len {
        assert_eq!(sys_trace[CTX_COL_IDX][i], ZERO);
    }

    // --- check the fmp column -------------------------------------------------------------------

    // for the first 5 cycles fmp stays at initial value
    for i in 0..5 {
        assert_eq!(sys_trace[FMP_COL_IDX][i], *FMP_MIN);
    }

    // when the first FmpUpdate is executed, fmp gets gets incremented by 1
    for i in 5..8 {
        assert_eq!(sys_trace[FMP_COL_IDX][i], *FMP_MIN + ONE);
    }

    // when CALL operation is executed, fmp gets reset to the initial value
    for i in 8..12 {
        assert_eq!(sys_trace[FMP_COL_IDX][i], *FMP_MIN);
    }

    // when the second FmpUpdate is executed, fmp gets gets incremented by 2
    for i in 12..14 {
        assert_eq!(sys_trace[FMP_COL_IDX][i], *FMP_MIN + *TWO);
    }

    // when SYSCALL operation is executed, fmp gets reset to the initial value for syscalls
    for i in 14..17 {
        assert_eq!(sys_trace[FMP_COL_IDX][i], *SYSCALL_FMP_MIN);
    }

    // when the third FmpUpdate is executed, fmp gets gets incremented by 3
    for i in 17..19 {
        assert_eq!(sys_trace[FMP_COL_IDX][i], *SYSCALL_FMP_MIN + *THREE);
    }

    // once the SYSCALL block exited, fmp gets reset back to FMP_MIN + 2
    for i in 19..21 {
        assert_eq!(sys_trace[FMP_COL_IDX][i], *FMP_MIN + *TWO);
    }

    // once the CALL block exited, fmp gets reset back to FMP_MIN + 1, and it remains unchanged
    // until the end of the trace
    for i in 21..trace_len {
        assert_eq!(sys_trace[FMP_COL_IDX][i], *FMP_MIN + ONE);
    }

    // --- check the is_syscall column ------------------------------------------------------------

    // before the SYSCALL block, syscall flag values should be set to 0
    for i in 0..14 {
        assert_eq!(sys_trace[IN_SYSCALL_COL_IDX][i], ZERO);
    }

    // within the SYSCALL block, syscall flag values should be set to 1
    for i in 14..19 {
        assert_eq!(sys_trace[IN_SYSCALL_COL_IDX][i], ONE);
    }

    // after the SYSCALL block, syscall flag values should be set to 0 again
    for i in 19..trace_len {
        assert_eq!(sys_trace[IN_SYSCALL_COL_IDX][i], ZERO);
    }

    // --- check fn hash columns ------------------------------------------------------------------

    // before the CALL operation is executed, we are in a root context and thus fn_hash is ZEROs.
    for i in 0..8 {
        assert_eq!(get_fn_hash(&sys_trace, i), EMPTY_WORD);
    }

    // inside the CALL block (and the invoked from it SYSCALL block), fn hash is set to the hash
    // of the bar procedure
    for i in 8..21 {
        assert_eq!(get_fn_hash(&sys_trace, i), bar_root_hash);
    }

    // after the CALL block is ended, we are back in the root context
    for i in 21..trace_len {
        assert_eq!(get_fn_hash(&sys_trace, i), EMPTY_WORD);
    }
}

// DYN BLOCK TESTS
// ================================================================================================
#[test]
fn dyn_block() {
    // Equivalent masm:
    //
    // proc.foo
    //   push.1 add
    // end
    //
    // begin
    //   # stack: [40, DIGEST]
    //   mstorew
    //   push.42
    //   dynexec
    // end

    lazy_static! {
        static ref FOO_ROOT_NODE_ADDR: u64 = 40;
        static ref PUSH_40_OP: Operation = Operation::Push(Felt::from_u64(*FOO_ROOT_NODE_ADDR));
    }

    let mut mast_forest = MastForest::new();

    let foo_root_node =
        BasicBlockNode::new(vec![Operation::Push(ONE), Operation::Add], Vec::new()).unwrap();
    let foo_root_node_id = mast_forest.add_node(foo_root_node.clone()).unwrap();
    mast_forest.make_root(foo_root_node_id);

    let mstorew_node = BasicBlockNode::new(vec![Operation::MStoreW], Vec::new()).unwrap();
    let mstorew_node_id = mast_forest.add_node(mstorew_node.clone()).unwrap();

<<<<<<< HEAD
    let push_node = BasicBlockNode::new(vec![PUSH_40_OP], Vec::new()).unwrap();
=======
    let push_node = MastNode::new_basic_block(vec![*PUSH_40_OP], None).unwrap();
>>>>>>> b4c46020
    let push_node_id = mast_forest.add_node(push_node.clone()).unwrap();

    let join_node = JoinNode::new([mstorew_node_id, push_node_id], &mast_forest).unwrap();
    let join_node_id = mast_forest.add_node(join_node.clone()).unwrap();

    // This dyn will point to foo.
    let dyn_node = DynNode::new_dyn();
    let dyn_node_id = mast_forest.add_node(dyn_node.clone()).unwrap();

    let program_root_node = JoinNode::new([join_node_id, dyn_node_id], &mast_forest).unwrap();
    let program_root_node_id = mast_forest.add_node(program_root_node.clone()).unwrap();
    mast_forest.make_root(program_root_node_id);

    let program = Program::new(mast_forest.into(), program_root_node_id);

    let (trace, trace_len) = build_dyn_trace(
        &[
            foo_root_node.digest()[0].as_canonical_u64(),
            foo_root_node.digest()[1].as_canonical_u64(),
            foo_root_node.digest()[2].as_canonical_u64(),
            foo_root_node.digest()[3].as_canonical_u64(),
            *FOO_ROOT_NODE_ADDR,
        ],
        &program,
    );

    // --- check block address, op_bits, group count, op_index, and in_span columns ---------------
    check_op_decoding(&trace, 0, ZERO, Operation::Join, 0, 0, 0);
    // starting inner join
    let join_addr = *INIT_ADDR + *EIGHT;
    check_op_decoding(&trace, 1, *INIT_ADDR, Operation::Join, 0, 0, 0);
    // starting first span
    let mstorew_basic_block_addr = join_addr + *EIGHT;
    check_op_decoding(&trace, 2, join_addr, Operation::Span, 1, 0, 0);
    check_op_decoding(&trace, 3, mstorew_basic_block_addr, Operation::MStoreW, 0, 0, 1);
    check_op_decoding(&trace, 4, mstorew_basic_block_addr, Operation::End, 0, 0, 0);
    // starting second span
    let push_basic_block_addr = mstorew_basic_block_addr + *EIGHT;
    check_op_decoding(&trace, 5, join_addr, Operation::Span, 2, 0, 0);
    check_op_decoding(&trace, 6, push_basic_block_addr, *PUSH_40_OP, 1, 0, 1);
    check_op_decoding(&trace, 7, push_basic_block_addr, Operation::Noop, 0, 1, 1);
    check_op_decoding(&trace, 8, push_basic_block_addr, Operation::End, 0, 0, 0);
    // end inner join
    check_op_decoding(&trace, 9, join_addr, Operation::End, 0, 0, 0);
    // dyn
    check_op_decoding(&trace, 10, *INIT_ADDR, Operation::Dyn, 0, 0, 0);
    // starting foo span
    let dyn_addr = push_basic_block_addr + *EIGHT;
    let add_basic_block_addr = dyn_addr + *EIGHT;
    check_op_decoding(&trace, 11, dyn_addr, Operation::Span, 2, 0, 0);
    check_op_decoding_with_imm(&trace, 12, add_basic_block_addr, ONE, 1, 1, 0, 1);
    check_op_decoding(&trace, 13, add_basic_block_addr, Operation::Add, 0, 1, 1);
    check_op_decoding(&trace, 14, add_basic_block_addr, Operation::End, 0, 0, 0);
    // end dyn
    check_op_decoding(&trace, 15, dyn_addr, Operation::End, 0, 0, 0);
    // end outer join
    check_op_decoding(&trace, 16, *INIT_ADDR, Operation::End, 0, 0, 0);

    // --- check hasher state columns -------------------------------------------------------------

    // in the first row, the hasher state is set to hashes of both child nodes
    let join_hash = join_node.digest();
    let dyn_hash = dyn_node.digest();
    assert_eq!(join_hash, get_hasher_state1(&trace, 0));
    assert_eq!(dyn_hash, get_hasher_state2(&trace, 0));

    // in the second row, the hasher set is set to hashes of both child nodes of the inner JOIN
    let mul_bb_node_hash = mstorew_node.digest();
    let save_bb_node_hash = push_node.digest();
    assert_eq!(mul_bb_node_hash, get_hasher_state1(&trace, 1));
    assert_eq!(save_bb_node_hash, get_hasher_state2(&trace, 1));

    // at the end of the first SPAN, the hasher state is set to the hash of the first child
    assert_eq!(mul_bb_node_hash, get_hasher_state1(&trace, 4));
    assert_eq!(Word::from([ZERO, ZERO, ZERO, ZERO]), get_hasher_state2(&trace, 4));

    // at the end of the second SPAN, the hasher state is set to the hash of the second child
    assert_eq!(save_bb_node_hash, get_hasher_state1(&trace, 8));
    assert_eq!(Word::from([ZERO, ZERO, ZERO, ZERO]), get_hasher_state2(&trace, 8));

    // at the end of the inner JOIN, the hasher set is set to the hash of the JOIN
    assert_eq!(join_hash, get_hasher_state1(&trace, 9));
    assert_eq!(Word::from([ZERO, ZERO, ZERO, ZERO]), get_hasher_state2(&trace, 9));

    // at the start of the DYN block, the hasher state is set to foo digest
    let foo_hash = foo_root_node.digest();
    assert_eq!(foo_hash, get_hasher_state1(&trace, 10));

    // at the end of the DYN SPAN, the hasher state is set to the hash of the foo span
    assert_eq!(foo_hash, get_hasher_state1(&trace, 14));
    assert_eq!(Word::from([ZERO, ZERO, ZERO, ZERO]), get_hasher_state2(&trace, 14));

    // at the end of the DYN block, the hasher state is set to the hash of the DYN node
    assert_eq!(dyn_hash, get_hasher_state1(&trace, 15));

    // at the end of the program, the hasher state is set to the hash of the entire program
    let program_hash = program_root_node.digest();
    assert_eq!(program_hash, get_hasher_state1(&trace, 16));
    assert_eq!(Word::from([ZERO, ZERO, ZERO, ZERO]), get_hasher_state2(&trace, 16));

    // the HALT opcode and program hash get propagated to the last row
    for i in 17..trace_len {
        assert!(contains_op(&trace, i, Operation::Halt));
        assert_eq!(ZERO, trace[OP_BITS_EXTRA_COLS_RANGE.start][i]);
        assert_eq!(ONE, trace[OP_BITS_EXTRA_COLS_RANGE.start + 1][i]);
        assert_eq!(program_hash, get_hasher_state1(&trace, i));
    }
}

/// Tests that call, dyncall and syscall are disallowed in a syscall context
#[rstest]
#[case(Operation::Dyncall)]
#[case(Operation::Call)]
#[case(Operation::SysCall)]
fn calls_in_syscall(#[case] op: Operation) {
    let mut process = Process::new(
        Kernel::default(),
        StackInputs::default(),
        AdviceInputs::default(),
        ExecutionOptions::default(),
    );
    // set `in_syscall` flag to true
    process.system.start_syscall();

    let program = {
        let mut mast_forest = MastForest::new();

        // add dummy block
        mast_forest.add_block(vec![Operation::Add], Vec::new()).unwrap();

        let node: MastNode = match op {
            Operation::Dyncall => DynNode::new_dyncall().into(),
            Operation::Call => {
                CallNode::new(MastNodeId::from_u32_safe(0, &mast_forest).unwrap(), &mast_forest)
                    .unwrap()
                    .into()
            },
            Operation::SysCall => CallNode::new_syscall(
                MastNodeId::from_u32_safe(0, &mast_forest).unwrap(),
                &mast_forest,
            )
            .unwrap()
            .into(),
            _ => unreachable!(),
        };

        let call_node_id = mast_forest.add_node(node).unwrap();
        mast_forest.make_root(call_node_id);

        Program::new(mast_forest.into(), call_node_id)
    };

    let err = process.execute(&program, &mut DefaultHost::default());
    assert_matches!(err, Err(ExecutionError::CallInSyscall(_)));
}

// HELPER REGISTERS TESTS
// ================================================================================================
#[test]
fn set_user_op_helpers_many() {
    // --- user operation with 4 helper values ----------------------------------------------------
    let program = {
        let mut mast_forest = MastForest::new();

        let basic_block_id = mast_forest.add_block(vec![Operation::U32div], Vec::new()).unwrap();
        mast_forest.make_root(basic_block_id);

        Program::new(mast_forest.into(), basic_block_id)
    };
    let a = rand_value::<u32>();
    let b = rand_value::<u32>();
    let (dividend, divisor) = if a > b { (a, b) } else { (b, a) };
    let (trace, ..) = build_trace(&[dividend as u64, divisor as u64], &program);
    let hasher_state = get_hasher_state(&trace, 1);

    // Check the hasher state of the user operation which was executed.
    // h2 to h5 are expected to hold the values for range checks.
    let quot = dividend / divisor;
    let rem = dividend - quot * divisor;
    let check_1 = dividend - quot;
    let check_2 = divisor as i128 - rem as i128 - 1; // note that `check2` is non-negative
    let expected = build_expected_hasher_state(&[
        ZERO,
        ZERO,
        Felt::from_u64((check_1 as u16).into()),
        Felt::from_u64(((check_1 >> 16) as u16).into()),
        Felt::from_u64((TryInto::<u32>::try_into(check_2).unwrap() as u16).into()),
        Felt::from_u64((TryInto::<u32>::try_into(check_2 >> 16).unwrap()).into()),
    ]);

    assert_eq!(expected, hasher_state);
}

// HELPER FUNCTIONS
// ================================================================================================

fn build_trace(stack_inputs: &[u64], program: &Program) -> (DecoderTrace, usize) {
    let stack_inputs = StackInputs::try_from_ints(stack_inputs.iter().copied()).unwrap();
    let mut host = DefaultHost::default();
    host.register_handler(EMIT_EVENT_ID, Arc::new(NoopEventHandler)).unwrap();
    let mut process = Process::new(
        Kernel::default(),
        stack_inputs,
        AdviceInputs::default(),
        ExecutionOptions::default(),
    );
    process.execute(program, &mut host).unwrap();

    let (trace, ..) = ExecutionTrace::test_finalize_trace(process);
    let trace_len = trace.num_rows() - ExecutionTrace::NUM_RAND_ROWS;

    (
        trace
            .get_column_range(DECODER_TRACE_RANGE)
            .try_into()
            .expect("failed to convert vector to array"),
        trace_len,
    )
}

fn build_dyn_trace(stack_inputs: &[u64], program: &Program) -> (DecoderTrace, usize) {
    let stack_inputs = StackInputs::try_from_ints(stack_inputs.iter().copied()).unwrap();
    let mut host = DefaultHost::default();
    let mut process = Process::new(
        Kernel::default(),
        stack_inputs,
        AdviceInputs::default(),
        ExecutionOptions::default(),
    );

    process.execute(program, &mut host).unwrap();

    let (trace, ..) = ExecutionTrace::test_finalize_trace(process);
    let trace_len = trace.num_rows() - ExecutionTrace::NUM_RAND_ROWS;

    (
        trace
            .get_column_range(DECODER_TRACE_RANGE)
            .try_into()
            .expect("failed to convert vector to array"),
        trace_len,
    )
}

fn build_call_trace(program: &Program, kernel: Kernel) -> (SystemTrace, DecoderTrace, usize) {
    let mut host = DefaultHost::default();
    let stack_inputs = crate::StackInputs::default();
    let mut process =
        Process::new(kernel, stack_inputs, AdviceInputs::default(), ExecutionOptions::default());

    process.execute(program, &mut host).unwrap();

    let (trace, ..) = ExecutionTrace::test_finalize_trace(process);
    let trace_len = trace.num_rows() - ExecutionTrace::NUM_RAND_ROWS;

    let sys_trace = trace
        .get_column_range(SYS_TRACE_RANGE)
        .try_into()
        .expect("failed to convert vector to array");

    let decoder_trace = trace
        .get_column_range(DECODER_TRACE_RANGE)
        .try_into()
        .expect("failed to convert vector to array");

    (sys_trace, decoder_trace, trace_len)
}

// OPCODES
// ------------------------------------------------------------------------------------------------

fn check_op_decoding(
    trace: &DecoderTrace,
    row_idx: usize,
    addr: Felt,
    op: Operation,
    group_count: u64,
    op_idx: u64,
    in_span: u64,
) {
    let opcode = read_opcode(trace, row_idx);

    assert_eq!(trace[ADDR_COL_IDX][row_idx], addr);
    assert_eq!(op.op_code(), opcode);
    assert_eq!(trace[IN_SPAN_COL_IDX][row_idx], Felt::from_u64(in_span));
    assert_eq!(trace[GROUP_COUNT_COL_IDX][row_idx], Felt::from_u64(group_count));
    assert_eq!(trace[OP_INDEX_COL_IDX][row_idx], Felt::from_u64(op_idx));

    let expected_batch_flags = if op == Operation::Span || op == Operation::Respan {
        let num_groups = core::cmp::min(OP_BATCH_SIZE, group_count as usize);
        build_op_batch_flags(num_groups)
    } else {
        [ZERO, ZERO, ZERO]
    };

    for (i, flag_value) in OP_BATCH_FLAGS_RANGE.zip(expected_batch_flags) {
        assert_eq!(trace[i][row_idx], flag_value);
    }

    // make sure the op bit extra columns for degree reduction are set correctly
    let bit6 = Felt::from_u8((opcode >> 6) & 1);
    let bit5 = Felt::from_u8((opcode >> 5) & 1);
    let bit4 = Felt::from_u8((opcode >> 4) & 1);
    assert_eq!(trace[OP_BITS_EXTRA_COLS_RANGE.start][row_idx], bit6 * (ONE - bit5) * bit4);
    assert_eq!(trace[OP_BITS_EXTRA_COLS_RANGE.start + 1][row_idx], bit6 * bit5);
}

#[allow(clippy::too_many_arguments)]
fn check_op_decoding_with_imm(
    trace: &DecoderTrace,
    row_idx: usize,
    addr: Felt,
    imm: Felt,
    imm_idx: usize,
    group_count: u64,
    op_idx: u64,
    in_span: u64,
) {
    // first, check standard decoding expectations
    check_op_decoding(trace, row_idx, addr, Operation::Push(imm), group_count, op_idx, in_span);

    // then, ensure the immediate value is present in the hasher state of the most recent
    // SPAN/RESPAN row (immediates are absorbed into hasher state as separate groups)
    let mut span_row = None;
    for r in (0..=row_idx).rev() {
        if contains_op(trace, r, Operation::Span) || contains_op(trace, r, Operation::Respan) {
            span_row = Some(r);
            break;
        }
    }
    let span_row = span_row.expect("no preceding SPAN/RESPAN row found for PUSH");

    assert_eq!(trace[HASHER_STATE_RANGE.start + imm_idx][span_row], imm);
}

fn contains_op(trace: &DecoderTrace, row_idx: usize, op: Operation) -> bool {
    op.op_code() == read_opcode(trace, row_idx)
}

fn read_opcode(trace: &DecoderTrace, row_idx: usize) -> u8 {
    let mut result = 0;
    for (i, column) in trace.iter().skip(OP_BITS_OFFSET).take(NUM_OP_BITS).enumerate() {
        let op_bit = column[row_idx].as_canonical_u64();
        assert!(op_bit <= 1, "invalid op bit");
        result += op_bit << i;
    }
    result as u8
}

fn build_op_batch_flags(num_groups: usize) -> [Felt; NUM_OP_BATCH_FLAGS] {
    match num_groups {
        1 => OP_BATCH_1_GROUPS,
        2 => OP_BATCH_2_GROUPS,
        4 => OP_BATCH_4_GROUPS,
        8 => OP_BATCH_8_GROUPS,
        _ => panic!("invalid num groups: {num_groups}"),
    }
}

// SYSTEM REGISTERS
// ------------------------------------------------------------------------------------------------

fn get_fn_hash(trace: &SystemTrace, row_idx: usize) -> Word {
    let mut result = [ZERO; WORD_SIZE];
    let trace = &trace[FN_HASH_RANGE];
    for (element, column) in result.iter_mut().zip(trace) {
        *element = column[row_idx];
    }
    result.into()
}

// HASHER STATE
// ------------------------------------------------------------------------------------------------

fn check_hasher_state(trace: &DecoderTrace, expected: Vec<Vec<Felt>>) {
    for (i, expected) in expected.iter().enumerate() {
        let expected = build_expected_hasher_state(expected);
        assert_eq!(expected, get_hasher_state(trace, i));
    }
}

fn get_hasher_state(trace: &DecoderTrace, row_idx: usize) -> [Felt; NUM_HASHER_COLUMNS] {
    let mut result = [ZERO; NUM_HASHER_COLUMNS];
    for (result, column) in result.iter_mut().zip(trace[HASHER_STATE_RANGE].iter()) {
        *result = column[row_idx];
    }
    result
}

fn get_hasher_state1(trace: &DecoderTrace, row_idx: usize) -> Word {
    let mut result = [ZERO; WORD_SIZE];
    for (result, column) in result.iter_mut().zip(trace[HASHER_STATE_RANGE].iter()) {
        *result = column[row_idx];
    }
    result.into()
}

fn get_hasher_state2(trace: &DecoderTrace, row_idx: usize) -> Word {
    let mut result = [ZERO; WORD_SIZE];
    for (result, column) in result.iter_mut().zip(trace[HASHER_STATE_RANGE].iter().skip(4)) {
        *result = column[row_idx];
    }
    result.into()
}

fn build_expected_hasher_state(values: &[Felt]) -> [Felt; NUM_HASHER_COLUMNS] {
    let mut result = [ZERO; NUM_HASHER_COLUMNS];
    for (i, value) in values.iter().enumerate() {
        result[i] = *value;
    }
    result
}<|MERGE_RESOLUTION|>--- conflicted
+++ resolved
@@ -11,21 +11,19 @@
         OP_INDEX_COL_IDX,
     },
 };
-<<<<<<< HEAD
 use miden_core::{
     EMPTY_WORD, EventId, ONE, Program, WORD_SIZE, ZERO, assert_matches,
     mast::{
         BasicBlockNode, CallNode, DynNode, JoinNode, MastForest, MastNode, MastNodeExt, MastNodeId,
         OP_BATCH_SIZE,
     },
-=======
+};
 use rstest::rstest;
 use test_utils::rand::rand_value;
 use vm_core::{
     EMPTY_WORD, ONE, PrimeCharacteristicRing, PrimeField64, Program, ZERO, assert_matches,
     lazy_static,
     mast::{BasicBlockNode, MastForest, MastNode, MastNodeId, OP_BATCH_SIZE},
->>>>>>> b4c46020
 };
 use miden_utils_testing::rand::rand_value;
 use rstest::rstest;
@@ -132,19 +130,11 @@
 
     // --- check block address, op_bits, group count, op_index, and in_span columns ---------------
     check_op_decoding(&trace, 0, ZERO, Operation::Span, 4, 0, 0);
-<<<<<<< HEAD
     check_op_decoding_with_imm(&trace, 1, INIT_ADDR, ONE, 1, 3, 0, 1);
     check_op_decoding_with_imm(&trace, 2, INIT_ADDR, TWO, 2, 2, 1, 1);
     check_op_decoding(&trace, 3, INIT_ADDR, Operation::Add, 1, 2, 1);
     check_op_decoding(&trace, 4, INIT_ADDR, Operation::Swap, 1, 3, 1);
     check_op_decoding(&trace, 5, INIT_ADDR, Operation::Drop, 1, 4, 1);
-=======
-    check_op_decoding(&trace, 1, *INIT_ADDR, Operation::Push(ONE), 3, 0, 1);
-    check_op_decoding(&trace, 2, *INIT_ADDR, Operation::Push(*TWO), 2, 1, 1);
-    check_op_decoding(&trace, 3, *INIT_ADDR, Operation::Add, 1, 2, 1);
-    check_op_decoding(&trace, 4, *INIT_ADDR, Operation::Swap, 1, 3, 1);
-    check_op_decoding(&trace, 5, *INIT_ADDR, Operation::Drop, 1, 4, 1);
->>>>>>> b4c46020
 
     // starting new group: NOOP group is inserted by the processor to make sure number of groups
     // is a power of two
@@ -202,7 +192,6 @@
 
     // --- check block address, op_bits, group count, op_index, and in_span columns ---------------
     check_op_decoding(&trace, 0, ZERO, Operation::Span, 4, 0, 0);
-<<<<<<< HEAD
     check_op_decoding_with_imm(&trace, 1, INIT_ADDR, ONE, 1, 3, 0, 1);
     check_op_decoding_with_imm(&trace, 2, INIT_ADDR, EMIT_EVENT_ID.as_felt(), 2, 2, 1, 1);
     check_op_decoding(&trace, 3, INIT_ADDR, Operation::Emit, 1, 2, 1);
@@ -213,16 +202,6 @@
     check_op_decoding(&trace, 6, INIT_ADDR, Operation::Noop, 0, 0, 1);
     check_op_decoding(&trace, 7, INIT_ADDR, Operation::End, 0, 0, 0);
     check_op_decoding(&trace, 8, ZERO, Operation::Halt, 0, 0, 0);
-=======
-    check_op_decoding(&trace, 1, *INIT_ADDR, Operation::Push(ONE), 3, 0, 1);
-    check_op_decoding(&trace, 2, *INIT_ADDR, Operation::Emit(1), 2, 1, 1);
-    check_op_decoding(&trace, 3, *INIT_ADDR, Operation::Add, 1, 2, 1);
-    // starting new group: NOOP group is inserted by the processor to make sure number of groups
-    // is a power of two
-    check_op_decoding(&trace, 4, *INIT_ADDR, Operation::Noop, 0, 0, 1);
-    check_op_decoding(&trace, 5, *INIT_ADDR, Operation::End, 0, 0, 0);
-    check_op_decoding(&trace, 6, ZERO, Operation::Halt, 0, 0, 0);
->>>>>>> b4c46020
 
     // --- check hasher state columns -------------------------------------------------------------
     let program_hash = program.hash();
@@ -282,7 +261,6 @@
 
     // --- check block address, op_bits, group count, op_index, and in_span columns ---------------
     check_op_decoding(&trace, 0, ZERO, Operation::Span, 8, 0, 0);
-<<<<<<< HEAD
     check_op_decoding_with_imm(&trace, 1, INIT_ADDR, iv[0], 1, 7, 0, 1);
     check_op_decoding_with_imm(&trace, 2, INIT_ADDR, iv[1], 2, 6, 1, 1);
     check_op_decoding_with_imm(&trace, 3, INIT_ADDR, iv[2], 3, 5, 2, 1);
@@ -291,34 +269,15 @@
     check_op_decoding(&trace, 6, INIT_ADDR, Operation::Add, 4, 5, 1);
     check_op_decoding(&trace, 7, INIT_ADDR, Operation::Drop, 4, 6, 1);
     check_op_decoding_with_imm(&trace, 8, INIT_ADDR, iv[3], 4, 4, 7, 1);
-=======
-    check_op_decoding(&trace, 1, *INIT_ADDR, Operation::Push(iv[0]), 7, 0, 1);
-    check_op_decoding(&trace, 2, *INIT_ADDR, Operation::Push(iv[1]), 6, 1, 1);
-    check_op_decoding(&trace, 3, *INIT_ADDR, Operation::Push(iv[2]), 5, 2, 1);
-    check_op_decoding(&trace, 4, *INIT_ADDR, Operation::Pad, 4, 3, 1);
-    check_op_decoding(&trace, 5, *INIT_ADDR, Operation::Mul, 4, 4, 1);
-    check_op_decoding(&trace, 6, *INIT_ADDR, Operation::Add, 4, 5, 1);
-    check_op_decoding(&trace, 7, *INIT_ADDR, Operation::Drop, 4, 6, 1);
-    check_op_decoding(&trace, 8, *INIT_ADDR, Operation::Push(iv[3]), 4, 7, 1);
->>>>>>> b4c46020
     // NOOP inserted by the processor to make sure the group doesn't end with a PUSH
     check_op_decoding(&trace, 9, *INIT_ADDR, Operation::Noop, 3, 8, 1);
     // starting new operation group
-<<<<<<< HEAD
     check_op_decoding_with_imm(&trace, 10, INIT_ADDR, iv[4], 6, 2, 0, 1);
     check_op_decoding(&trace, 11, INIT_ADDR, Operation::Mul, 1, 1, 1);
     check_op_decoding(&trace, 12, INIT_ADDR, Operation::Add, 1, 2, 1);
     check_op_decoding(&trace, 13, INIT_ADDR, Operation::Inv, 1, 3, 1);
     check_op_decoding(&trace, 14, INIT_ADDR, Operation::Swap, 1, 4, 1);
     check_op_decoding(&trace, 15, INIT_ADDR, Operation::Drop, 1, 5, 1);
-=======
-    check_op_decoding(&trace, 10, *INIT_ADDR, Operation::Push(iv[4]), 2, 0, 1);
-    check_op_decoding(&trace, 11, *INIT_ADDR, Operation::Mul, 1, 1, 1);
-    check_op_decoding(&trace, 12, *INIT_ADDR, Operation::Add, 1, 2, 1);
-    check_op_decoding(&trace, 13, *INIT_ADDR, Operation::Inv, 1, 3, 1);
-    check_op_decoding(&trace, 14, *INIT_ADDR, Operation::Swap, 1, 4, 1);
-    check_op_decoding(&trace, 15, *INIT_ADDR, Operation::Drop, 1, 5, 1);
->>>>>>> b4c46020
 
     // NOOP inserted by the processor to make sure the number of groups is a power of two
     check_op_decoding(&trace, 16, *INIT_ADDR, Operation::Noop, 0, 0, 1);
@@ -409,7 +368,6 @@
 
     // --- check block address, op_bits, group count, op_index, and in_span columns ---------------
     check_op_decoding(&trace, 0, ZERO, Operation::Span, 12, 0, 0);
-<<<<<<< HEAD
     check_op_decoding_with_imm(&trace, 1, INIT_ADDR, iv[0], 1, 11, 0, 1);
     check_op_decoding_with_imm(&trace, 2, INIT_ADDR, iv[1], 2, 10, 1, 1);
     check_op_decoding_with_imm(&trace, 3, INIT_ADDR, iv[2], 3, 9, 2, 1);
@@ -417,27 +375,12 @@
     check_op_decoding_with_imm(&trace, 5, INIT_ADDR, iv[4], 5, 7, 4, 1);
     check_op_decoding_with_imm(&trace, 6, INIT_ADDR, iv[5], 6, 6, 5, 1);
     check_op_decoding_with_imm(&trace, 7, INIT_ADDR, iv[6], 7, 5, 6, 1);
-=======
-    check_op_decoding(&trace, 1, *INIT_ADDR, Operation::Push(iv[0]), 11, 0, 1);
-    check_op_decoding(&trace, 2, *INIT_ADDR, Operation::Push(iv[1]), 10, 1, 1);
-    check_op_decoding(&trace, 3, *INIT_ADDR, Operation::Push(iv[2]), 9, 2, 1);
-    check_op_decoding(&trace, 4, *INIT_ADDR, Operation::Push(iv[3]), 8, 3, 1);
-    check_op_decoding(&trace, 5, *INIT_ADDR, Operation::Push(iv[4]), 7, 4, 1);
-    check_op_decoding(&trace, 6, *INIT_ADDR, Operation::Push(iv[5]), 6, 5, 1);
-    check_op_decoding(&trace, 7, *INIT_ADDR, Operation::Push(iv[6]), 5, 6, 1);
->>>>>>> b4c46020
     // NOOP inserted by the processor to make sure the group doesn't end with a PUSH
     check_op_decoding(&trace, 8, *INIT_ADDR, Operation::Noop, 4, 7, 1);
     // RESPAN since the previous batch is full
-<<<<<<< HEAD
     let batch1_addr = INIT_ADDR + EIGHT;
     check_op_decoding(&trace, 9, INIT_ADDR, Operation::Respan, 4, 0, 0);
     check_op_decoding_with_imm(&trace, 10, batch1_addr, iv[7], 1, 3, 0, 1);
-=======
-    let batch1_addr = *INIT_ADDR + *EIGHT;
-    check_op_decoding(&trace, 9, *INIT_ADDR, Operation::Respan, 4, 0, 0);
-    check_op_decoding(&trace, 10, batch1_addr, Operation::Push(iv[7]), 3, 0, 1);
->>>>>>> b4c46020
     check_op_decoding(&trace, 11, batch1_addr, Operation::Add, 2, 1, 1);
     check_op_decoding_with_imm(&trace, 12, batch1_addr, iv[8], 2, 2, 2, 1);
 
@@ -859,13 +802,8 @@
 
     let mut mast_forest = MastForest::new();
 
-<<<<<<< HEAD
     let first_basic_block = BasicBlockNode::new(vec![
         Operation::Push(TWO),
-=======
-    let first_basic_block = MastNode::new_basic_block(vec![
-        Operation::Push(*TWO),
->>>>>>> b4c46020
         Operation::FmpUpdate,
         Operation::Pad,
     ], Vec::new()).unwrap();
@@ -901,11 +839,7 @@
     // starting first SPAN block
     let first_basic_block_addr = join1_addr + *EIGHT;
     check_op_decoding(&dec_trace, 2, join1_addr, Operation::Span, 2, 0, 0);
-<<<<<<< HEAD
     check_op_decoding_with_imm(&dec_trace, 3, first_basic_block_addr, TWO, 1, 1, 0, 1);
-=======
-    check_op_decoding(&dec_trace, 3, first_basic_block_addr, Operation::Push(*TWO), 1, 0, 1);
->>>>>>> b4c46020
     check_op_decoding(&dec_trace, 4, first_basic_block_addr, Operation::FmpUpdate, 0, 1, 1);
     check_op_decoding(&dec_trace, 5, first_basic_block_addr, Operation::Pad, 0, 2, 1);
     check_op_decoding(&dec_trace, 6, first_basic_block_addr, Operation::End, 0, 0, 0);
@@ -1088,21 +1022,13 @@
     let mut mast_forest = MastForest::new();
 
     // build foo procedure body
-<<<<<<< HEAD
     let foo_root = BasicBlockNode::new(vec![Operation::Push(THREE), Operation::FmpUpdate], Vec::new()).unwrap();
-=======
-    let foo_root = MastNode::new_basic_block(vec![Operation::Push(*THREE), Operation::FmpUpdate], None).unwrap();
->>>>>>> b4c46020
     let foo_root_id = mast_forest.add_node(foo_root.clone()).unwrap();
     mast_forest.make_root(foo_root_id);
     let kernel = Kernel::new(&[foo_root.digest()]).unwrap();
 
     // build bar procedure body
-<<<<<<< HEAD
     let bar_basic_block = BasicBlockNode::new(vec![Operation::Push(TWO), Operation::FmpUpdate], Vec::new()).unwrap();
-=======
-    let bar_basic_block = MastNode::new_basic_block(vec![Operation::Push(*TWO), Operation::FmpUpdate], None).unwrap();
->>>>>>> b4c46020
     let bar_basic_block_id = mast_forest.add_node(bar_basic_block.clone()).unwrap();
 
     let foo_call_node = CallNode::new_syscall(foo_root_id, &mast_forest).unwrap();
@@ -1146,11 +1072,7 @@
     // starting first SPAN block
     let first_basic_block_addr = inner_join_addr + *EIGHT;
     check_op_decoding(&dec_trace, 2, inner_join_addr, Operation::Span, 2, 0, 0);
-<<<<<<< HEAD
     check_op_decoding_with_imm(&dec_trace, 3, first_basic_block_addr, ONE, 1, 1, 0, 1);
-=======
-    check_op_decoding(&dec_trace, 3, first_basic_block_addr, Operation::Push(*TWO), 1, 0, 1);
->>>>>>> b4c46020
     check_op_decoding(&dec_trace, 4, first_basic_block_addr, Operation::FmpUpdate, 0, 1, 1);
     check_op_decoding(&dec_trace, 5, first_basic_block_addr, Operation::Pad, 0, 2, 1);
     check_op_decoding(&dec_trace, 6, first_basic_block_addr, Operation::End, 0, 0, 0);
@@ -1174,11 +1096,7 @@
     // starting SPAN block within syscall
     let syscall_basic_block_addr = syscall_addr + *EIGHT;
     check_op_decoding(&dec_trace, 14, syscall_addr, Operation::Span, 2, 0, 0);
-<<<<<<< HEAD
     check_op_decoding_with_imm(&dec_trace, 15, syscall_basic_block_addr, THREE, 1, 1, 0, 1);
-=======
-    check_op_decoding(&dec_trace, 15, syscall_basic_block_addr, Operation::Push(*THREE), 1, 0, 1);
->>>>>>> b4c46020
     check_op_decoding(&dec_trace, 16, syscall_basic_block_addr, Operation::FmpUpdate, 0, 1, 1);
     check_op_decoding(&dec_trace, 17, syscall_basic_block_addr, Operation::End, 0, 0, 0);
     // ending SYSCALL block
@@ -1418,11 +1336,7 @@
     let mstorew_node = BasicBlockNode::new(vec![Operation::MStoreW], Vec::new()).unwrap();
     let mstorew_node_id = mast_forest.add_node(mstorew_node.clone()).unwrap();
 
-<<<<<<< HEAD
     let push_node = BasicBlockNode::new(vec![PUSH_40_OP], Vec::new()).unwrap();
-=======
-    let push_node = MastNode::new_basic_block(vec![*PUSH_40_OP], None).unwrap();
->>>>>>> b4c46020
     let push_node_id = mast_forest.add_node(push_node.clone()).unwrap();
 
     let join_node = JoinNode::new([mstorew_node_id, push_node_id], &mast_forest).unwrap();
