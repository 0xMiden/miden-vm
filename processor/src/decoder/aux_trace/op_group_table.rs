use miden_air::{
    RowIndex,
    trace::decoder::{OP_BATCH_2_GROUPS, OP_BATCH_4_GROUPS, OP_BATCH_8_GROUPS},
};
<<<<<<< HEAD
use miden_core::{OPCODE_PUSH, OPCODE_RESPAN, OPCODE_SPAN};
=======
use vm_core::{
    ExtensionField, OPCODE_EMIT, OPCODE_PUSH, OPCODE_RESPAN, OPCODE_SPAN, PrimeCharacteristicRing,
    PrimeField64,
};
>>>>>>> b4c46020

use super::{AuxColumnBuilder, Felt, MainTrace, ONE};
use crate::debug::BusDebugger;

// OP GROUP TABLE COLUMN
// ================================================================================================

/// Builds the execution trace of the decoder's `p3` column which describes the state of the op
/// group table via multiset checks.
#[derive(Default)]
pub struct OpGroupTableColumnBuilder {}

impl<E: ExtensionField<Felt>> AuxColumnBuilder<E> for OpGroupTableColumnBuilder {
    /// Removes a row from the block hash table.
    fn get_requests_at(
        &self,
        main_trace: &MainTrace,
        alphas: &[E],
        i: RowIndex,
        _debugger: &mut BusDebugger<E>,
    ) -> E {
        let delete_group_flag = main_trace.delta_group_count(i) * main_trace.is_in_span(i);

        if delete_group_flag == ONE {
            get_op_group_table_removal_multiplicand(main_trace, i, alphas)
        } else {
            E::ONE
        }
    }

    /// Adds a row to the block hash table.
    fn get_responses_at(
        &self,
        main_trace: &MainTrace,
        alphas: &[E],
        i: RowIndex,
        _debugger: &mut BusDebugger<E>,
    ) -> E {
        let op_code_felt = main_trace.get_op_code(i);
        let op_code = op_code_felt.as_canonical_u64() as u8;

        match op_code {
            OPCODE_SPAN | OPCODE_RESPAN => {
                get_op_group_table_inclusion_multiplicand(main_trace, i, alphas)
            },
            _ => E::ONE,
        }
    }
}

// HELPER FUNCTIONS
// ================================================================================================

/// Computes the multiplicand representing the inclusion of a new row to the op group table.
fn get_op_group_table_inclusion_multiplicand<E: ExtensionField<Felt>>(
    main_trace: &MainTrace,
    i: RowIndex,
    alphas: &[E],
) -> E {
    let block_id = main_trace.addr(i + 1);
    let group_count = main_trace.group_count(i);
    let op_batch_flag = main_trace.op_batch_flag(i);

    if op_batch_flag == OP_BATCH_8_GROUPS {
        let h = main_trace.decoder_hasher_state(i);
        (1..8_u8).fold(E::ONE, |acc, k| {
            acc * (alphas[0]
                + alphas[1] * block_id
                + alphas[2] * (group_count - Felt::from_u8(k))
                + alphas[3] * h[k as usize])
        })
    } else if op_batch_flag == OP_BATCH_4_GROUPS {
        let h = main_trace.decoder_hasher_state_first_half(i);
        (1..4_u8).fold(E::ONE, |acc, k| {
            acc * (alphas[0]
                + alphas[1] * block_id
                + alphas[2] * (group_count - Felt::from_u8(k))
                + alphas[3] * h[k as usize])
        })
    } else if op_batch_flag == OP_BATCH_2_GROUPS {
        let h = main_trace.decoder_hasher_state_first_half(i);
        alphas[0] + alphas[1] * block_id + alphas[2] * (group_count - ONE) + alphas[3] * h[1]
    } else {
        E::ONE
    }
}

/// Computes the multiplicand representing the removal of a row from the op group table.
fn get_op_group_table_removal_multiplicand<E: ExtensionField<Felt>>(
    main_trace: &MainTrace,
    i: RowIndex,
    alphas: &[E],
) -> E {
    let group_count = main_trace.group_count(i);
    let block_id = main_trace.addr(i);
    let group_value = {
        let op_code = main_trace.get_op_code(i);

        if op_code == Felt::from_u8(OPCODE_PUSH) {
            main_trace.stack_element(0, i + 1)
<<<<<<< HEAD
=======
        } else if op_code == Felt::from_u8(OPCODE_EMIT) {
            main_trace.helper_register(0, i)
>>>>>>> b4c46020
        } else {
            let h0 = main_trace.decoder_hasher_state_first_half(i + 1)[0];

            let op_prime = main_trace.get_op_code(i + 1);
            h0 * Felt::from_u8(1 << 7) + op_prime
        }
    };

    alphas[0] + alphas[1] * block_id + alphas[2] * group_count + alphas[3] * group_value
}<|MERGE_RESOLUTION|>--- conflicted
+++ resolved
@@ -2,14 +2,11 @@
     RowIndex,
     trace::decoder::{OP_BATCH_2_GROUPS, OP_BATCH_4_GROUPS, OP_BATCH_8_GROUPS},
 };
-<<<<<<< HEAD
 use miden_core::{OPCODE_PUSH, OPCODE_RESPAN, OPCODE_SPAN};
-=======
 use vm_core::{
     ExtensionField, OPCODE_EMIT, OPCODE_PUSH, OPCODE_RESPAN, OPCODE_SPAN, PrimeCharacteristicRing,
     PrimeField64,
 };
->>>>>>> b4c46020
 
 use super::{AuxColumnBuilder, Felt, MainTrace, ONE};
 use crate::debug::BusDebugger;
@@ -110,11 +107,6 @@
 
         if op_code == Felt::from_u8(OPCODE_PUSH) {
             main_trace.stack_element(0, i + 1)
-<<<<<<< HEAD
-=======
-        } else if op_code == Felt::from_u8(OPCODE_EMIT) {
-            main_trace.helper_register(0, i)
->>>>>>> b4c46020
         } else {
             let h0 = main_trace.decoder_hasher_state_first_half(i + 1)[0];
 
