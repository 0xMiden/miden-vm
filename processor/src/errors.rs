--- conflicted
+++ resolved
@@ -58,17 +58,13 @@
         err_code: u32,
         err_msg: Option<String>,
     },
-<<<<<<< HEAD
     #[error("failed to generate signature: {0}")]
     FailedSignatureGeneration(&'static str),
     #[error("failed to execute the program for internal reason: {0}")]
     FailedToExecuteProgram(&'static str),
-    #[error("memory address {addr} in context {ctx} was read and written, or written twice, in the same clock cycle {clk}")]
-=======
     #[error(
         "memory address {addr} in context {ctx} was read and written, or written twice, in the same clock cycle {clk}"
     )]
->>>>>>> 81dc38f6
     IllegalMemoryAccess { ctx: ContextId, addr: u32, clk: Felt },
     #[error(
         "Updating FMP register from {0} to {1} failed because {1} is outside of {FMP_MIN}..{FMP_MAX}"
