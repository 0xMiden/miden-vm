--- conflicted
+++ resolved
@@ -11,15 +11,11 @@
 };
 use winter_prover::ProverError;
 
-<<<<<<< HEAD
-use super::{
-    EventError, Felt, QuadFelt, Word,
+use crate::{
+    EventError, MemoryError,
+    host::advice::AdviceError,
     system::{FMP_MAX, FMP_MIN},
 };
-=======
-use super::system::{FMP_MAX, FMP_MIN};
->>>>>>> ab48d5e1
-use crate::{MemoryError, host::advice::AdviceError};
 
 // EXECUTION ERROR
 // ================================================================================================
