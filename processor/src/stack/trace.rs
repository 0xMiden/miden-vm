use alloc::vec::Vec;

use miden_air::{
    RowIndex,
    trace::stack::{H0_COL_IDX, NUM_STACK_HELPER_COLS},
};
<<<<<<< HEAD
use miden_core::{PrimeCharacteristicRing, stack::MIN_STACK_DEPTH, utils::serial_batch_inversion};

use super::{super::utils::get_trace_len, Felt, MAX_TOP_IDX, ONE, STACK_TRACE_WIDTH, ZERO};
=======
use miden_core::{FieldElement, stack::MIN_STACK_DEPTH};
use miden_utils_indexing::IndexVec;

// TRACE LENGTH TRAIT EXTENSION
// ================================================================================================

/// Trait for getting trace length from column-major trace data.
pub trait TraceLen {
    /// Returns the number of rows in the trace.
    fn trace_length(&self) -> usize;
}

impl TraceLen for [IndexVec<RowIndex, Felt>] {
    fn trace_length(&self) -> usize {
        self[0].len()
    }
}

impl TraceLen for [Vec<Felt>] {
    fn trace_length(&self) -> usize {
        self[0].len()
    }
}

use super::{Felt, MAX_TOP_IDX, ONE, STACK_TRACE_WIDTH, ZERO};
use crate::utils::math::batch_inversion;
>>>>>>> d3439fc0

// STACK TRACE
// ================================================================================================

/// Execution trace of the stack component.
///
/// The trace consists of 19 columns grouped logically as follows:
/// - 16 stack columns holding the top of the stack.
/// - 3 columns for bookkeeping and helper values that manage left and right shifts.
#[derive(Debug)]
pub struct StackTrace {
    stack: [IndexVec<RowIndex, Felt>; MIN_STACK_DEPTH],
    helpers: [IndexVec<RowIndex, Felt>; NUM_STACK_HELPER_COLS],
}

impl StackTrace {
    // CONSTRUCTOR
    // --------------------------------------------------------------------------------------------
    /// Returns a [StackTrace] instantiated with the provided input values.
    ///
    /// When fewer than `MIN_STACK_DEPTH` inputs are provided, the rest of the stack top elements
    /// are set to ZERO. The initial stack depth and initial overflow address are used to
    /// initialize the bookkeeping columns so they are consistent with the initial state of the
    /// overflow table.
    pub fn new(
        init_values: &[Felt],
        init_trace_capacity: usize,
        init_depth: usize,
        init_overflow_addr: Felt,
    ) -> Self {
        StackTrace {
            stack: init_stack_columns(init_trace_capacity, init_values),
            helpers: init_helper_columns(init_trace_capacity, init_depth, init_overflow_addr),
        }
    }

    // STACK ACCESSORS AND MUTATORS
    // --------------------------------------------------------------------------------------------

    /// Returns a copy of the item at the top of the stack at the specified clock cycle.
    #[inline(always)]
    pub fn peek_at(&self, clk: RowIndex) -> Felt {
        self.stack[0][clk]
    }

    /// Returns the value located at the specified position on the stack at the specified clock
    /// cycle.
    #[inline(always)]
    pub fn get_stack_value_at(&self, clk: RowIndex, pos: usize) -> Felt {
        self.stack[pos][clk]
    }

    /// Sets the value at the specified position on the stack at the specified cycle.
    #[inline(always)]
    pub fn set_stack_value_at(&mut self, clk: RowIndex, pos: usize, value: Felt) {
        self.stack[pos][clk] = value;
    }

    /// Copies the stack values starting at the specified position at the specified clock cycle to
    /// the same position at the next clock cycle.
    ///
    /// Also, sets values in the stack helper columns for the next clock cycle to the provided
    /// stack depth and overflow address.
    pub fn copy_stack_state_at(
        &mut self,
        clk: usize,
        start_pos: usize,
        stack_depth: Felt,
        next_overflow_addr: Felt,
    ) {
        // copy over stack top columns
        for i in start_pos..MIN_STACK_DEPTH {
            self.stack[i][(clk + 1).into()] = self.stack[i][clk.into()];
        }

        // update stack helper columns
        self.set_helpers_at(clk, stack_depth, next_overflow_addr);
    }

    /// Copies the stack values starting at the specified position at the specified clock cycle to
    /// position - 1 at the next clock cycle. Returns the new value of the helper registers without
    /// writing them to the next row (i.e. the stack depth and the next overflow addr).
    ///
    /// The final stack item column is filled with the provided value in `last_value`.
    ///
    /// If next_overflow_addr is provided, this function assumes that the stack depth has been
    /// decreased by one and a row has been removed from the overflow table. Thus, it makes the
    /// following changes to the helper columns (without writing them to the next row):
    /// - Decrement the stack depth (b0) by one.
    /// - Sets b1 to the address of the top row in the overflow table to the specified
    ///   `next_overflow_addr`.
    pub(super) fn stack_shift_left_no_helpers(
        &mut self,
        clk: RowIndex,
        start_pos: usize,
        last_value: Felt,
        next_overflow_addr: Option<Felt>,
    ) -> (Felt, Felt) {
        let clk = clk.as_usize();

        // update stack top columns
        for i in start_pos..=MAX_TOP_IDX {
            self.stack[i - 1][(clk + 1).into()] = self.stack[i][clk.into()];
        }
        self.stack[MAX_TOP_IDX][(clk + 1).into()] = last_value;

        // return stack helper columns
        if let Some(next_overflow_addr) = next_overflow_addr {
            let next_depth = self.helpers[0][clk.into()] - ONE;
            (next_depth, next_overflow_addr)
        } else {
            // if next_overflow_addr was not provide, just return the values from the last row
            let next_depth = self.helpers[0][clk.into()];
            let next_overflow_addr = self.helpers[1][clk.into()];
            (next_depth, next_overflow_addr)
        }
    }

    /// Copies stack values starting at the specified position at the specified clock cycle to
    /// position + 1 at the next clock cycle.
    ///
    /// This function assumes that the stack depth has been increased by one and a new row has been
    /// added to the overflow table. It also makes the following changes to the helper columns:
    /// - Increments the stack depth (b0) by one.
    /// - Sets b1 to the address of the new top row in overflow table, which is the current clock
    ///   cycle.
    /// - Set h0 to (depth - 16). Inverses of these values will be computed in into_array() method
    ///   after the entire trace is constructed.
    pub fn stack_shift_right_at(&mut self, clk: RowIndex, start_pos: usize) {
        let clk = clk.as_usize();

        // update stack top columns
        for i in start_pos..MAX_TOP_IDX {
            self.stack[i + 1][(clk + 1).into()] = self.stack[i][clk.into()];
        }

        // update stack helper columns
<<<<<<< HEAD
        let next_depth = self.helpers[0][clk] + ONE;
        self.set_helpers_at(clk, next_depth, Felt::from_u32(clk as u32));
=======
        let next_depth = self.helpers[0][clk.into()] + ONE;
        self.set_helpers_at(clk, next_depth, Felt::from(clk as u32));
>>>>>>> d3439fc0
    }

    // UTILITY METHODS
    // --------------------------------------------------------------------------------------------

    /// Makes sure there is enough memory allocated for the trace to accommodate a new row.
    ///
    /// Trace length is doubled every time it needs to be increased.
    pub fn ensure_trace_capacity(&mut self, clk: RowIndex) {
        let current_capacity = self.stack.trace_length();
        // current_capacity as trace_length can not be bigger than clk, so it is safe to cast to u32
        if (clk + 1) >= current_capacity {
            let new_length = current_capacity * 2;
            for column in self.stack.iter_mut().chain(self.helpers.iter_mut()) {
                for _ in column.len()..new_length {
                    column.push(ZERO).expect("trace capacity within u32 limits");
                }
            }
        }
    }

    /// Appends stack top state (16 items) at the specified clock cycle into the provided vector.
    pub fn append_state_into(&self, result: &mut Vec<Felt>, clk: RowIndex) {
        for column in self.stack.iter() {
            result.push(column[clk]);
        }
    }

    /// Combines all columns of the trace (stack + helpers) into a single array of vectors.
    pub fn into_array(self) -> [Vec<Felt>; STACK_TRACE_WIDTH] {
        let mut trace = Vec::with_capacity(STACK_TRACE_WIDTH);
        self.stack.into_iter().for_each(|col| trace.push(col.into_inner()));
        self.helpers.into_iter().for_each(|col| trace.push(col.into_inner()));

        // compute inverses in the h0 helper column using batch inversion; any ZERO in the vector
        // will remain unchanged
        // TODO(Al)
        let mut result = vec![Felt::ZERO; trace[H0_COL_IDX].len()];
        serial_batch_inversion(&trace[H0_COL_IDX], &mut result);
        trace[H0_COL_IDX] = result;
        trace.try_into().expect("Failed to convert vector to an array")
    }

    // HELPER METHODS
    // --------------------------------------------------------------------------------------------

    /// Sets values of stack helper columns for the next clock cycle. Note that h0 column value is
    /// set to (stack_depth - 16) rather than to 1 / (stack_depth - 16). Inverses of these values
    /// will be computed in into_array() method (using batch inversion) after the entire trace is
    /// constructed.
    pub(super) fn set_helpers_at(
        &mut self,
        clk: usize,
        stack_depth: Felt,
        next_overflow_addr: Felt,
    ) {
<<<<<<< HEAD
        self.helpers[0][clk + 1] = stack_depth;
        self.helpers[1][clk + 1] = next_overflow_addr;
        self.helpers[2][clk + 1] = stack_depth - Felt::from_u32(MIN_STACK_DEPTH as u32);
=======
        self.helpers[0][(clk + 1).into()] = stack_depth;
        self.helpers[1][(clk + 1).into()] = next_overflow_addr;
        self.helpers[2][(clk + 1).into()] = stack_depth - Felt::from(MIN_STACK_DEPTH as u32);
>>>>>>> d3439fc0
    }

    // TEST HELPERS
    // --------------------------------------------------------------------------------------------

    /// Returns the stack trace state at the specified clock cycle.
    #[cfg(any(test, feature = "testing"))]
    pub fn get_stack_state_at(&self, clk: RowIndex) -> [Felt; MIN_STACK_DEPTH] {
        let mut result = [ZERO; MIN_STACK_DEPTH];
        for (result, column) in result.iter_mut().zip(self.stack.iter()) {
            *result = column[clk];
        }
        result
    }

    /// Returns the trace state of the stack helper columns at the specified clock cycle.
    #[cfg(test)]
    pub fn get_helpers_state_at(&self, clk: RowIndex) -> [Felt; NUM_STACK_HELPER_COLS] {
        let mut result = [ZERO; NUM_STACK_HELPER_COLS];
        for (result, column) in result.iter_mut().zip(self.helpers.iter()) {
            *result = column[clk];
        }
        result
    }
}

// HELPER FUNCTIONS
// ================================================================================================

/// Initializes the 16 stack top columns.
fn init_stack_columns(
    init_trace_capacity: usize,
    init_values: &[Felt],
) -> [IndexVec<RowIndex, Felt>; MIN_STACK_DEPTH] {
    let mut stack: Vec<IndexVec<RowIndex, Felt>> = Vec::with_capacity(MIN_STACK_DEPTH);
    for i in 0..MIN_STACK_DEPTH {
        let column = if i < init_values.len() {
            // Create a vector with the initial value at index 0
            let mut column = IndexVec::with_capacity(init_trace_capacity);
            column.push(init_values[i]).expect("trace capacity within u32 limits");
            // Fill the rest with zeros
            for _ in 1..init_trace_capacity {
                column.push(Felt::ZERO).expect("trace capacity within u32 limits");
            }
            column
        } else {
            // Create a vector filled with zeros
            let mut column = IndexVec::with_capacity(init_trace_capacity);
            for _ in 0..init_trace_capacity {
                column.push(Felt::ZERO).expect("trace capacity within u32 limits");
            }
            column
        };
        stack.push(column)
    }

    stack.try_into().expect("Failed to convert vector to an array")
}

/// Initializes the bookkeeping & helper columns.
fn init_helper_columns(
    init_trace_capacity: usize,
    init_depth: usize,
    init_overflow_addr: Felt,
) -> [IndexVec<RowIndex, Felt>; NUM_STACK_HELPER_COLS] {
    // initialize b0 to the initial stack depth.
<<<<<<< HEAD
    let mut b0 = vec![Felt::ZERO; init_trace_capacity];
    b0[0] = Felt::from_u64(init_depth as u64);
=======
    let mut b0 = IndexVec::with_capacity(init_trace_capacity);
    b0.push(Felt::new(init_depth as u64)).expect("trace capacity within u32 limits");
    for _ in 1..init_trace_capacity {
        b0.push(Felt::ZERO).expect("trace capacity within u32 limits");
    }
>>>>>>> d3439fc0

    // initialize b1 to the address of the last row in the stack overflow table.
    let mut b1 = IndexVec::with_capacity(init_trace_capacity);
    b1.push(init_overflow_addr).expect("trace capacity within u32 limits");
    for _ in 1..init_trace_capacity {
        b1.push(Felt::ZERO).expect("trace capacity within u32 limits");
    }

    // if the overflow table is not empty, set h0 to (init_depth - 16)
    let mut h0 = IndexVec::with_capacity(init_trace_capacity);
    // TODO: change type of `init_depth` to `u32`
<<<<<<< HEAD
    // TODO(Al)
    h0[0] = Felt::from_u64((init_depth - MIN_STACK_DEPTH) as u64);
    //Felt::try_from((init_depth - MIN_STACK_DEPTH) as u64)
    //    .expect("value is greater than or equal to the field modulus");
=======
    let h0_value = Felt::try_from((init_depth - MIN_STACK_DEPTH) as u64)
        .expect("value is greater than or equal to the field modulus");
    h0.push(h0_value).expect("trace capacity within u32 limits");
    for _ in 1..init_trace_capacity {
        h0.push(Felt::ZERO).expect("trace capacity within u32 limits");
    }
>>>>>>> d3439fc0

    [b0, b1, h0]
}<|MERGE_RESOLUTION|>--- conflicted
+++ resolved
@@ -4,13 +4,10 @@
     RowIndex,
     trace::stack::{H0_COL_IDX, NUM_STACK_HELPER_COLS},
 };
-<<<<<<< HEAD
 use miden_core::{PrimeCharacteristicRing, stack::MIN_STACK_DEPTH, utils::serial_batch_inversion};
-
-use super::{super::utils::get_trace_len, Felt, MAX_TOP_IDX, ONE, STACK_TRACE_WIDTH, ZERO};
-=======
-use miden_core::{FieldElement, stack::MIN_STACK_DEPTH};
 use miden_utils_indexing::IndexVec;
+
+use super::{Felt, MAX_TOP_IDX, ONE, STACK_TRACE_WIDTH, ZERO};
 
 // TRACE LENGTH TRAIT EXTENSION
 // ================================================================================================
@@ -32,10 +29,6 @@
         self[0].len()
     }
 }
-
-use super::{Felt, MAX_TOP_IDX, ONE, STACK_TRACE_WIDTH, ZERO};
-use crate::utils::math::batch_inversion;
->>>>>>> d3439fc0
 
 // STACK TRACE
 // ================================================================================================
@@ -173,13 +166,8 @@
         }
 
         // update stack helper columns
-<<<<<<< HEAD
-        let next_depth = self.helpers[0][clk] + ONE;
-        self.set_helpers_at(clk, next_depth, Felt::from_u32(clk as u32));
-=======
         let next_depth = self.helpers[0][clk.into()] + ONE;
         self.set_helpers_at(clk, next_depth, Felt::from(clk as u32));
->>>>>>> d3439fc0
     }
 
     // UTILITY METHODS
@@ -236,15 +224,9 @@
         stack_depth: Felt,
         next_overflow_addr: Felt,
     ) {
-<<<<<<< HEAD
-        self.helpers[0][clk + 1] = stack_depth;
-        self.helpers[1][clk + 1] = next_overflow_addr;
-        self.helpers[2][clk + 1] = stack_depth - Felt::from_u32(MIN_STACK_DEPTH as u32);
-=======
         self.helpers[0][(clk + 1).into()] = stack_depth;
         self.helpers[1][(clk + 1).into()] = next_overflow_addr;
         self.helpers[2][(clk + 1).into()] = stack_depth - Felt::from(MIN_STACK_DEPTH as u32);
->>>>>>> d3439fc0
     }
 
     // TEST HELPERS
@@ -311,16 +293,11 @@
     init_overflow_addr: Felt,
 ) -> [IndexVec<RowIndex, Felt>; NUM_STACK_HELPER_COLS] {
     // initialize b0 to the initial stack depth.
-<<<<<<< HEAD
-    let mut b0 = vec![Felt::ZERO; init_trace_capacity];
-    b0[0] = Felt::from_u64(init_depth as u64);
-=======
     let mut b0 = IndexVec::with_capacity(init_trace_capacity);
     b0.push(Felt::new(init_depth as u64)).expect("trace capacity within u32 limits");
     for _ in 1..init_trace_capacity {
         b0.push(Felt::ZERO).expect("trace capacity within u32 limits");
     }
->>>>>>> d3439fc0
 
     // initialize b1 to the address of the last row in the stack overflow table.
     let mut b1 = IndexVec::with_capacity(init_trace_capacity);
@@ -332,19 +309,12 @@
     // if the overflow table is not empty, set h0 to (init_depth - 16)
     let mut h0 = IndexVec::with_capacity(init_trace_capacity);
     // TODO: change type of `init_depth` to `u32`
-<<<<<<< HEAD
-    // TODO(Al)
-    h0[0] = Felt::from_u64((init_depth - MIN_STACK_DEPTH) as u64);
-    //Felt::try_from((init_depth - MIN_STACK_DEPTH) as u64)
-    //    .expect("value is greater than or equal to the field modulus");
-=======
     let h0_value = Felt::try_from((init_depth - MIN_STACK_DEPTH) as u64)
         .expect("value is greater than or equal to the field modulus");
     h0.push(h0_value).expect("trace capacity within u32 limits");
     for _ in 1..init_trace_capacity {
         h0.push(Felt::ZERO).expect("trace capacity within u32 limits");
     }
->>>>>>> d3439fc0
 
     [b0, b1, h0]
 }