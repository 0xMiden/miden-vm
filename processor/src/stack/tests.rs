use alloc::vec::Vec;

use miden_air::trace::{
    STACK_TRACE_WIDTH,
    stack::{B0_COL_IDX, B1_COL_IDX, H0_COL_IDX, NUM_STACK_HELPER_COLS},
};
<<<<<<< HEAD
use miden_core::FieldElement;
=======
use vm_core::{PrimeCharacteristicRing, PrimeField64, Field};
>>>>>>> b4c46020

use super::*;
use crate::stack::OverflowTableRow;

// TYPE ALIASES
// ================================================================================================

type StackHelpersState = [Felt; NUM_STACK_HELPER_COLS];

// INITIALIZATION TEST
// ================================================================================================

#[test]
fn initialize() {
    // initialize a new stack with some initial values
    let mut stack_inputs = [1, 2, 3, 4];
    let stack = StackInputs::try_from_ints(stack_inputs).unwrap();
    let stack = Stack::new(&stack, 4, false);

    // Prepare the expected results.
    stack_inputs.reverse();
    let expected_stack = build_stack(&stack_inputs);
    let expected_helpers = [Felt::from_u64(MIN_STACK_DEPTH as u64), ZERO, ZERO];

    // Check the stack state.
    assert_eq!(stack.trace_state(), expected_stack);

    // Check the helper columns.
    assert_eq!(stack.helpers_state(), expected_helpers);
}

// OVERFLOW TEST
// ================================================================================================

#[test]
fn stack_overflow() {
    // Initialize a new fully loaded stack.
    let mut stack_values_holder: [u64; 19] =
        [1, 2, 3, 4, 5, 6, 7, 8, 9, 10, 11, 12, 13, 14, 15, 16, 17, 18, 19];
    let stack = StackInputs::try_from_ints(stack_values_holder[0..16].to_vec()).unwrap();
    let mut stack = Stack::new(&stack, 5, false);

    // Push additional values to overflow the stack
    stack.copy_state(0);
    stack.advance_clock();

    stack.shift_right(0);
    stack.set(0, Felt::from_u8(17u8));
    stack.advance_clock();

    stack.shift_right(0);
    stack.set(0, Felt::from_u8(18u8));
    stack.advance_clock();

    stack.shift_right(0);
    stack.set(0, Felt::from_u8(19u8));
    stack.advance_clock();

    // Prepare the expected results.
    stack_values_holder.reverse();
    let expected_stack = build_stack(&stack_values_holder[0..16]);

    let expected_depth = stack_values_holder.len() as u64;
    let expected_helpers = [
        Felt::from_u64(expected_depth),
        Felt::from_u64(3u64),
        Felt::from_u64(expected_depth - MIN_STACK_DEPTH as u64),
    ];
    let init_addr = 1;
<<<<<<< HEAD
    let expected_overflow_rows = [
        OverflowTableRow::new(Felt::new(init_addr), ONE, ZERO),
        OverflowTableRow::new(Felt::new(init_addr + 1), Felt::new(2), Felt::new(init_addr)),
        OverflowTableRow::new(Felt::new(init_addr + 2), Felt::new(3), Felt::new(init_addr + 1)),
=======
    let expected_overflow_rows = vec![
        OverflowTableRow::new(Felt::from_u64(init_addr), ONE, ZERO),
        OverflowTableRow::new(Felt::from_u64(init_addr + 1), Felt::from_u64(2), Felt::from_u64(init_addr)),
        OverflowTableRow::new(Felt::from_u64(init_addr + 2), Felt::from_u64(3), Felt::from_u64(init_addr + 1)),
>>>>>>> b4c46020
    ];

    // Check the stack state.
    assert_eq!(stack.trace_state(), expected_stack);

    // Check the helper columns.
    assert_eq!(stack.helpers_state(), expected_helpers);

    // Check the overflow table state.
    assert_eq!(stack.overflow.total_num_elements(), expected_overflow_rows.len());
}

// SHIFT LEFT TEST
// ================================================================================================

#[test]
fn shift_left() {
    let stack_inputs = [1, 2, 3, 4];
    let stack_inputs = StackInputs::try_from_ints(stack_inputs).unwrap();
    let mut stack = Stack::new(&stack_inputs, 4, false);

    // ---- left shift an entire stack of minimum depth -------------------------------------------
    // Perform the left shift.
    stack.shift_left(1);
    stack.advance_clock();

    // Check the state of stack item and helper columns.
    assert_eq!(stack.trace_state(), build_stack(&[3, 2, 1]));
    assert_eq!(stack.helpers_state(), build_helpers_partial(0, 0));

    // ---- left shift an entire stack with multiple overflow items -------------------------------
    let mut stack = Stack::new(&stack_inputs, 4, false);

    // make sure the first right shift is not executed at clk = 0
    stack.copy_state(0);
    stack.advance_clock();

    // Shift right twice to add 2 items to the overflow table.
    stack.shift_right(0);
    let prev_overflow_addr: usize = stack.current_clk().into();
    stack.advance_clock();
    stack.shift_right(0);
    stack.advance_clock();

    // Perform the left shift.
    stack.ensure_trace_capacity();
    stack.shift_left(1);
    stack.advance_clock();

    // Check the state of stack item and helper columns.
    assert_eq!(stack.trace_state(), build_stack(&[0, 4, 3, 2, 1]));
    assert_eq!(stack.helpers_state(), build_helpers_partial(1, prev_overflow_addr));

    // ---- left shift an entire stack with one overflow item -------------------------------------

    // Perform the left shift.
    stack.shift_left(1);
    stack.advance_clock();

    // Check the state of stack item and helper columns.
    assert_eq!(stack.trace_state(), build_stack(&[4, 3, 2, 1]));
    assert_eq!(stack.helpers_state(), build_helpers_partial(0, 0));
}

// SHIFT RIGHT TEST
// ================================================================================================

#[test]
fn shift_right() {
    let stack_inputs = [1, 2, 3, 4];
    let stack_inputs = StackInputs::try_from_ints(stack_inputs).unwrap();
    let mut stack = Stack::new(&stack_inputs, 4, false);

    // make sure the first right shift is not executed at clk = 0
    stack.copy_state(0);
    stack.advance_clock();

    // ---- right shift an entire stack of minimum depth ------------------------------------------
    let expected_stack = build_stack(&[0, 4, 3, 2, 1]);
    let expected_helpers = build_helpers_partial(1, stack.current_clk().into());

    stack.shift_right(0);
    stack.advance_clock();

    // Check the stack state.
    assert_eq!(stack.trace_state(), expected_stack);

    // Check the helper columns.
    assert_eq!(stack.helpers_state(), expected_helpers);

    // ---- right shift when the overflow table is non-empty --------------------------------------
    let expected_stack = build_stack(&[0, 0, 4, 3, 2, 1]);
    let expected_helpers = build_helpers_partial(2, stack.current_clk().into());

    stack.shift_right(0);
    stack.advance_clock();

    // Check the stack state.
    assert_eq!(stack.trace_state(), expected_stack);

    // Check the helper columns.
    assert_eq!(stack.helpers_state(), expected_helpers);
}

// CONTEXT MANAGEMENT TEST
// ================================================================================================

#[test]
fn start_restore_context() {
    let stack = StackInputs::try_from_ints(1..17).unwrap();
    let mut stack = Stack::new(&stack, 8, false);

    // ----- when overflow table is empty -------------------------------------

    // make sure the first right shift is not executed at clk = 0
    stack.copy_state(0);
    stack.advance_clock();

    // start context
    stack.start_context();
    stack.copy_state(0);
    stack.advance_clock();
    assert_eq!(16, stack.depth());

    // stack depth shouldn't change
    stack.shift_left(1);
    stack.advance_clock();
    assert_eq!(16, stack.depth());

    // stack depth = 17
    stack.shift_right(0);
    stack.advance_clock();
    assert_eq!(17, stack.depth());

    // stack depth = 16
    stack.shift_left(1);
    stack.advance_clock();
    assert_eq!(16, stack.depth());

    // restore previous context
    stack.restore_context(16);
    stack.copy_state(0);
    stack.advance_clock();
    assert_eq!(16, stack.depth());

    // ----- when overflow table is not empty ---------------------------------
    let stack_init = (0..16).map(|v| v as u64 + 1);
    let stack = StackInputs::try_from_ints(stack_init.clone()).unwrap();
    let mut stack = Stack::new(&stack, 8, false);

    let mut stack_state = stack_init.collect::<Vec<_>>();
    stack_state.reverse();

    // make sure the first right shift is not executed at clk = 0
    stack.copy_state(0);
    stack.advance_clock();

    // shift the stack right, stack depth = 17
    stack.shift_right(0);
    stack.advance_clock();
    assert_eq!(17, stack.depth());

    stack_state.insert(0, 0);
    assert_eq!(stack.trace_state(), build_stack(&stack_state[..16]));
    assert_eq!(stack.helpers_state(), build_helpers_partial(1, 1));

    // start context, depth gets reset to 16
    let (ctx0_depth, ctx0_next_overflow_addr) = stack.start_context();
    stack.copy_state(0);
    stack.advance_clock();
    assert_eq!(16, stack.depth());

    assert_eq!(stack.trace_state(), build_stack(&stack_state[..16]));
    assert_eq!(stack.helpers_state(), build_helpers_partial(0, 0));

    // stack depth = 17
    stack.shift_right(0);
    stack.advance_clock();
    assert_eq!(17, stack.depth());

    stack_state.insert(0, 0);
    assert_eq!(stack.trace_state(), build_stack(&stack_state[..16]));
    assert_eq!(stack.helpers_state(), build_helpers_partial(1, 3));

    // stack depth = 16
    stack.shift_left(1);
    stack.advance_clock();
    assert_eq!(16, stack.depth());

    stack_state.remove(0);
    assert_eq!(stack.trace_state(), build_stack(&stack_state[..16]));
    assert_eq!(stack.helpers_state(), build_helpers_partial(0, 0));

    // restore previous context
    stack.restore_context(17);
    stack.copy_state(0);
    stack.advance_clock();
    assert_eq!(ctx0_depth, stack.depth());

    assert_eq!(stack.trace_state(), build_stack(&stack_state[..16]));
    assert_eq!(
        stack.helpers_state(),
        build_helpers_partial(ctx0_depth - 16, ctx0_next_overflow_addr.as_canonical_u64() as usize)
    );

    // stack depth = 16
    stack.shift_left(1);
    stack.advance_clock();
    assert_eq!(16, stack.depth());

    stack_state.remove(0);
    assert_eq!(stack.trace_state(), build_stack(&stack_state[..16]));
    assert_eq!(stack.helpers_state(), build_helpers_partial(0, 0));
}

/// Tests that syscalling back into context 0 uses a different overflow table with each call.
#[test]
fn root_context_separate_overflows() {
    const SENTINEL_VALUE: Felt = Felt::new(100);

    let mut overflow_stack = OverflowTable::new(true);

    // clk=0: Advance clock to emulate the first `SPAN` operation.
    overflow_stack.advance_clock();

    // clk=1: push sentinel value to overflow stack
    overflow_stack.push(SENTINEL_VALUE);
    overflow_stack.advance_clock();

    // clk=2: start a new context (e.g. from a CALL operation)
    overflow_stack.start_context();
    overflow_stack.advance_clock();

    // clk=3: syscall back into context 0
    overflow_stack.start_context();
    overflow_stack.advance_clock();

    // clk=4: popping the stack should *not* return the sentinel value
    let popped_value = overflow_stack.pop();
    overflow_stack.advance_clock();
    assert!(popped_value.is_none());

    // clk=5: Return the `new_context_id`
    overflow_stack.restore_context();
    overflow_stack.advance_clock();

    // clk=6: Return to the root context (as a result of `new_context_id` ending). Popping the stack
    // then should return the sentinel value.
    overflow_stack.restore_context();
    overflow_stack.advance_clock();

    // clk=7: pop the sentinel value
    let popped_value = overflow_stack.pop();
    overflow_stack.advance_clock();
    assert_eq!(popped_value, Some(SENTINEL_VALUE));

    // Check that the history is also correct.
    // -------------------------------------------

    let mut overflow_stack_at_clk = Vec::new();
    overflow_stack.append_from_history_at(0_u32.into(), &mut overflow_stack_at_clk);
    assert!(overflow_stack_at_clk.is_empty());

    overflow_stack_at_clk.clear();
    overflow_stack.append_from_history_at(1_u32.into(), &mut overflow_stack_at_clk);
    assert_eq!(overflow_stack_at_clk, vec![SENTINEL_VALUE]);

    // clk=2: the `CALL` operation no longer has access to the overflow table since it is in the new
    // context.
    overflow_stack_at_clk.clear();
    overflow_stack.append_from_history_at(2_u32.into(), &mut overflow_stack_at_clk);
    assert!(overflow_stack_at_clk.is_empty());

    // clk=3: still in the new context, overflow table is empty
    overflow_stack_at_clk.clear();
    overflow_stack.append_from_history_at(3_u32.into(), &mut overflow_stack_at_clk);
    assert!(overflow_stack_at_clk.is_empty());

    // clk=4: we're back in context 0, but from a syscall, so we expect the overflow table to be
    // empty (i.e. we're not supposed to see the sentinel value, since each new syscall back into
    // context 0 gets its own overflow stack).
    overflow_stack_at_clk.clear();
    overflow_stack.append_from_history_at(4_u32.into(), &mut overflow_stack_at_clk);
    assert!(overflow_stack_at_clk.is_empty());

    // clk=5: syscall's `END` operation, we're back in context 10, so the overflow stack is empty
    overflow_stack_at_clk.clear();
    overflow_stack.append_from_history_at(5_u32.into(), &mut overflow_stack_at_clk);
    assert!(overflow_stack_at_clk.is_empty());

    // clk=6: `CALL`'s END: we're back in context 0, and we can now see the sentinel value
    overflow_stack_at_clk.clear();
    overflow_stack.append_from_history_at(6_u32.into(), &mut overflow_stack_at_clk);
    assert_eq!(overflow_stack_at_clk, vec![SENTINEL_VALUE]);

    // clk=7: POP the sentinel value
    overflow_stack_at_clk.clear();
    overflow_stack.append_from_history_at(7_u32.into(), &mut overflow_stack_at_clk);
    assert!(overflow_stack_at_clk.is_empty());
}

// TRACE GENERATION
// ================================================================================================

#[test]
fn generate_trace() {
    let stack_inputs = [1, 2, 3, 4];
    let stack_inputs = StackInputs::try_from_ints(stack_inputs).unwrap();
    let mut stack = Stack::new(&stack_inputs, 16, false);

    // clk = 0
    stack.copy_state(0);
    stack.advance_clock();

    // clk = 1
    stack.shift_right(0);
    stack.advance_clock();

    // clk = 2
    stack.shift_right(0);
    stack.advance_clock();

    // start new context, clk = 3
    let (c0_depth, _c0_overflow_addr) = stack.start_context();
    stack.copy_state(0);
    stack.advance_clock();

    // clk = 4
    stack.shift_right(0);
    stack.advance_clock();

    // clk = 5
    stack.copy_state(0);
    stack.advance_clock();

    // clk = 6
    stack.shift_left(1);
    stack.advance_clock();

    // restore previous context, clk = 7
    stack.restore_context(c0_depth);
    stack.copy_state(0);
    stack.advance_clock();

    // clk = 8
    stack.shift_right(0);
    stack.advance_clock();

    // clk = 9
    stack.copy_state(0);
    stack.advance_clock();

    // clk = 10
    stack.shift_left(1);
    stack.advance_clock();

    // clk = 11
    stack.shift_left(1);
    stack.advance_clock();

    // clk = 12
    stack.shift_left(1);
    stack.advance_clock();

    let trace = stack.into_trace(16, 1);
    let trace = trace.trace;

    assert_eq!(read_stack_top(&trace, 0), build_stack(&[4, 3, 2, 1]));
    assert_eq!(read_stack_top(&trace, 1), build_stack(&[4, 3, 2, 1]));
    assert_eq!(read_stack_top(&trace, 2), build_stack(&[0, 4, 3, 2, 1]));
    assert_eq!(read_stack_top(&trace, 3), build_stack(&[0, 0, 4, 3, 2, 1])); // start context
    assert_eq!(read_stack_top(&trace, 4), build_stack(&[0, 0, 4, 3, 2, 1]));
    assert_eq!(read_stack_top(&trace, 5), build_stack(&[0, 0, 0, 4, 3, 2, 1]));
    assert_eq!(read_stack_top(&trace, 6), build_stack(&[0, 0, 0, 4, 3, 2, 1]));
    assert_eq!(read_stack_top(&trace, 7), build_stack(&[0, 0, 4, 3, 2, 1])); // restore context
    assert_eq!(read_stack_top(&trace, 8), build_stack(&[0, 0, 4, 3, 2, 1]));
    assert_eq!(read_stack_top(&trace, 9), build_stack(&[0, 0, 0, 4, 3, 2, 1]));
    assert_eq!(read_stack_top(&trace, 10), build_stack(&[0, 0, 0, 4, 3, 2, 1]));
    assert_eq!(read_stack_top(&trace, 11), build_stack(&[0, 0, 4, 3, 2, 1]));
    assert_eq!(read_stack_top(&trace, 12), build_stack(&[0, 4, 3, 2, 1]));
    assert_eq!(read_stack_top(&trace, 13), build_stack(&[4, 3, 2, 1]));

    assert_eq!(read_helpers(&trace, 0), build_helpers(16, 0));
    assert_eq!(read_helpers(&trace, 1), build_helpers(16, 0));
    assert_eq!(read_helpers(&trace, 2), build_helpers(17, 1));
    assert_eq!(read_helpers(&trace, 3), build_helpers(18, 2)); // start context
    assert_eq!(read_helpers(&trace, 4), build_helpers(16, 0));
    assert_eq!(read_helpers(&trace, 5), build_helpers(17, 4));
    assert_eq!(read_helpers(&trace, 6), build_helpers(17, 4));
    assert_eq!(read_helpers(&trace, 7), build_helpers(16, 0)); // restore context
    assert_eq!(read_helpers(&trace, 8), build_helpers(18, 2));
    assert_eq!(read_helpers(&trace, 9), build_helpers(19, 8));
    assert_eq!(read_helpers(&trace, 10), build_helpers(19, 8));
    assert_eq!(read_helpers(&trace, 11), build_helpers(18, 2));
    assert_eq!(read_helpers(&trace, 12), build_helpers(17, 1));
    assert_eq!(read_helpers(&trace, 13), build_helpers(16, 0));
}

// HELPERS
// ================================================================================================

/// Builds a [StackTopState] that starts with the provided stack inputs and is padded with zeros
/// until the minimum stack depth.
fn build_stack(stack_inputs: &[u64]) -> [Felt; MIN_STACK_DEPTH] {
    let mut result = [ZERO; MIN_STACK_DEPTH];
    for (idx, &input) in stack_inputs.iter().enumerate() {
        result[idx] = Felt::from_u64(input);
    }
    result
}

/// Builds expected values of stack helper registers for the specified parameters.
fn build_helpers(stack_depth: u64, next_overflow_addr: u64) -> StackHelpersState {
    let b0 = Felt::from_u64(stack_depth);
    let b1 = Felt::from_u64(next_overflow_addr);
    let h0 = (b0 - Felt::from_u64(MIN_STACK_DEPTH as u64)).try_inverse().unwrap_or(ZERO);

    [b0, b1, h0]
}

/// Builds expected values of stack helper registers prior to finalization of execution trace.
/// The difference between this function and build_helpers() is that this function does not invert
/// h0 value.
fn build_helpers_partial(num_overflow: usize, next_overflow_addr: usize) -> StackHelpersState {
    let depth = MIN_STACK_DEPTH + num_overflow;
    let b0 = Felt::from_u64(depth as u64);
    let b1 = Felt::from_u64(next_overflow_addr as u64);
    let h0 = b0 - Felt::from_u64(MIN_STACK_DEPTH as u64);

    [b0, b1, h0]
}

/// Returns values in stack top columns of the provided trace at the specified row.
fn read_stack_top(trace: &[Vec<Felt>; STACK_TRACE_WIDTH], row: usize) -> [Felt; MIN_STACK_DEPTH] {
    let mut result = [ZERO; MIN_STACK_DEPTH];
    for (value, column) in result.iter_mut().zip(trace) {
        *value = column[row];
    }
    result
}

/// Returns values in the stack helper columns of the provided trace in the specified row.
fn read_helpers(trace: &[Vec<Felt>; STACK_TRACE_WIDTH], row: usize) -> StackHelpersState {
    [trace[B0_COL_IDX][row], trace[B1_COL_IDX][row], trace[H0_COL_IDX][row]]
}<|MERGE_RESOLUTION|>--- conflicted
+++ resolved
@@ -4,11 +4,8 @@
     STACK_TRACE_WIDTH,
     stack::{B0_COL_IDX, B1_COL_IDX, H0_COL_IDX, NUM_STACK_HELPER_COLS},
 };
-<<<<<<< HEAD
 use miden_core::FieldElement;
-=======
-use vm_core::{PrimeCharacteristicRing, PrimeField64, Field};
->>>>>>> b4c46020
+use miden_core::{PrimeCharacteristicRing, PrimeField64, Field};
 
 use super::*;
 use crate::stack::OverflowTableRow;
@@ -78,17 +75,10 @@
         Felt::from_u64(expected_depth - MIN_STACK_DEPTH as u64),
     ];
     let init_addr = 1;
-<<<<<<< HEAD
     let expected_overflow_rows = [
         OverflowTableRow::new(Felt::new(init_addr), ONE, ZERO),
         OverflowTableRow::new(Felt::new(init_addr + 1), Felt::new(2), Felt::new(init_addr)),
         OverflowTableRow::new(Felt::new(init_addr + 2), Felt::new(3), Felt::new(init_addr + 1)),
-=======
-    let expected_overflow_rows = vec![
-        OverflowTableRow::new(Felt::from_u64(init_addr), ONE, ZERO),
-        OverflowTableRow::new(Felt::from_u64(init_addr + 1), Felt::from_u64(2), Felt::from_u64(init_addr)),
-        OverflowTableRow::new(Felt::from_u64(init_addr + 2), Felt::from_u64(3), Felt::from_u64(init_addr + 1)),
->>>>>>> b4c46020
     ];
 
     // Check the stack state.
