--- conflicted
+++ resolved
@@ -1,13 +1,10 @@
-<<<<<<< HEAD
 use alloc::vec::Vec;
 
 use miden_air::RowIndex;
 
-=======
 use alloc::{collections::BTreeMap, vec::Vec};
-use vm_core::{PrimeField64, ExtensionField};
-
->>>>>>> b4c46020
+use miden_core::{PrimeField64, ExtensionField};
+
 use super::{Felt, ZERO};
 
 // OVERFLOW TABLE
@@ -46,35 +43,9 @@
     // PUBLIC ACCESSORS
     // --------------------------------------------------------------------------------------------
 
-<<<<<<< HEAD
     /// Returns the last value in the overflow stack, if any.
     pub fn last(&self) -> Option<&OverflowStackEntry> {
         self.overflow.last()
-=======
-    /// Pushes the specified value into the overflow table.
-    ///
-    /// Parameter clk specifies the clock cycle at which the value is added to the table.
-    pub fn push(&mut self, value: Felt, clk: Felt) {
-        // ZERO address indicates that the overflow table is empty, and thus, no actual value
-        // should be inserted into the table with this address. This is not a problem since for
-        // every real program, we first execute an operation marking the start of a code block,
-        // and thus, no operation can shift the stack to the right at clk = 0.
-        debug_assert_ne!(clk, ZERO, "cannot add value to overflow at clk=0");
-
-        // create and record the new row, and also put it at the top of the overflow table
-        let row_idx = self.all_rows.len() as u32;
-        let new_row = OverflowTableRow::new(clk, value, self.last_row_addr);
-        self.all_rows.push(new_row);
-        self.active_rows.push(row_idx as usize);
-
-        // set the last row address to the address of the newly added row
-        self.last_row_addr = clk;
-
-        if self.trace_enabled {
-            // insert a copy of the current table state into the trace
-            self.save_current_state(clk.as_canonical_u64());
-        }
->>>>>>> b4c46020
     }
 
     /// Returns the number of elements in the overflow stack.
@@ -309,7 +280,6 @@
     }
 }
 
-<<<<<<< HEAD
 /// Stores the history of the overflow table at every clock cycle, where only the relevant context
 /// is stored in the history for each clock cycle.
 ///
@@ -366,15 +336,5 @@
         }
 
         self.history.push((clk, stack));
-=======
-impl OverflowTableRow {
-    /// Reduces this row to a single field element in the field specified by E. This requires
-    /// at least 4 alpha values.
-    pub fn to_value<E: ExtensionField<Felt>>(&self, alphas: &[E]) -> E {
-        alphas[0]
-            + alphas[1] * self.clk
-            + alphas[2] * self.val
-            + alphas[3] * self.prev
->>>>>>> b4c46020
     }
 }