use miden_air::trace::{
    decoder::NUM_USER_OP_HELPERS,
    log_precompile::{STATE_CAP_RANGE, STATE_RATE_0_RANGE, STATE_RATE_1_RANGE},
};
use miden_core::{
<<<<<<< HEAD
    Felt, ONE, QuadFelt, ZERO, chiplets::hasher::STATE_WIDTH, mast::MastForest,
=======
    Felt, QuadFelt, Word, ZERO, chiplets::hasher::STATE_WIDTH, mast::MastForest,
>>>>>>> 0344fcf6
    stack::MIN_STACK_DEPTH, utils::range,
};

use crate::{
    ErrorContext, ExecutionError,
    fast::Tracer,
    processor::{
        AdviceProviderInterface, HasherInterface, MemoryInterface, OperationHelperRegisters,
        Processor, StackInterface, SystemInterface,
    },
};

// CRYPTOGRAPHIC OPERATIONS
// ================================================================================================

/// Performs a hash permutation operation.
/// Applies Rescue Prime Optimized permutation to the top 12 elements of the stack.
#[inline(always)]
pub(super) fn op_hperm<P: Processor>(
    processor: &mut P,
    tracer: &mut impl Tracer,
) -> [Felt; NUM_USER_OP_HELPERS] {
    let state_range = range(MIN_STACK_DEPTH - STATE_WIDTH, STATE_WIDTH);

    // Compute the hash of the input
    let input_state: [Felt; STATE_WIDTH] = processor.stack().top()[state_range.clone()]
        .try_into()
        .expect("state range expected to be 12 elements");
    let (addr, output_state) = processor.hasher().permute(input_state);

    // Write the hash back to the stack
    processor.stack().top_mut()[state_range].copy_from_slice(&output_state);

    // Record the hasher permutation
    tracer.record_hasher_permute(input_state, output_state);

    P::HelperRegisters::op_hperm_registers(addr)
}

/// Verifies a Merkle path.
#[inline(always)]
pub(super) fn op_mpverify<P: Processor>(
    processor: &mut P,
    err_code: Felt,
    program: &MastForest,
    err_ctx: &impl ErrorContext,
    tracer: &mut impl Tracer,
) -> Result<[Felt; NUM_USER_OP_HELPERS], ExecutionError> {
    let clk = processor.system().clk();

    // read node value, depth, index and root value from the stack
    let node = processor.stack().get_word(0);
    let depth = processor.stack().get(4);
    let index = processor.stack().get(5);
    let root = processor.stack().get_word(6);

    // get a Merkle path from the advice provider for the specified root and node index
    let path = processor
        .advice_provider()
        .get_merkle_path(root, &depth, &index)
        .map_err(|err| ExecutionError::advice_error(err, clk, err_ctx))?;

    tracer.record_hasher_build_merkle_root(node, path.as_ref(), index, root);

    // verify the path
    let addr = processor.hasher().verify_merkle_root(root, node, path.as_ref(), index, || {
        // If the hasher doesn't compute the same root (using the same path),
        // then it means that `node` is not the value currently in the tree at `index`
        let err_msg = program.resolve_error_message(err_code);
        ExecutionError::merkle_path_verification_failed(
            node, index, root, err_code, err_msg, err_ctx,
        )
    })?;

    Ok(P::HelperRegisters::op_merkle_path_registers(addr))
}

#[inline(always)]
pub(super) fn op_mrupdate<P: Processor>(
    processor: &mut P,
    err_ctx: &impl ErrorContext,
    tracer: &mut impl Tracer,
) -> Result<[Felt; NUM_USER_OP_HELPERS], ExecutionError> {
    let clk = processor.system().clk();

    // read old node value, depth, index, tree root and new node values from the stack
    let old_value = processor.stack().get_word(0);
    let depth = processor.stack().get(4);
    let index = processor.stack().get(5);
    let claimed_old_root = processor.stack().get_word(6);
    let new_value = processor.stack().get_word(10);

    // update the node at the specified index in the Merkle tree specified by the old root, and
    // get a Merkle path to it. The length of the returned path is expected to match the
    // specified depth. If the new node is the root of a tree, this instruction will append the
    // whole sub-tree to this node.
    let path = processor
        .advice_provider()
        .update_merkle_node(claimed_old_root, &depth, &index, new_value)
        .map_err(|err| ExecutionError::advice_error(err, clk, err_ctx))?;

    if let Some(path) = &path {
        // TODO(plafer): return error instead of asserting
        assert_eq!(path.len(), depth.as_int() as usize);
    }

    let (addr, new_root) = processor.hasher().update_merkle_root(
        claimed_old_root,
        old_value,
        new_value,
        path.as_ref(),
        index,
        || {
            ExecutionError::merkle_path_verification_failed(
                old_value,
                index,
                claimed_old_root,
                ZERO,
                None,
                err_ctx,
            )
        },
    )?;
    tracer.record_hasher_update_merkle_root(
        old_value,
        new_value,
        path.as_ref(),
        index,
        claimed_old_root,
        new_root,
    );

    // Replace the old node value with computed new root; everything else remains the same.
    processor.stack().set_word(0, &new_root);

    Ok(P::HelperRegisters::op_merkle_path_registers(addr))
}

/// Evaluates a polynomial using Horner's method (base field).
///
/// In this implementation, we replay the recorded operations and compute the result.
#[inline(always)]
pub(super) fn op_horner_eval_base<P: Processor>(
    processor: &mut P,
    err_ctx: &impl ErrorContext,
    tracer: &mut impl Tracer,
) -> Result<[Felt; NUM_USER_OP_HELPERS], ExecutionError> {
    // Constants from the original implementation
    const ALPHA_ADDR_INDEX: usize = 13;
    const ACC_HIGH_INDEX: usize = 14;
    const ACC_LOW_INDEX: usize = 15;

    let clk = processor.system().clk();
    let ctx = processor.system().ctx();

    // Read the evaluation point alpha from memory
    let alpha = {
        let addr = processor.stack().get(ALPHA_ADDR_INDEX);
        let eval_point_0 = processor
            .memory()
            .read_element(ctx, addr, err_ctx)
            .map_err(ExecutionError::MemoryError)?;
        let eval_point_1 = processor
            .memory()
            .read_element(ctx, addr + ONE, err_ctx)
            .map_err(ExecutionError::MemoryError)?;

        tracer.record_memory_read_element(eval_point_0, addr, ctx, clk);

        tracer.record_memory_read_element(eval_point_1, addr + ONE, ctx, clk);

        QuadFelt::new(eval_point_0, eval_point_1)
    };

    // Read the coefficients from the stack (top 8 elements)
    let coef: [Felt; 8] = core::array::from_fn(|i| processor.stack().get(i));

    let c0 = QuadFelt::from(coef[0]);
    let c1 = QuadFelt::from(coef[1]);
    let c2 = QuadFelt::from(coef[2]);
    let c3 = QuadFelt::from(coef[3]);
    let c4 = QuadFelt::from(coef[4]);
    let c5 = QuadFelt::from(coef[5]);
    let c6 = QuadFelt::from(coef[6]);
    let c7 = QuadFelt::from(coef[7]);

    // Read the current accumulator
    let acc =
        QuadFelt::new(processor.stack().get(ACC_LOW_INDEX), processor.stack().get(ACC_HIGH_INDEX));

    // Level 1: tmp0 = (acc * α + c₇) * α + c₆
    let tmp0 = (acc * alpha + c7) * alpha + c6;

    // Level 2: tmp1 = ((tmp0 * α + c₅) * α + c₄) * α + c₃
    let tmp1 = ((tmp0 * alpha + c5) * alpha + c4) * alpha + c3;

    // Level 3: acc' = ((tmp1 * α + c₂) * α + c₁) * α + c₀
    let acc_new = ((tmp1 * alpha + c2) * alpha + c1) * alpha + c0;

    // Update the accumulator values on the stack
    let acc_new_base_elements = acc_new.to_base_elements();
    processor.stack().set(ACC_HIGH_INDEX, acc_new_base_elements[1]);
    processor.stack().set(ACC_LOW_INDEX, acc_new_base_elements[0]);

    // Return the user operation helpers
    Ok([
        alpha.to_base_elements()[0],
        alpha.to_base_elements()[1],
        tmp1.to_base_elements()[0],
        tmp1.to_base_elements()[1],
        tmp0.to_base_elements()[0],
        tmp0.to_base_elements()[1],
    ])
}

// LOG PRECOMPILE OPERATION
// ================================================================================================

/// Logs a precompile event by absorbing `TAG` and `COMM` into the precompile sponge
/// capacity.
///
/// Stack transition:
/// `[COMM, TAG, PAD, ...] -> [R1, R0, CAP_NEXT, ...]`
///
/// Where:
/// - The hasher computes: `[CAP_NEXT, R0, R1] = Rpo([CAP_PREV, TAG, COMM])`
/// - `CAP_PREV` is the previous sponge capacity provided non-deterministically via helper
///   registers.
#[inline(always)]
pub(super) fn op_log_precompile<P: Processor>(
    processor: &mut P,
    tracer: &mut impl Tracer,
) -> [Felt; NUM_USER_OP_HELPERS] {
    // Read TAG and COMM from stack
    let comm = processor.stack().get_word(0);
    let tag = processor.stack().get_word(4);

    // Get the current precompile sponge capacity
    let cap_prev = processor.precompile_transcript_state();

    // Build the full 12-element hasher state for RPO permutation
    // State layout: [CAP_PREV, TAG, COMM]
    let mut hasher_state: [Felt; STATE_WIDTH] = [ZERO; 12];
    hasher_state[STATE_CAP_RANGE].copy_from_slice(cap_prev.as_slice());
    hasher_state[STATE_RATE_0_RANGE].copy_from_slice(tag.as_slice());
    hasher_state[STATE_RATE_1_RANGE].copy_from_slice(comm.as_slice());

    // Perform the RPO permutation
    let (addr, output_state) = processor.hasher().permute(hasher_state);

    // Extract CAP_NEXT (first 4 elements), R0 (next 4 elements), R1 (last 4 elements)
    let cap_next: Word = output_state[STATE_CAP_RANGE.clone()]
        .try_into()
        .expect("cap_next slice has length 4");

    // Update the processor's precompile sponge capacity
    processor.set_precompile_transcript_state(cap_next);

    // Write the output to the stack (top 12 elements): [R1, R0, CAP_NEXT, ...]
    // The stack stores elements in reverse order relative to the permutation output.
    for i in 0..STATE_WIDTH {
        processor.stack().set(i, output_state[STATE_WIDTH - 1 - i]);
    }

    // Record the hasher permutation for trace generation
    tracer.record_hasher_permute(hasher_state, output_state);

    // Return helper registers containing the hasher address and CAP_PREV
    // Convert cap_prev Word to array for the helper registers
    P::HelperRegisters::op_log_precompile_registers(addr, cap_prev)
}

/// Evaluates a polynomial using Horner's method (extension field).
///
/// In this implementation, we replay the recorded operations and compute the result.
#[inline(always)]
pub(super) fn op_horner_eval_ext<P: Processor>(
    processor: &mut P,
    err_ctx: &impl ErrorContext,
    tracer: &mut impl Tracer,
) -> Result<[Felt; NUM_USER_OP_HELPERS], ExecutionError> {
    // Constants from the original implementation
    const ALPHA_ADDR_INDEX: usize = 13;
    const ACC_HIGH_INDEX: usize = 14;
    const ACC_LOW_INDEX: usize = 15;

    let clk = processor.system().clk();
    let ctx = processor.system().ctx();

    // Read the coefficients from the stack as extension field elements (4 QuadFelt elements)
    // Stack layout: [c3_1, c3_0, c2_1, c2_0, c1_1, c1_0, c0_1, c0_0, ...]
    let coef = [
        QuadFelt::new(processor.stack().get(1), processor.stack().get(0)), // c0: (c0_0, c0_1)
        QuadFelt::new(processor.stack().get(3), processor.stack().get(2)), // c1: (c1_0, c1_1)
        QuadFelt::new(processor.stack().get(5), processor.stack().get(4)), // c2: (c2_0, c2_1)
        QuadFelt::new(processor.stack().get(7), processor.stack().get(6)), // c3: (c3_0, c3_1)
    ];

    // Read the evaluation point alpha from memory
    let (alpha, k0, k1) = {
        let addr = processor.stack().get(ALPHA_ADDR_INDEX);
        let word = processor
            .memory()
            .read_word(ctx, addr, clk, err_ctx)
            .map_err(ExecutionError::MemoryError)?;
        tracer.record_memory_read_word(
            word,
            addr,
            processor.system().ctx(),
            processor.system().clk(),
        );

        (QuadFelt::new(word[0], word[1]), word[2], word[3])
    };

    // Read the current accumulator
    let acc_old = QuadFelt::new(
        processor.stack().get(ACC_LOW_INDEX),  // acc0
        processor.stack().get(ACC_HIGH_INDEX), // acc1
    );

    // Compute the temporary accumulator (first 2 coefficients: c0, c1)
    let acc_tmp = coef.iter().rev().take(2).fold(acc_old, |acc, coef| *coef + alpha * acc);

    // Compute the final accumulator (remaining 2 coefficients: c2, c3)
    let acc_new = coef.iter().rev().skip(2).fold(acc_tmp, |acc, coef| *coef + alpha * acc);

    // Update the accumulator values on the stack
    let acc_new_base_elements = acc_new.to_base_elements();
    processor.stack().set(ACC_HIGH_INDEX, acc_new_base_elements[1]);
    processor.stack().set(ACC_LOW_INDEX, acc_new_base_elements[0]);

    // Return the user operation helpers
    Ok(P::HelperRegisters::op_horner_eval_registers(alpha, k0, k1, acc_tmp))
}<|MERGE_RESOLUTION|>--- conflicted
+++ resolved
@@ -3,11 +3,7 @@
     log_precompile::{STATE_CAP_RANGE, STATE_RATE_0_RANGE, STATE_RATE_1_RANGE},
 };
 use miden_core::{
-<<<<<<< HEAD
     Felt, ONE, QuadFelt, ZERO, chiplets::hasher::STATE_WIDTH, mast::MastForest,
-=======
-    Felt, QuadFelt, Word, ZERO, chiplets::hasher::STATE_WIDTH, mast::MastForest,
->>>>>>> 0344fcf6
     stack::MIN_STACK_DEPTH, utils::range,
 };
 
