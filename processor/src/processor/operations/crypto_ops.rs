--- conflicted
+++ resolved
@@ -262,15 +262,8 @@
     };
 
     // Read the current accumulator
-<<<<<<< HEAD
     let acc_old =
         QuadFelt::new(processor.stack().get(HORNER_ACC_LOW_INDEX), processor.stack().get(HORNER_ACC_HIGH_INDEX));
-=======
-    let acc_old = QuadFelt::new(
-        processor.stack().get(ACC_LOW_INDEX),  // acc0
-        processor.stack().get(ACC_HIGH_INDEX), // acc1
-    );
->>>>>>> 6049c56f
 
     // Compute the temporary accumulator (first 2 coefficients: c0, c1)
     let acc_tmp = coef.iter().rev().take(2).fold(acc_old, |acc, coef| *coef + alpha * acc);
@@ -349,7 +342,6 @@
     P::HelperRegisters::op_log_precompile_registers(addr, cap_prev)
 }
 
-<<<<<<< HEAD
 /// Evaluates a polynomial using Horner's method (extension field).
 ///
 /// In this implementation, we replay the recorded operations and compute the result.
@@ -409,8 +401,6 @@
     Ok(P::HelperRegisters::op_horner_eval_registers(alpha, k0, k1, acc_tmp))
 }
 
-=======
->>>>>>> 6049c56f
 #[cfg(test)]
 mod tests {
     use alloc::vec::Vec;
