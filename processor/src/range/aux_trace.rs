--- conflicted
+++ resolved
@@ -7,11 +7,8 @@
         range::{M_COL_IDX, V_COL_IDX},
     },
 };
-<<<<<<< HEAD
 use miden_core::ZERO;
-=======
-use vm_core::{ExtensionField, PrimeField64};
->>>>>>> b4c46020
+use miden_core::{ExtensionField, PrimeField64};
 
 use super::{Felt, NUM_RAND_ROWS, uninit_vector};
 
@@ -125,19 +122,10 @@
         {
             b_range_idx = row_idx + 1;
 
-<<<<<<< HEAD
             if *multiplicity != ZERO {
                 // add the value in the range checker: multiplicity / (alpha + lookup)
                 let value = divisors.get(&(lookup.as_int() as u16)).expect("invalid lookup value");
                 b_range[b_range_idx] = b_range[row_idx] + value.mul_base(*multiplicity);
-=======
-            if multiplicity.as_canonical_u64() != 0 {
-                // add the value in the range checker: multiplicity / (alpha - lookup)
-                let value = divisors
-                    .get(&(lookup.as_canonical_u64() as u16))
-                    .expect("invalid lookup value");
-                b_range[b_range_idx] = b_range[row_idx] + *value * *multiplicity;
->>>>>>> b4c46020
             } else {
                 b_range[b_range_idx] = b_range[row_idx];
             }
@@ -165,16 +153,8 @@
 
 /// Runs batch inversion on all range check lookup values and returns a map which maps each value
 /// to the divisor used for including it in the LogUp lookup. In other words, the map contains
-<<<<<<< HEAD
-/// mappings of x to 1/(alpha + x).
-fn get_divisors<E: FieldElement<BaseField = Felt>>(
-    lookup_values: &[u16],
-    alpha: E,
-) -> BTreeMap<u16, E> {
-=======
 /// mappings of x to 1/(alpha - x).
 fn get_divisors<E: ExtensionField<Felt>>(lookup_values: &[u16], alpha: E) -> BTreeMap<u16, E> {
->>>>>>> b4c46020
     // run batch inversion on the lookup values
     let mut values = unsafe { uninit_vector(lookup_values.len()) };
     let mut inv_values = unsafe { uninit_vector(lookup_values.len()) };
@@ -183,11 +163,7 @@
     let mut acc = E::ONE;
     for (i, (value, inv_value)) in values.iter_mut().zip(inv_values.iter_mut()).enumerate() {
         *inv_value = acc;
-<<<<<<< HEAD
         *value = alpha + E::from(lookup_values[i]);
-=======
-        *value = alpha - E::from_u16(lookup_values[i]);
->>>>>>> b4c46020
         acc *= *value;
     }
 
