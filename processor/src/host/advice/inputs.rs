use alloc::vec::Vec;

<<<<<<< HEAD
use miden_core::{
    AdviceMap, Felt, Word,
    crypto::merkle::MerkleStore,
=======
use vm_core::{
    AdviceMap, Felt, PrimeCharacteristicRing,
    crypto::{
        hash::RpoDigest,
        merkle::{InnerNodeInfo, MerkleStore},
    },
>>>>>>> b4c46020
    errors::InputError,
    utils::{ByteReader, ByteWriter, Deserializable, DeserializationError, Serializable},
};

// ADVICE INPUTS
// ================================================================================================

/// Inputs container to initialize advice provider for the execution of Miden VM programs.
///
/// The program may request nondeterministic advice inputs from the prover. These inputs are secret
/// inputs. This means that the prover does not need to share them with the verifier.
///
/// There are three types of advice inputs:
///
/// 1. Single advice stack which can contain any number of elements.
/// 2. Key-mapped element lists which can be pushed onto the advice stack.
/// 3. Merkle store, which is used to provide nondeterministic inputs for instructions that operates
///    with Merkle trees.
#[derive(Clone, Debug, Default, PartialEq, Eq)]
pub struct AdviceInputs {
    pub stack: Vec<Felt>,
    pub map: AdviceMap,
    pub store: MerkleStore,
}

impl AdviceInputs {
    // CONSTRUCTORS
    // --------------------------------------------------------------------------------------------

    /// Attempts to extend the stack values with the given sequence of integers, returning an error
    /// if any of the numbers fails while converting to an element `[Felt]`.
    pub fn with_stack_values<I>(mut self, iter: I) -> Result<Self, InputError>
    where
        I: IntoIterator<Item = u64>,
    {
        let stack = iter
            .into_iter()
            //.map(|v| Felt::try_from(v).map_err(|e| InputError::NotFieldElement(v, e)))
            //.collect::<Result<Vec<_>, _>>()?;
            // TODO(Al)
            .map(Felt::from_u64).collect::<Vec<_>>();

        self.stack.extend(stack.iter());
        Ok(self)
    }

    /// Extends the stack with the given elements.
    pub fn with_stack<I>(mut self, iter: I) -> Self
    where
        I: IntoIterator<Item = Felt>,
    {
        self.stack.extend(iter);
        self
    }

    /// Extends the map of values with the given argument, replacing previously inserted items.
    pub fn with_map<I>(mut self, iter: I) -> Self
    where
        I: IntoIterator<Item = (Word, Vec<Felt>)>,
    {
        self.map.extend(iter);
        self
    }

    /// Replaces the [MerkleStore] with the provided argument.
    pub fn with_merkle_store(mut self, store: MerkleStore) -> Self {
        self.store = store;
        self
    }

    // PUBLIC MUTATORS
    // --------------------------------------------------------------------------------------------

    /// Extends the contents of this instance with the contents of the other instance.
    pub fn extend(&mut self, other: Self) {
        self.stack.extend(other.stack);
        self.map.extend(other.map);
        self.store.extend(other.store.inner_nodes());
    }
}

impl Serializable for AdviceInputs {
    fn write_into<W: ByteWriter>(&self, _target: &mut W) {

        /* TODO(Al)
        let Self { stack, map, store } = self;
        stack.write_into(target);
        map.write_into(target);
        store.write_into(target);
        */
    }
}

impl Deserializable for AdviceInputs {
    fn read_from<R: ByteReader>(_source: &mut R) -> Result<Self, DeserializationError> {
        /*
        let stack = Vec::<Felt>::read_from(source)?;
        let map = AdviceMap::read_from(source)?;
        let store = MerkleStore::read_from(source)?;
        Ok(Self { stack, map, store }) */
        todo!()
    }
}

// TESTS
// ================================================================================================

#[cfg(test)]
mod tests {
    use winter_utils::{Deserializable, Serializable};

    use crate::AdviceInputs;

    #[test]
    fn test_advice_inputs_eq() {
        let advice1 = AdviceInputs::default();
        let advice2 = AdviceInputs::default();

        assert_eq!(advice1, advice2);

        let advice1 = AdviceInputs::default().with_stack_values([1, 2, 3].iter().copied()).unwrap();
        let advice2 = AdviceInputs::default().with_stack_values([1, 2, 3].iter().copied()).unwrap();

        assert_eq!(advice1, advice2);
    }

    #[test]
    #[ignore = "need-fix-serial"]
    fn test_advice_inputs_serialization() {
        let advice1 = AdviceInputs::default().with_stack_values([1, 2, 3].iter().copied()).unwrap();
        let bytes = advice1.to_bytes();
        let advice2 = AdviceInputs::read_from_bytes(&bytes).unwrap();

        assert_eq!(advice1, advice2);
    }
}<|MERGE_RESOLUTION|>--- conflicted
+++ resolved
@@ -1,17 +1,14 @@
 use alloc::vec::Vec;
 
-<<<<<<< HEAD
 use miden_core::{
     AdviceMap, Felt, Word,
-    crypto::merkle::MerkleStore,
-=======
+    crypto::merkle::MerkleStore,};
 use vm_core::{
     AdviceMap, Felt, PrimeCharacteristicRing,
     crypto::{
         hash::RpoDigest,
         merkle::{InnerNodeInfo, MerkleStore},
     },
->>>>>>> b4c46020
     errors::InputError,
     utils::{ByteReader, ByteWriter, Deserializable, DeserializationError, Serializable},
 };
