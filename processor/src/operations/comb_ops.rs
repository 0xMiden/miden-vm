--- conflicted
+++ resolved
@@ -52,17 +52,10 @@
     ///    with common denominator (x - gz).
     /// 4. x_addr is the memory address from which we are loading the Ti's using the MSTREAM
     ///    instruction.
-<<<<<<< HEAD
-    /// 5. z_addr is the memory address to the i-th OOD evaluations at z and gz
-    ///    i.e. T_i(z):= (T_i(z)0, T_i(z)1) and T_i(gz):= (T_i(gz)0, T_i(gz)1).
-    /// 6. a_addr is the memory address of the i-th random element alpha_i used in batching
-    ///    the trace polynomial quotients.
-=======
     /// 5. z_addr is the memory address to the i-th OOD evaluations at z and gz i.e. T_i(z):=
     ///    (T_i(z)0, T_i(z)1) and T_i(gz):= (T_i(gz)0, T_i(gz)1).
     /// 6. a_addr is the memory address of the i-th random element alpha_i used in batching the
     ///    trace polynomial quotients.
->>>>>>> b9c2c589
     ///
     /// The instruction also makes use of the helper registers to hold the values of T_i(z), T_i(gz)
     /// and alpha_i during the course of its execution.
