--- conflicted
+++ resolved
@@ -236,347 +236,4 @@
 
         self.decoder.set_user_op_helpers(op, &helper_values);
     }
-<<<<<<< HEAD
-}
-
-// TESTS
-// ================================================================================================
-
-#[cfg(test)]
-mod tests {
-    use miden_air::trace::decoder::NUM_USER_OP_HELPERS;
-    use miden_core::{PrimeField64, mast::MastForest, stack::MIN_STACK_DEPTH};
-    use miden_utils_testing::rand::rand_value;
-
-    use super::{
-        super::{Felt, Operation},
-        Process, split_u32_into_u16,
-    };
-    use crate::{DefaultHost, ExecutionError, StackInputs, ZERO};
-
-    // CASTING OPERATIONS
-    // --------------------------------------------------------------------------------------------
-
-    #[test]
-    fn op_u32split() {
-        // --- test a random value ---------------------------------------------
-        let mut host = DefaultHost::default();
-        let program = &MastForest::default();
-
-        let a: u64 = rand_value();
-        let stack = StackInputs::try_from_ints([a]).unwrap();
-        let mut process = Process::new_dummy_with_decoder_helpers(stack);
-        let hi = a >> 32;
-        let lo = (a as u32) as u64;
-
-        process.execute_op(Operation::U32split, program, &mut host).unwrap();
-        let mut expected = [ZERO; 16];
-        expected[0] = Felt::new(hi);
-        expected[1] = Felt::new(lo);
-        assert_eq!(expected, process.stack.trace_state());
-
-        // --- test the rest of the stack is not modified -----------------------
-        let b: u64 = rand_value();
-        let stack = StackInputs::try_from_ints([a, b]).unwrap();
-        let mut process = Process::new_dummy_with_decoder_helpers(stack);
-        let hi = b >> 32;
-        let lo = (b as u32) as u64;
-
-        process.execute_op(Operation::U32split, program, &mut host).unwrap();
-        let mut expected = [ZERO; 16];
-        expected[0] = Felt::new(hi);
-        expected[1] = Felt::new(lo);
-        expected[2] = Felt::new(a);
-        assert_eq!(expected, process.stack.trace_state());
-    }
-
-    #[test]
-    fn op_u32assert2() {
-        // --- test random values ensuring other elements are still values are still intact -------
-        let mut host = DefaultHost::default();
-        let program = &MastForest::default();
-
-        let (a, b, c, d) = get_rand_values();
-        let stack = StackInputs::try_from_ints([d as u64, c as u64, b as u64, a as u64]).unwrap();
-        let mut process = Process::new_dummy_with_decoder_helpers(stack);
-
-        process.execute_op(Operation::U32assert2(ZERO), program, &mut host).unwrap();
-        let expected = build_expected(&[a, b, c, d]);
-        assert_eq!(expected, process.stack.trace_state());
-    }
-
-    #[test]
-    fn op_u32assert2_both_invalid() {
-        let mut host = DefaultHost::default();
-        let program = &MastForest::default();
-
-        // Both values > u32::MAX (4294967296 = 2^32, 4294967297 = 2^32 + 1)
-        let stack = StackInputs::try_from_ints([4294967297u64, 4294967296u64]).unwrap();
-        let mut process = Process::new_dummy_with_decoder_helpers(stack);
-
-        let result =
-            process.execute_op(Operation::U32assert2(Felt::from(123u32)), program, &mut host);
-        assert!(result.is_err());
-
-        if let Err(ExecutionError::NotU32Values { values, .. }) = result {
-            assert_eq!(values.len(), 2);
-            // Values are collected in stack order: stack[0] (top) first, then stack[1]
-            assert_eq!(values[0].as_canonical_u64(), 4294967296u64); // stack[0] = top value
-            assert_eq!(values[1].as_canonical_u64(), 4294967297u64); // stack[1] = second value
-        } else {
-            panic!("Expected NotU32Values error");
-        }
-    }
-
-    #[test]
-    fn op_u32assert2_second_invalid() {
-        let mut host = DefaultHost::default();
-        let program = &MastForest::default();
-
-        // First value valid, second invalid
-        let stack = StackInputs::try_from_ints([4294967297u64, 1000u64]).unwrap();
-        let mut process = Process::new_dummy_with_decoder_helpers(stack);
-
-        let result =
-            process.execute_op(Operation::U32assert2(Felt::from(456u32)), program, &mut host);
-        assert!(result.is_err());
-
-        if let Err(ExecutionError::NotU32Values { values, .. }) = result {
-            assert_eq!(values.len(), 1);
-            assert_eq!(values[0].as_canonical_u64(), 4294967297u64);
-        } else {
-            panic!("Expected NotU32Values error");
-        }
-    }
-
-    #[test]
-    fn op_u32assert2_first_invalid() {
-        let mut host = DefaultHost::default();
-        let program = &MastForest::default();
-
-        // First value invalid, second valid
-        let stack = StackInputs::try_from_ints([2000u64, 4294967296u64]).unwrap();
-        let mut process = Process::new_dummy_with_decoder_helpers(stack);
-
-        let result =
-            process.execute_op(Operation::U32assert2(Felt::from(789u32)), program, &mut host);
-        assert!(result.is_err());
-
-        if let Err(ExecutionError::NotU32Values { values, .. }) = result {
-            assert_eq!(values.len(), 1);
-            assert_eq!(values[0].as_canonical_u64(), 4294967296u64);
-        } else {
-            panic!("Expected NotU32Values error");
-        }
-    }
-
-    // ARITHMETIC OPERATIONS
-    // --------------------------------------------------------------------------------------------
-
-    #[test]
-    fn op_u32add() {
-        // --- test random values ---------------------------------------------
-        let mut host = DefaultHost::default();
-        let (a, b, c, d) = get_rand_values();
-        let stack = StackInputs::try_from_ints([d as u64, c as u64, b as u64, a as u64]).unwrap();
-        let mut process = Process::new_dummy_with_decoder_helpers(stack);
-        let program = &MastForest::default();
-
-        let (result, over) = a.overflowing_add(b);
-
-        process.execute_op(Operation::U32add, program, &mut host).unwrap();
-        let expected = build_expected(&[over as u32, result, c, d]);
-        assert_eq!(expected, process.stack.trace_state());
-
-        // --- test overflow --------------------------------------------------
-        let a = u32::MAX - 1;
-        let b = 2u32;
-
-        let stack = StackInputs::try_from_ints([a as u64, b as u64]).unwrap();
-        let mut process = Process::new_dummy_with_decoder_helpers(stack);
-        let (result, over) = a.overflowing_add(b);
-        let (b1, b0) = split_u32_into_u16(result.into());
-
-        process.execute_op(Operation::U32add, program, &mut host).unwrap();
-        let expected = build_expected(&[over as u32, result]);
-        assert_eq!(expected, process.stack.trace_state());
-
-        let expected_helper_registers =
-            build_expected_helper_registers(&[b0 as u32, b1 as u32, over as u32]);
-        assert_eq!(expected_helper_registers, process.decoder.get_user_op_helpers());
-    }
-
-    #[test]
-    fn op_u32add3() {
-        let mut host = DefaultHost::default();
-        let a = rand_value::<u32>() as u64;
-        let b = rand_value::<u32>() as u64;
-        let c = rand_value::<u32>() as u64;
-        let d = rand_value::<u32>() as u64;
-
-        let stack = StackInputs::try_from_ints([d, c, b, a]).unwrap();
-        let mut process = Process::new_dummy_with_decoder_helpers(stack);
-        let program = &MastForest::default();
-
-        let result = a + b + c;
-        let hi = (result >> 32) as u32;
-        let lo = result as u32;
-        assert!(hi <= 2);
-
-        process.execute_op(Operation::U32add3, program, &mut host).unwrap();
-        let expected = build_expected(&[hi, lo, d as u32]);
-        assert_eq!(expected, process.stack.trace_state());
-
-        // --- test with minimum stack depth ----------------------------------
-        let mut process = Process::new_dummy_with_decoder_helpers_and_empty_stack();
-        assert!(process.execute_op(Operation::U32add3, program, &mut host).is_ok());
-    }
-
-    #[test]
-    fn op_u32sub() {
-        // --- test random values ---------------------------------------------
-        let mut host = DefaultHost::default();
-        let program = &MastForest::default();
-
-        let (a, b, c, d) = get_rand_values();
-        let stack = StackInputs::try_from_ints([d as u64, c as u64, b as u64, a as u64]).unwrap();
-        let mut process = Process::new_dummy_with_decoder_helpers(stack);
-        let (result, under) = b.overflowing_sub(a);
-
-        process.execute_op(Operation::U32sub, program, &mut host).unwrap();
-        let expected = build_expected(&[under as u32, result, c, d]);
-        assert_eq!(expected, process.stack.trace_state());
-
-        // --- test underflow -------------------------------------------------
-        let a = 10u32;
-        let b = 11u32;
-
-        let stack = StackInputs::try_from_ints([a as u64, b as u64]).unwrap();
-        let mut process = Process::new_dummy_with_decoder_helpers(stack);
-        let (result, under) = a.overflowing_sub(b);
-
-        process.execute_op(Operation::U32sub, program, &mut host).unwrap();
-        let expected = build_expected(&[under as u32, result]);
-        assert_eq!(expected, process.stack.trace_state());
-    }
-
-    #[test]
-    fn op_u32mul() {
-        let mut host = DefaultHost::default();
-        let program = &MastForest::default();
-
-        let (a, b, c, d) = get_rand_values();
-        let stack = StackInputs::try_from_ints([d as u64, c as u64, b as u64, a as u64]).unwrap();
-        let mut process = Process::new_dummy_with_decoder_helpers(stack);
-        let result = (a as u64) * (b as u64);
-        let hi = (result >> 32) as u32;
-        let lo = result as u32;
-
-        process.execute_op(Operation::U32mul, program, &mut host).unwrap();
-        let expected = build_expected(&[hi, lo, c, d]);
-        assert_eq!(expected, process.stack.trace_state());
-    }
-
-    #[test]
-    fn op_u32madd() {
-        let mut host = DefaultHost::default();
-        let program = &MastForest::default();
-
-        let (a, b, c, d) = get_rand_values();
-        let stack = StackInputs::try_from_ints([d as u64, c as u64, b as u64, a as u64]).unwrap();
-        let mut process = Process::new_dummy_with_decoder_helpers(stack);
-        let result = (a as u64) * (b as u64) + (c as u64);
-        let hi = (result >> 32) as u32;
-        let lo = result as u32;
-
-        process.execute_op(Operation::U32madd, program, &mut host).unwrap();
-        let expected = build_expected(&[hi, lo, d]);
-        assert_eq!(expected, process.stack.trace_state());
-
-        // --- test with minimum stack depth ----------------------------------
-        let mut process = Process::new_dummy_with_decoder_helpers_and_empty_stack();
-        assert!(process.execute_op(Operation::U32madd, program, &mut host).is_ok());
-    }
-
-    #[test]
-    fn op_u32div() {
-        let mut host = DefaultHost::default();
-        let program = &MastForest::default();
-
-        let (a, b, c, d) = get_rand_values();
-        let stack = StackInputs::try_from_ints([d as u64, c as u64, b as u64, a as u64]).unwrap();
-        let mut process = Process::new_dummy_with_decoder_helpers(stack);
-        let q = b / a;
-        let r = b % a;
-
-        process.execute_op(Operation::U32div, program, &mut host).unwrap();
-        let expected = build_expected(&[r, q, c, d]);
-        assert_eq!(expected, process.stack.trace_state());
-    }
-
-    // BITWISE OPERATIONS
-    // --------------------------------------------------------------------------------------------
-
-    #[test]
-    fn op_u32and() {
-        let mut host = DefaultHost::default();
-        let (a, b, c, d) = get_rand_values();
-        let stack = StackInputs::try_from_ints([d as u64, c as u64, b as u64, a as u64]).unwrap();
-        let mut process = Process::new_dummy_with_decoder_helpers(stack);
-        let program = &MastForest::default();
-
-        process.execute_op(Operation::U32and, program, &mut host).unwrap();
-        let expected = build_expected(&[a & b, c, d]);
-        assert_eq!(expected, process.stack.trace_state());
-
-        // --- test with minimum stack depth ----------------------------------
-        let mut process = Process::new_dummy_with_decoder_helpers_and_empty_stack();
-        assert!(process.execute_op(Operation::U32and, program, &mut host).is_ok());
-    }
-
-    #[test]
-    fn op_u32xor() {
-        let mut host = DefaultHost::default();
-        let (a, b, c, d) = get_rand_values();
-        let stack = StackInputs::try_from_ints([d as u64, c as u64, b as u64, a as u64]).unwrap();
-        let mut process = Process::new_dummy_with_decoder_helpers(stack);
-        let program = &MastForest::default();
-
-        process.execute_op(Operation::U32xor, program, &mut host).unwrap();
-        let expected = build_expected(&[a ^ b, c, d]);
-        assert_eq!(expected, process.stack.trace_state());
-
-        // --- test with minimum stack depth ----------------------------------
-        let mut process = Process::new_dummy_with_decoder_helpers_and_empty_stack();
-        assert!(process.execute_op(Operation::U32xor, program, &mut host).is_ok());
-    }
-
-    // HELPER FUNCTIONS
-    // --------------------------------------------------------------------------------------------
-
-    fn get_rand_values() -> (u32, u32, u32, u32) {
-        let a = rand_value::<u64>() as u32;
-        let b = rand_value::<u64>() as u32;
-        let c = rand_value::<u64>() as u32;
-        let d = rand_value::<u64>() as u32;
-        (d, c, b, a)
-    }
-
-    fn build_expected(values: &[u32]) -> [Felt; MIN_STACK_DEPTH] {
-        let mut expected = [ZERO; MIN_STACK_DEPTH];
-        for (&value, result) in values.iter().zip(expected.iter_mut()) {
-            *result = Felt::new(value as u64);
-        }
-        expected
-    }
-
-    fn build_expected_helper_registers(values: &[u32]) -> [Felt; NUM_USER_OP_HELPERS] {
-        let mut expected = [ZERO; NUM_USER_OP_HELPERS];
-        for (&value, result) in values.iter().zip(expected.iter_mut()) {
-            *result = Felt::new(value as u64);
-        }
-        expected
-    }
-=======
->>>>>>> e37fd97c
 }