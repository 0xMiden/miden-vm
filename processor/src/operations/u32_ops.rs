--- conflicted
+++ resolved
@@ -1,10 +1,7 @@
-<<<<<<< HEAD
 use alloc::vec::Vec;
 
 use paste::paste;
-=======
-use vm_core::{Field, PrimeCharacteristicRing, PrimeField64};
->>>>>>> b4c46020
+use miden_core::{Field, PrimeCharacteristicRing, PrimeField64};
 
 use super::{
     super::utils::{split_element, split_u32_into_u16},
@@ -18,7 +15,6 @@
     ($stack:expr, [$($idx:expr),*], $err_ctx:expr) => {
         require_u32_operands!($stack, [$($idx),*], ZERO, $err_ctx)
     };
-<<<<<<< HEAD
     ($stack:expr, [$($idx:expr),*], $errno:expr, $err_ctx:expr) => {{
         paste!{
             let mut invalid_values = Vec::new();
@@ -35,13 +31,6 @@
             }
             // Return tuple of operands based on indices
             ($([<_operand_ $idx>].as_int()),*)
-=======
-
-    ($stack:expr, $idx:literal, $errno:expr) => {{
-        let operand = $stack.get($idx);
-        if operand.as_canonical_u64() > U32_MAX {
-            return Err(ExecutionError::NotU32Value(operand, $errno));
->>>>>>> b4c46020
         }
     }};
 }
@@ -67,18 +56,12 @@
     /// Pops top two element off the stack, splits them into low and high 32-bit values, checks if
     /// the high values are equal to 0; if they are, puts the original elements back onto the
     /// stack; if they are not, returns an error.
-<<<<<<< HEAD
     pub(super) fn op_u32assert2(
         &mut self,
         err_code: Felt,
         err_ctx: &impl ErrorContext,
     ) -> Result<(), ExecutionError> {
         let (b, a) = require_u32_operands!(self.stack, [0, 1], err_code, err_ctx);
-=======
-    pub(super) fn op_u32assert2(&mut self, err_code: u32) -> Result<(), ExecutionError> {
-        let b = require_u32_operand!(self.stack, 0, Felt::from_u32(err_code));
-        let a = require_u32_operand!(self.stack, 1, Felt::from_u32(err_code));
->>>>>>> b4c46020
 
         self.add_range_checks(Operation::U32assert2(err_code), Felt::new(a), Felt::new(b), false);
 
@@ -91,14 +74,8 @@
 
     /// Pops two elements off the stack, adds them, splits the result into low and high 32-bit
     /// values, and pushes these values back onto the stack.
-<<<<<<< HEAD
     pub(super) fn op_u32add(&mut self, err_ctx: &impl ErrorContext) -> Result<(), ExecutionError> {
         let (b, a) = require_u32_operands!(self.stack, [0, 1], err_ctx);
-=======
-    pub(super) fn op_u32add(&mut self) -> Result<(), ExecutionError> {
-        let b = require_u32_operand!(self.stack, 0).as_canonical_u64();
-        let a = require_u32_operand!(self.stack, 1).as_canonical_u64();
->>>>>>> b4c46020
 
         let result = Felt::from_u64(a + b);
         let (hi, lo) = split_element(result);
@@ -112,17 +89,9 @@
 
     /// Pops three elements off the stack, adds them, splits the result into low and high 32-bit
     /// values, and pushes these values back onto the stack.
-<<<<<<< HEAD
     pub(super) fn op_u32add3(&mut self, err_ctx: &impl ErrorContext) -> Result<(), ExecutionError> {
         let (c, b, a) = require_u32_operands!(self.stack, [0, 1, 2], err_ctx);
         let result = Felt::new(a + b + c);
-=======
-    pub(super) fn op_u32add3(&mut self) -> Result<(), ExecutionError> {
-        let c = require_u32_operand!(self.stack, 0).as_canonical_u64();
-        let b = require_u32_operand!(self.stack, 1).as_canonical_u64();
-        let a = require_u32_operand!(self.stack, 2).as_canonical_u64();
-        let result = Felt::from_u64(a + b + c);
->>>>>>> b4c46020
         let (hi, lo) = split_element(result);
 
         self.add_range_checks(Operation::U32add3, lo, hi, false);
@@ -136,14 +105,8 @@
     /// Pops two elements off the stack, subtracts the top element from the second element, and
     /// pushes the result as well as a flag indicating whether there was underflow back onto the
     /// stack.
-<<<<<<< HEAD
     pub(super) fn op_u32sub(&mut self, err_ctx: &impl ErrorContext) -> Result<(), ExecutionError> {
         let (b, a) = require_u32_operands!(self.stack, [0, 1], err_ctx);
-=======
-    pub(super) fn op_u32sub(&mut self) -> Result<(), ExecutionError> {
-        let b = require_u32_operand!(self.stack, 0).as_canonical_u64();
-        let a = require_u32_operand!(self.stack, 1).as_canonical_u64();
->>>>>>> b4c46020
         let result = a.wrapping_sub(b);
         let d = Felt::from_u64(result >> 63);
         let c = Felt::from_u64(result & U32_MAX);
@@ -161,16 +124,9 @@
 
     /// Pops two elements off the stack, multiplies them, splits the result into low and high
     /// 32-bit values, and pushes these values back onto the stack.
-<<<<<<< HEAD
     pub(super) fn op_u32mul(&mut self, err_ctx: &impl ErrorContext) -> Result<(), ExecutionError> {
         let (b, a) = require_u32_operands!(self.stack, [0, 1], err_ctx);
         let result = Felt::new(a * b);
-=======
-    pub(super) fn op_u32mul(&mut self) -> Result<(), ExecutionError> {
-        let b = require_u32_operand!(self.stack, 0).as_canonical_u64();
-        let a = require_u32_operand!(self.stack, 1).as_canonical_u64();
-        let result = Felt::from_u64(a * b);
->>>>>>> b4c46020
         let (hi, lo) = split_element(result);
 
         self.add_range_checks(Operation::U32mul, lo, hi, true);
@@ -184,17 +140,9 @@
     /// Pops three elements off the stack, multiplies the first two and adds the third element to
     /// the result, splits the result into low and high 32-bit values, and pushes these values
     /// back onto the stack.
-<<<<<<< HEAD
     pub(super) fn op_u32madd(&mut self, err_ctx: &impl ErrorContext) -> Result<(), ExecutionError> {
         let (b, a, c) = require_u32_operands!(self.stack, [0, 1, 2], err_ctx);
         let result = Felt::new(a * b + c);
-=======
-    pub(super) fn op_u32madd(&mut self) -> Result<(), ExecutionError> {
-        let b = require_u32_operand!(self.stack, 0).as_canonical_u64();
-        let a = require_u32_operand!(self.stack, 1).as_canonical_u64();
-        let c = require_u32_operand!(self.stack, 2).as_canonical_u64();
-        let result = Felt::from_u64(a * b + c);
->>>>>>> b4c46020
         let (hi, lo) = split_element(result);
 
         self.add_range_checks(Operation::U32madd, lo, hi, true);
@@ -210,14 +158,8 @@
     ///
     /// # Errors
     /// Returns an error if the divisor is ZERO.
-<<<<<<< HEAD
     pub(super) fn op_u32div(&mut self, err_ctx: &impl ErrorContext) -> Result<(), ExecutionError> {
         let (b, a) = require_u32_operands!(self.stack, [0, 1], err_ctx);
-=======
-    pub(super) fn op_u32div(&mut self) -> Result<(), ExecutionError> {
-        let b = require_u32_operand!(self.stack, 0).as_canonical_u64();
-        let a = require_u32_operand!(self.stack, 1).as_canonical_u64();
->>>>>>> b4c46020
 
         if b == 0 {
             return Err(ExecutionError::divide_by_zero(self.system.clk(), err_ctx));
@@ -310,13 +252,10 @@
 #[cfg(test)]
 mod tests {
     use miden_air::trace::decoder::NUM_USER_OP_HELPERS;
-<<<<<<< HEAD
     use miden_core::{mast::MastForest, stack::MIN_STACK_DEPTH};
     use miden_utils_testing::rand::rand_value;
-=======
     use test_utils::rand::rand_value;
-    use vm_core::{PrimeCharacteristicRing, stack::MIN_STACK_DEPTH};
->>>>>>> b4c46020
+    use miden_core::{PrimeCharacteristicRing, stack::MIN_STACK_DEPTH};
 
     use super::{
         super::{Felt, Operation},
