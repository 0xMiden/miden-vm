--- conflicted
+++ resolved
@@ -174,17 +174,10 @@
 
             // ----- cryptographic operations -----------------------------------------------------
             Operation::HPerm => self.op_hperm()?,
-<<<<<<< HEAD
-            Operation::MpVerify(err_code) => self.op_mpverify(err_code, host)?,
-            Operation::MrUpdate => self.op_mrupdate(host)?,
-
-            // ----- STARK proof verification -----------------------------------------------------
-=======
             Operation::MpVerify(err_code) => {
                 self.op_mpverify(err_code, host, program, error_ctx)?
             },
             Operation::MrUpdate => self.op_mrupdate(host, error_ctx)?,
->>>>>>> 8ecd437d
             Operation::FriE2F4 => self.op_fri_ext2fold4()?,
             Operation::HornerBase => self.op_horner_eval_base(error_ctx)?,
             Operation::HornerExt => self.op_horner_eval_ext(error_ctx)?,
