use super::{ExecutionError, Felt, Process};

// EXTENSION FIELD OPERATIONS
// ================================================================================================

const SEVEN: Felt = Felt::new(7);

impl Process {
    // ARITHMETIC OPERATIONS
    // --------------------------------------------------------------------------------------------
    /// Gets the top four values from the stack [b1, b0, a1, a0], where a = (a1, a0) and
    /// b = (b1, b0) are elements of the extension field, and outputs the product c = (c1, c0)
    /// where c0 = a0 * b0 + 7 * a1 * b1 and c1 = a0 * b1 + a1 * b0.
    ///
    /// The extension field is defined by the irreducible polynomial x² - 7, which means
    /// x² = 7 in the arithmetic (7 is a quadratic non-residue in the Goldilocks field).
    ///
    /// The operation pushes b1, b0 to stack positions 0 and 1, c1 and c0 to positions 2 and 3,
    /// and leaves the rest of the stack unchanged.
    pub(super) fn op_ext2mul(&mut self) -> Result<(), ExecutionError> {
        let [a0, a1, b0, b1] = self.stack.get_word(0).into();
        self.stack.set(0, b1);
        self.stack.set(1, b0);
        self.stack.set(2, a0 * b1 + a1 * b0);
        self.stack.set(3, a0 * b0 + SEVEN * a1 * b1);
        self.stack.copy_state(4);
        Ok(())
    }
<<<<<<< HEAD
}

// TESTS
// ================================================================================================

#[cfg(test)]
mod tests {
    use miden_core::{BasedVectorSpace, Operation, QuadFelt, ZERO, mast::MastForest};
    use miden_utils_testing::rand::rand_value;

    use super::*;
    use crate::{DefaultHost, StackInputs, operations::MIN_STACK_DEPTH};

    // ARITHMETIC OPERATIONS
    // --------------------------------------------------------------------------------------------

    #[test]
    fn op_ext2mul() {
        // initialize the stack with a few values
        let [a0, a1, b0, b1] = [rand_value(); 4];

        let stack = StackInputs::new(vec![a0, a1, b0, b1]).expect("inputs lenght too long");
        let mut host = DefaultHost::default();
        let mut process = Process::new_dummy(stack);
        let program = &MastForest::default();

        // multiply the top two values
        process.execute_op(Operation::Ext2Mul, program, &mut host).unwrap();
        let a = QuadFelt::new([a0, a1]);
        let b = QuadFelt::new([b0, b1]);
        let c = b * a;
        let c = c.as_basis_coefficients_slice();
        let expected = build_expected(&[b1, b0, c[1], c[0]]);

        assert_eq!(MIN_STACK_DEPTH, process.stack.depth());
        assert_eq!(2, process.stack.current_clk());
        assert_eq!(expected, process.stack.trace_state());

        // calling ext2mul with a stack of minimum depth is ok
        let stack = StackInputs::new(vec![]).expect("inputs lenght too long");
        let mut process = Process::new_dummy(stack);
        assert!(process.execute_op(Operation::Ext2Mul, program, &mut host).is_ok());
    }

    // HELPER FUNCTIONS
    // --------------------------------------------------------------------------------------------

    fn build_expected(values: &[Felt]) -> [Felt; 16] {
        let mut expected = [ZERO; 16];
        for (&value, result) in values.iter().zip(expected.iter_mut()) {
            *result = value;
        }
        expected
    }
=======
>>>>>>> e37fd97c
}<|MERGE_RESOLUTION|>--- conflicted
+++ resolved
@@ -26,61 +26,4 @@
         self.stack.copy_state(4);
         Ok(())
     }
-<<<<<<< HEAD
-}
-
-// TESTS
-// ================================================================================================
-
-#[cfg(test)]
-mod tests {
-    use miden_core::{BasedVectorSpace, Operation, QuadFelt, ZERO, mast::MastForest};
-    use miden_utils_testing::rand::rand_value;
-
-    use super::*;
-    use crate::{DefaultHost, StackInputs, operations::MIN_STACK_DEPTH};
-
-    // ARITHMETIC OPERATIONS
-    // --------------------------------------------------------------------------------------------
-
-    #[test]
-    fn op_ext2mul() {
-        // initialize the stack with a few values
-        let [a0, a1, b0, b1] = [rand_value(); 4];
-
-        let stack = StackInputs::new(vec![a0, a1, b0, b1]).expect("inputs lenght too long");
-        let mut host = DefaultHost::default();
-        let mut process = Process::new_dummy(stack);
-        let program = &MastForest::default();
-
-        // multiply the top two values
-        process.execute_op(Operation::Ext2Mul, program, &mut host).unwrap();
-        let a = QuadFelt::new([a0, a1]);
-        let b = QuadFelt::new([b0, b1]);
-        let c = b * a;
-        let c = c.as_basis_coefficients_slice();
-        let expected = build_expected(&[b1, b0, c[1], c[0]]);
-
-        assert_eq!(MIN_STACK_DEPTH, process.stack.depth());
-        assert_eq!(2, process.stack.current_clk());
-        assert_eq!(expected, process.stack.trace_state());
-
-        // calling ext2mul with a stack of minimum depth is ok
-        let stack = StackInputs::new(vec![]).expect("inputs lenght too long");
-        let mut process = Process::new_dummy(stack);
-        assert!(process.execute_op(Operation::Ext2Mul, program, &mut host).is_ok());
-    }
-
-    // HELPER FUNCTIONS
-    // --------------------------------------------------------------------------------------------
-
-    fn build_expected(values: &[Felt]) -> [Felt; 16] {
-        let mut expected = [ZERO; 16];
-        for (&value, result) in values.iter().zip(expected.iter_mut()) {
-            *result = value;
-        }
-        expected
-    }
-=======
->>>>>>> e37fd97c
 }