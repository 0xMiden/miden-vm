--- conflicted
+++ resolved
@@ -1,12 +1,9 @@
 use miden_core::mast::MastForest;
 
 use super::{ExecutionError, Operation, Process};
-<<<<<<< HEAD
 use crate::{ErrorContext, Felt};
-=======
 use crate::{AdviceProvider, Host};
 use vm_core::PrimeField64;
->>>>>>> b4c46020
 
 // CRYPTOGRAPHIC OPERATIONS
 // ================================================================================================
@@ -200,17 +197,14 @@
 mod tests {
     use alloc::vec::Vec;
 
-<<<<<<< HEAD
     use miden_core::{
         chiplets::hasher::{STATE_WIDTH, apply_permutation},
         crypto::merkle::{MerkleStore, MerkleTree, NodeIndex},
-        mast::MastForest,
-=======
+        mast::MastForest,};
     use test_utils::rand::rand_vector;
     use vm_core::{
         chiplets::hasher::{apply_permutation, STATE_WIDTH},
         crypto::merkle::{MerkleStore, MerkleTree, NodeIndex}, PrimeCharacteristicRing, PrimeField64
->>>>>>> b4c46020
     };
     use miden_utils_testing::rand::rand_vector;
 
@@ -451,11 +445,7 @@
     }
 
     fn init_node(value: u64) -> Word {
-<<<<<<< HEAD
         [Felt::new(value), ZERO, ZERO, ZERO].into()
-=======
-        [Felt::from_u64(value), ZERO, ZERO, ZERO]
->>>>>>> b4c46020
     }
 
     fn build_expected(values: &[Felt]) -> [Felt; 16] {
