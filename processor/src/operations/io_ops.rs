<<<<<<< HEAD
use miden_core::WORD_SIZE;
=======
use vm_core::{PrimeCharacteristicRing, WORD_SIZE};
>>>>>>> b4c46020

use super::{ExecutionError, Felt, Process};
use crate::errors::ErrorContext;

// INPUT / OUTPUT OPERATIONS
// ================================================================================================

impl Process {
    // CONSTANT INPUTS
    // --------------------------------------------------------------------------------------------

    /// Pushes the provided value onto the stack.
    ///
    /// The original stack is shifted to the right by one item.
    pub(super) fn op_push(&mut self, value: Felt) -> Result<(), ExecutionError> {
        self.stack.set(0, value);
        self.stack.shift_right(0);
        Ok(())
    }

    // MEMORY READING AND WRITING
    // --------------------------------------------------------------------------------------------

    /// Loads a word (4 elements) starting at the specified memory address onto the stack.
    ///
    /// The operation works as follows:
    /// - The memory address is popped off the stack.
    /// - A word is retrieved from memory starting at the specified address, which must be aligned
    ///   to a word boundary. The memory is always initialized to ZEROs, and thus, for any of the
    ///   four addresses which were not previously been written to, four ZERO elements are returned.
    /// - The top four elements of the stack are overwritten with values retrieved from memory.
    ///
    /// Thus, the net result of the operation is that the stack is shifted left by one item.
    ///
    /// # Errors
    /// - Returns an error if the address is not aligned to a word boundary.
    pub(super) fn op_mloadw(&mut self, err_ctx: &impl ErrorContext) -> Result<(), ExecutionError> {
        // get the address from the stack and read the word from current memory context
        let mut word: [Felt; WORD_SIZE] = self
            .chiplets
            .memory
            .read_word(self.system.ctx(), self.stack.get(0), self.system.clk(), err_ctx)
            .map_err(ExecutionError::MemoryError)?
            .into();
        word.reverse();

        // update the stack state
        for (i, &value) in word.iter().enumerate() {
            self.stack.set(i, value);
        }
        self.stack.shift_left(5);

        Ok(())
    }

    /// Loads the element from the specified memory address onto the stack.
    ///
    /// The operation works as follows:
    /// - The memory address is popped off the stack.
    /// - The element is retrieved from memory at the specified address. The memory is always
    ///   initialized to ZEROs, and thus, if the specified address has never been written to, the
    ///   ZERO element is returned.
    /// - The element retrieved from memory is pushed to the top of the stack.
    pub(super) fn op_mload(&mut self, err_ctx: &impl ErrorContext) -> Result<(), ExecutionError> {
        let element = self
            .chiplets
            .memory
            .read(self.system.ctx(), self.stack.get(0), self.system.clk(), err_ctx)
            .map_err(ExecutionError::MemoryError)?;

        self.stack.set(0, element);
        self.stack.copy_state(1);

        Ok(())
    }

    /// Stores a word (4 elements) from the stack into the specified memory address.
    ///
    /// The operation works as follows:
    /// - The memory address is popped off the stack.
    /// - The top four stack items are saved starting at the specified memory address, which must be
    ///   aligned on a word boundary. The items are not removed from the stack.
    ///
    /// Thus, the net result of the operation is that the stack is shifted left by one item.
    ///
    /// # Errors
    /// - Returns an error if the address is not aligned to a word boundary.
    pub(super) fn op_mstorew(&mut self, err_ctx: &impl ErrorContext) -> Result<(), ExecutionError> {
        // get the address from the stack and build the word to be saved from the stack values
        let addr = self.stack.get(0);

        // build the word in memory order (reverse of stack order)
        let word = [self.stack.get(4), self.stack.get(3), self.stack.get(2), self.stack.get(1)];

        // write the word to memory and get the previous word
        self.chiplets
            .memory
            .write_word(self.system.ctx(), addr, self.system.clk(), word.into(), err_ctx)
            .map_err(ExecutionError::MemoryError)?;

        // reverse the order of the memory word & update the stack state
        for (i, &value) in word.iter().rev().enumerate() {
            self.stack.set(i, value);
        }
        self.stack.shift_left(5);

        Ok(())
    }

    /// Stores an element from the stack into the first slot at the specified memory address.
    ///
    /// The operation works as follows:
    /// - The memory address is popped off the stack.
    /// - The top stack element is saved at the specified memory address. The element is not removed
    ///   from the stack.
    ///
    /// Thus, the net result of the operation is that the stack is shifted left by one item.
    pub(super) fn op_mstore(&mut self, err_ctx: &impl ErrorContext) -> Result<(), ExecutionError> {
        // get the address and the value from the stack
        let ctx = self.system.ctx();
        let addr = self.stack.get(0);
        let value = self.stack.get(1);

        // write the value to the memory and get the previous word
        self.chiplets
            .memory
            .write(ctx, addr, self.system.clk(), value, err_ctx)
            .map_err(ExecutionError::MemoryError)?;

        // update the stack state
        self.stack.shift_left(1);

        Ok(())
    }

    /// Loads two words from memory and replaces the top 8 elements of the stack with their
    /// contents.
    ///
    /// The operation works as follows:
    /// - The memory address of the first word is retrieved from 13th stack element (position 12).
    /// - Two consecutive words, starting at this address, are loaded from memory.
    /// - Elements of these words are written to the top 8 elements of the stack (element-wise, in
    ///   stack order).
    /// - Memory address (in position 12) is incremented by 8.
    /// - All other stack elements remain the same.
    ///
    /// # Errors
    /// - Returns an error if the address is not aligned to a word boundary.
    pub(super) fn op_mstream(&mut self, err_ctx: &impl ErrorContext) -> Result<(), ExecutionError> {
        const MEM_ADDR_STACK_IDX: usize = 12;

        let ctx = self.system.ctx();
        let clk = self.system.clk();
        let addr_first_word = self.stack.get(MEM_ADDR_STACK_IDX);
        let addr_second_word = addr_first_word + Felt::from_u32(WORD_SIZE as u32);

        // load two words from memory
        let words = [
            self.chiplets
                .memory
                .read_word(ctx, addr_first_word, clk, err_ctx)
                .map_err(ExecutionError::MemoryError)?,
            self.chiplets
                .memory
                .read_word(ctx, addr_second_word, clk, err_ctx)
                .map_err(ExecutionError::MemoryError)?,
        ];

        // replace the stack elements with the elements from memory (in stack order)
        for (i, &mem_value) in words.iter().flat_map(|word| word.iter()).rev().enumerate() {
            self.stack.set(i, mem_value);
        }

        // copy over the next 4 elements
        for i in 8..MEM_ADDR_STACK_IDX {
            let stack_value = self.stack.get(i);
            self.stack.set(i, stack_value);
        }

        // increment the address by 8 (2 words)
        self.stack
            .set(MEM_ADDR_STACK_IDX, addr_first_word + Felt::from_u32(WORD_SIZE as u32 * 2));

        // copy over the rest of the stack
        self.stack.copy_state(13);

        Ok(())
    }

    /// Moves 8 elements from the advice stack to the memory, via the operand stack.
    ///
    /// The operation works as follows:
    /// - Two words are popped from the top of the advice stack.
    /// - The destination memory address for the first word is retrieved from the 13th stack element
    ///   (position 12).
    /// - The two words are written to memory consecutively, starting at this address.
    /// - These words replace the top 8 elements of the stack (element-wise, in stack order).
    /// - Memory address (in position 12) is incremented by 8.
    /// - All other stack elements remain the same.
    ///
    /// # Errors
    /// - Returns an error if the address is not aligned to a word boundary.
    pub(super) fn op_pipe(&mut self, err_ctx: &impl ErrorContext) -> Result<(), ExecutionError> {
        const MEM_ADDR_STACK_IDX: usize = 12;

        // get the address from position 12 on the stack
        let ctx = self.system.ctx();
        let clk = self.system.clk();
        let addr_first_word = self.stack.get(MEM_ADDR_STACK_IDX);
        let addr_second_word = addr_first_word + Felt::from_u32(WORD_SIZE as u32);

        // pop two words from the advice stack
        let words = self
            .advice
            .pop_stack_dword()
            .map_err(|err| ExecutionError::advice_error(err, clk, err_ctx))?;

        // write the words memory
        self.chiplets
            .memory
            .write_word(ctx, addr_first_word, clk, words[0], err_ctx)
            .map_err(ExecutionError::MemoryError)?;
        self.chiplets
            .memory
            .write_word(ctx, addr_second_word, clk, words[1], err_ctx)
            .map_err(ExecutionError::MemoryError)?;

        // replace the elements on the stack with the word elements (in stack order)
        for (i, &adv_value) in words.iter().flat_map(|word| word.iter()).rev().enumerate() {
            self.stack.set(i, adv_value);
        }

        // copy over the next 4 elements
        for i in 8..12 {
            let stack_value = self.stack.get(i);
            self.stack.set(i, stack_value);
        }

        // increment the address by 8 (2 words)
        self.stack
            .set(MEM_ADDR_STACK_IDX, addr_first_word + Felt::from_u32(WORD_SIZE as u32 * 2));

        // copy over the rest of the stack
        self.stack.copy_state(13);

        Ok(())
    }

    // ADVICE INPUTS
    // --------------------------------------------------------------------------------------------

    /// Pops an element from the advice stack and pushes it onto the operand stack.
    ///
    /// # Errors
    /// Returns an error if the advice stack is empty.
    pub(super) fn op_advpop(&mut self, err_ctx: &impl ErrorContext) -> Result<(), ExecutionError> {
        let value = self
            .advice
            .pop_stack()
            .map_err(|err| ExecutionError::advice_error(err, self.system.clk(), err_ctx))?;
        self.stack.set(0, value);
        self.stack.shift_right(0);
        Ok(())
    }

    /// Pops a word (4 elements) from the advice stack and overwrites the top word on the operand
    /// stack with it.
    ///
    /// # Errors
    /// Returns an error if the advice stack contains fewer than four elements.
    pub(super) fn op_advpopw(&mut self, err_ctx: &impl ErrorContext) -> Result<(), ExecutionError> {
        let word = self
            .advice
            .pop_stack_word()
            .map_err(|err| ExecutionError::advice_error(err, self.system.clk(), err_ctx))?;

        self.stack.set(0, word[3]);
        self.stack.set(1, word[2]);
        self.stack.set(2, word[1]);
        self.stack.set(3, word[0]);
        self.stack.copy_state(4);

        Ok(())
    }
}

// TESTS
// ================================================================================================

#[cfg(test)]
mod tests {
<<<<<<< HEAD
    use miden_core::{
        ONE, WORD_SIZE, Word, ZERO, assert_matches, mast::MastForest, utils::ToElements,
    };
=======
    use vm_core::{assert_matches, utils::ToElements, PrimeCharacteristicRing, Word, ONE, ZERO};
>>>>>>> b4c46020

    use super::{
        super::{MIN_STACK_DEPTH, Operation},
        Felt, Process,
    };
    use crate::{ContextId, DefaultHost, ExecutionError, MemoryError, SyncHost};

    #[test]
    fn op_push() {
        let mut host = DefaultHost::default();
        let mut process = Process::new_dummy_with_empty_stack();
        let program = &MastForest::default();

        assert_eq!(MIN_STACK_DEPTH, process.stack.depth());
        assert_eq!(1, process.stack.current_clk());
        assert_eq!([ZERO; 16], process.stack.trace_state());

        // push one item onto the stack
        let op = Operation::Push(ONE);
        process.execute_op(op, program, &mut host).unwrap();
        let mut expected = [ZERO; 16];
        expected[0] = ONE;

        assert_eq!(MIN_STACK_DEPTH + 1, process.stack.depth());
        assert_eq!(2, process.stack.current_clk());
        assert_eq!(expected, process.stack.trace_state());

        // push another item onto the stack
<<<<<<< HEAD
        let op = Operation::Push(Felt::new(3));
        process.execute_op(op, program, &mut host).unwrap();
=======
        let op = Operation::Push(Felt::from_u64(3));
        process.execute_op(op, &mut host).unwrap();
>>>>>>> b4c46020
        let mut expected = [ZERO; 16];
        expected[0] = Felt::from_u64(3);
        expected[1] = ONE;

        assert_eq!(MIN_STACK_DEPTH + 2, process.stack.depth());
        assert_eq!(3, process.stack.current_clk());
        assert_eq!(expected, process.stack.trace_state());
    }

    // MEMORY OPERATION TESTS
    // --------------------------------------------------------------------------------------------
    #[test]
    fn op_mloadw() {
        let mut host = DefaultHost::default();
        let mut process = Process::new_dummy_with_decoder_helpers_and_empty_stack();
        let program = &MastForest::default();

        assert_eq!(0, process.chiplets.memory.num_accessed_words());

        // push a word onto the stack and save it at address 4
        let word = [1, 3, 5, 7].to_elements().try_into().unwrap();
        store_value(&mut process, 4, word, &mut host);

        // push four zeros onto the stack
        for _ in 0..4 {
            process.execute_op(Operation::Pad, program, &mut host).unwrap();
        }

        // push the address onto the stack and load the word
<<<<<<< HEAD
        process.execute_op(Operation::Push(4_u32.into()), program, &mut host).unwrap();
        process.execute_op(Operation::MLoadW, program, &mut host).unwrap();
=======
        process.execute_op(Operation::Push(Felt::from_u32(4)), &mut host).unwrap();
        process.execute_op(Operation::MLoadW, &mut host).unwrap();
>>>>>>> b4c46020

        let expected_stack = build_expected_stack(&[7, 5, 3, 1, 7, 5, 3, 1]);
        assert_eq!(expected_stack, process.stack.trace_state());

        // check memory state
        assert_eq!(1, process.chiplets.memory.num_accessed_words());
        assert_eq!(
            Word::from(word),
            process.chiplets.memory.get_word(ContextId::root(), 4).unwrap().unwrap()
        );

        // --- calling MLOADW with address greater than u32::MAX leads to an error ----------------
<<<<<<< HEAD
        process
            .execute_op(Operation::Push(Felt::new(u64::MAX / 2)), program, &mut host)
            .unwrap();
        assert!(process.execute_op(Operation::MLoadW, program, &mut host).is_err());
=======
        process.execute_op(Operation::Push(Felt::from_u64(u64::MAX / 2)), &mut host).unwrap();
        assert!(process.execute_op(Operation::MLoadW, &mut host).is_err());
>>>>>>> b4c46020

        // --- calling MLOADW with a stack of minimum depth is ok ----------------
        let mut process = Process::new_dummy_with_decoder_helpers_and_empty_stack();
        assert!(process.execute_op(Operation::MLoadW, program, &mut host).is_ok());
    }

    #[test]
    fn op_mload() {
        let mut host = DefaultHost::default();
        let mut process = Process::new_dummy_with_decoder_helpers_and_empty_stack();
        let program = &MastForest::default();

        assert_eq!(0, process.chiplets.memory.num_accessed_words());

        // push a word onto the stack and save it at address 4
        let word = [1, 3, 5, 7].to_elements().try_into().unwrap();
        store_value(&mut process, 4, word, &mut host);

        // push the address onto the stack and load the element
<<<<<<< HEAD
        process.execute_op(Operation::Push(Felt::new(4)), program, &mut host).unwrap();
        process.execute_op(Operation::MLoad, program, &mut host).unwrap();
=======
        process.execute_op(Operation::Push(Felt::from_u64(4)), &mut host).unwrap();
        process.execute_op(Operation::MLoad, &mut host).unwrap();
>>>>>>> b4c46020

        let expected_stack = build_expected_stack(&[1, 7, 5, 3, 1]);
        assert_eq!(expected_stack, process.stack.trace_state());

        // check memory state
        assert_eq!(1, process.chiplets.memory.num_accessed_words());
        assert_eq!(
            Word::new(word),
            process.chiplets.memory.get_word(ContextId::root(), 4).unwrap().unwrap()
        );

        // --- calling MLOAD with address greater than u32::MAX leads to an error -----------------
<<<<<<< HEAD
        process
            .execute_op(Operation::Push(Felt::new(u64::MAX / 2)), program, &mut host)
            .unwrap();
        assert!(process.execute_op(Operation::MLoad, program, &mut host).is_err());
=======
        process.execute_op(Operation::Push(Felt::from_u64(u64::MAX / 2)), &mut host).unwrap();
        assert!(process.execute_op(Operation::MLoad, &mut host).is_err());
>>>>>>> b4c46020

        // --- calling MLOAD with a stack of minimum depth is ok ----------------
        let mut process = Process::new_dummy_with_decoder_helpers_and_empty_stack();
        assert!(process.execute_op(Operation::MLoad, program, &mut host).is_ok());
    }

    #[test]
    fn op_mstream() {
        let mut host = DefaultHost::default();
        let mut process = Process::new_dummy_with_decoder_helpers_and_empty_stack();
        let program = &MastForest::default();

        // save two words into memory addresses 4 and 8
        let word1 = [30, 29, 28, 27];
        let word2 = [26, 25, 24, 23];
        let word1_felts: [Felt; WORD_SIZE] = word1.to_elements().try_into().unwrap();
        let word2_felts: [Felt; WORD_SIZE] = word2.to_elements().try_into().unwrap();
        store_value(&mut process, 4, word1_felts, &mut host);
        store_value(&mut process, 8, word2_felts, &mut host);

        // check memory state
        assert_eq!(2, process.chiplets.memory.num_accessed_words());
        assert_eq!(
            Word::new(word1_felts),
            process.chiplets.memory.get_word(ContextId::root(), 4).unwrap().unwrap()
        );
        assert_eq!(
            Word::new(word2_felts),
            process.chiplets.memory.get_word(ContextId::root(), 8).unwrap().unwrap()
        );

        // clear the stack
        for _ in 0..8 {
            process.execute_op(Operation::Drop, program, &mut host).unwrap();
        }

        // arrange the stack such that:
        // - 101 is at position 13 (to make sure it is not overwritten)
        // - 4 (the address) is at position 12
        // - values 1 - 12 are at positions 0 - 11. Adding the first 8 of these values to the values
        //   stored in memory should result in 35.
<<<<<<< HEAD
        process.execute_op(Operation::Push(Felt::new(101)), program, &mut host).unwrap();
        process.execute_op(Operation::Push(4_u32.into()), program, &mut host).unwrap();
        for i in 1..13 {
            process.execute_op(Operation::Push(Felt::new(i)), program, &mut host).unwrap();
=======
        process.execute_op(Operation::Push(Felt::from_u64(101)), &mut host).unwrap();
        process.execute_op(Operation::Push(Felt::from_u32(4)), &mut host).unwrap();
        for i in 1..13 {
            process.execute_op(Operation::Push(Felt::from_u64(i)), &mut host).unwrap();
>>>>>>> b4c46020
        }

        // execute the MSTREAM operation
        process.execute_op(Operation::MStream, program, &mut host).unwrap();

        // the first 8 values should contain the values from memory. the next 4 values should remain
        // unchanged, and the address should be incremented by 2 (i.e., 1 -> 3).
        let stack_values = [
            word2[3],
            word2[2],
            word2[1],
            word2[0],
            word1[3],
            word1[2],
            word1[1],
            word1[0],
            4,
            3,
            2,
            1,
            4 + 8, // initial address + 2 words
            101,   // rest of stack
        ];
        let expected_stack = build_expected_stack(&stack_values);
        assert_eq!(expected_stack, process.stack.trace_state());
    }

    #[test]
    fn op_mstorew() {
        let mut host = DefaultHost::default();
        let mut process = Process::new_dummy_with_decoder_helpers_and_empty_stack();
        let program = &MastForest::default();

        assert_eq!(0, process.chiplets.memory.num_accessed_words());

        // push the first word onto the stack and save it at address 0
        let word1 = [1, 3, 5, 7].to_elements().try_into().unwrap();
        store_value(&mut process, 0, word1, &mut host);

        // check stack state
        let expected_stack = build_expected_stack(&[7, 5, 3, 1]);
        assert_eq!(expected_stack, process.stack.trace_state());

        // check memory state
        assert_eq!(1, process.chiplets.memory.num_accessed_words());
        assert_eq!(
            Word::new(word1),
            process.chiplets.memory.get_word(ContextId::root(), 0).unwrap().unwrap()
        );

        // push the second word onto the stack and save it at address 4
        let word2 = [2, 4, 6, 8].to_elements().try_into().unwrap();
        store_value(&mut process, 4, word2, &mut host);

        // check stack state
        let expected_stack = build_expected_stack(&[8, 6, 4, 2, 7, 5, 3, 1]);
        assert_eq!(expected_stack, process.stack.trace_state());

        // check memory state
        assert_eq!(2, process.chiplets.memory.num_accessed_words());
        assert_eq!(
            Word::new(word1),
            process.chiplets.memory.get_word(ContextId::root(), 0).unwrap().unwrap()
        );
        assert_eq!(
            Word::new(word2),
            process.chiplets.memory.get_word(ContextId::root(), 4).unwrap().unwrap()
        );

        // --- calling MSTOREW with address greater than u32::MAX leads to an error ----------------
<<<<<<< HEAD
        process
            .execute_op(Operation::Push(Felt::new(u64::MAX / 2)), program, &mut host)
            .unwrap();
        assert!(process.execute_op(Operation::MStoreW, program, &mut host).is_err());
=======
        process.execute_op(Operation::Push(Felt::from_u64(u64::MAX / 2)), &mut host).unwrap();
        assert!(process.execute_op(Operation::MStoreW, &mut host).is_err());
>>>>>>> b4c46020

        // --- calling STOREW with a stack of minimum depth is ok ----------------
        let mut process = Process::new_dummy_with_decoder_helpers_and_empty_stack();
        assert!(process.execute_op(Operation::MStoreW, program, &mut host).is_ok());
    }

    #[test]
    fn op_mstore() {
        let mut host = DefaultHost::default();
        let mut process = Process::new_dummy_with_decoder_helpers_and_empty_stack();
        let program = &MastForest::default();

        assert_eq!(0, process.chiplets.memory.num_accessed_words());

        // push new element onto the stack and save it as first element of the word on
        // uninitialized memory at address 0
        let element = Felt::from_u64(10);
        store_element(&mut process, 0, element, &mut host);

        // check stack state
        let expected_stack = build_expected_stack(&[10]);
        assert_eq!(expected_stack, process.stack.trace_state());

        // check memory state
        let mem_0: Word = [element, ZERO, ZERO, ZERO].into();
        assert_eq!(1, process.chiplets.memory.num_accessed_words());
        assert_eq!(mem_0, process.chiplets.memory.get_word(ContextId::root(), 0).unwrap().unwrap());

        // push the word onto the stack and save it at address 4
        let word_2 = [1, 3, 5, 7].to_elements().try_into().unwrap();
        store_value(&mut process, 4, word_2, &mut host);

        // push new element onto the stack and save it as first element of the word at address 2
        let element = Felt::from_u64(12);
        store_element(&mut process, 4, element, &mut host);

        // check stack state
        let expected_stack = build_expected_stack(&[12, 7, 5, 3, 1, 10]);
        assert_eq!(expected_stack, process.stack.trace_state());

        // check memory state to make sure the other 3 elements were not affected
<<<<<<< HEAD
        let mem_2: Word = [element, Felt::new(3), Felt::new(5), Felt::new(7)].into();
=======
        let mem_2 = [element, Felt::from_u64(3), Felt::from_u64(5), Felt::from_u64(7)];
>>>>>>> b4c46020
        assert_eq!(2, process.chiplets.memory.num_accessed_words());
        assert_eq!(mem_2, process.chiplets.memory.get_word(ContextId::root(), 4).unwrap().unwrap());

        // --- calling MSTORE with address greater than u32::MAX leads to an error ----------------
<<<<<<< HEAD
        process
            .execute_op(Operation::Push(Felt::new(u64::MAX / 2)), program, &mut host)
            .unwrap();
        assert!(process.execute_op(Operation::MStore, program, &mut host).is_err());
=======
        process.execute_op(Operation::Push(Felt::from_u64(u64::MAX / 2)), &mut host).unwrap();
        assert!(process.execute_op(Operation::MStore, &mut host).is_err());
>>>>>>> b4c46020

        // --- calling MSTORE with a stack of minimum depth is ok ----------------
        let mut process = Process::new_dummy_with_decoder_helpers_and_empty_stack();
        assert!(process.execute_op(Operation::MStore, program, &mut host).is_ok());
    }

    #[test]
    fn op_pipe() {
        let mut host = DefaultHost::default();
        let mut process = Process::new_dummy_with_decoder_helpers_and_empty_stack();
        let program = &MastForest::default();

        // push words onto the advice stack
        let word1 = [30, 29, 28, 27];
        let word2 = [26, 25, 24, 23];
        let word1_felts: [Felt; WORD_SIZE] = word1.to_elements().try_into().unwrap();
        let word2_felts: [Felt; WORD_SIZE] = word2.to_elements().try_into().unwrap();
        for element in word2_felts.iter().rev().chain(word1_felts.iter().rev()).copied() {
            // reverse the word order, since elements are pushed onto the advice stack.
            process.advice.push_stack(element);
        }

        // arrange the stack such that:
        // - 101 is at position 13 (to make sure it is not overwritten)
        // - 4 (the address) is at position 12
        // - values 1 - 12 are at positions 0 - 11. Replacing the first 8 of these values with the
        //   values from the advice stack should result in 30 through 23 in stack order (with 23 at
        //   stack[0]).
<<<<<<< HEAD
        process.execute_op(Operation::Push(Felt::new(101)), program, &mut host).unwrap();
        process.execute_op(Operation::Push(4_u32.into()), program, &mut host).unwrap();
        for i in 1..13 {
            process.execute_op(Operation::Push(Felt::new(i)), program, &mut host).unwrap();
=======
        process.execute_op(Operation::Push(Felt::from_u64(101)), &mut host).unwrap();
        process.execute_op(Operation::Push(Felt::from_u32(4)), &mut host).unwrap();
        for i in 1..13 {
            process.execute_op(Operation::Push(Felt::from_u64(i)), &mut host).unwrap();
>>>>>>> b4c46020
        }

        // execute the PIPE operation
        process.execute_op(Operation::Pipe, program, &mut host).unwrap();

        // check memory state contains the words from the advice stack
        assert_eq!(2, process.chiplets.memory.num_accessed_words());
        assert_eq!(
            Word::new(word1_felts),
            process.chiplets.memory.get_word(ContextId::root(), 4).unwrap().unwrap()
        );
        assert_eq!(
            Word::new(word2_felts),
            process.chiplets.memory.get_word(ContextId::root(), 8).unwrap().unwrap()
        );

        // the first 8 values should be the values from the advice stack. the next 4 values should
        // remain unchanged, and the address should be incremented by 2 (i.e., 1 -> 3).
        let stack_values = [
            word2[3],
            word2[2],
            word2[1],
            word2[0],
            word1[3],
            word1[2],
            word1[1],
            word1[0],
            4,
            3,
            2,
            1,
            4 + 8, // initial address + 2 words
            101,   // rest of stack
        ];
        let expected_stack = build_expected_stack(&stack_values);
        assert_eq!(expected_stack, process.stack.trace_state());
    }

    // ADVICE INPUT TESTS
    // --------------------------------------------------------------------------------------------

    #[test]
    fn op_advpop() {
        // popping from the advice stack should push the value onto the operand stack
        let (mut process, mut host) = Process::new_dummy_with_advice_stack(&[3]);
        let program = &MastForest::default();

        process.execute_op(Operation::Push(ONE), program, &mut host).unwrap();
        process.execute_op(Operation::AdvPop, program, &mut host).unwrap();
        let expected = build_expected_stack(&[3, 1]);
        assert_eq!(expected, process.stack.trace_state());

        // popping again should result in an error because advice stack is empty
        assert!(process.execute_op(Operation::AdvPop, program, &mut host).is_err());
    }

    #[test]
    fn op_advpopw() {
        // popping a word from the advice stack should overwrite top 4 elements of the operand
        // stack
        let (mut process, mut host) = Process::new_dummy_with_advice_stack(&[3, 4, 5, 6]);
        let program = &MastForest::default();

        process.execute_op(Operation::Push(ONE), program, &mut host).unwrap();
        process.execute_op(Operation::Pad, program, &mut host).unwrap();
        process.execute_op(Operation::Pad, program, &mut host).unwrap();
        process.execute_op(Operation::Pad, program, &mut host).unwrap();
        process.execute_op(Operation::Pad, program, &mut host).unwrap();
        process.execute_op(Operation::AdvPopW, program, &mut host).unwrap();
        let expected = build_expected_stack(&[6, 5, 4, 3, 1]);
        assert_eq!(expected, process.stack.trace_state());
    }

    /// Ensures that reading and writing in the same clock cycle results in an error.
    #[test]
    fn read_and_write_in_same_clock_cycle() {
        let mut process = Process::new_dummy_with_decoder_helpers_and_empty_stack();
        assert_eq!(0, process.chiplets.memory.num_accessed_words());

        // emulate reading and writing in the same clock cycle
        process.ensure_trace_capacity();
        process.op_mload(&()).unwrap();
        assert_matches!(
            process.op_mstore(&()),
            Err(ExecutionError::MemoryError(MemoryError::IllegalMemoryAccess {
                ctx: _,
                addr: _,
                clk: _
            }))
        );
    }

    /// Ensures that writing twice in the same clock cycle results in an error.
    #[test]
    fn write_twice_in_same_clock_cycle() {
        let mut process = Process::new_dummy_with_decoder_helpers_and_empty_stack();
        assert_eq!(0, process.chiplets.memory.num_accessed_words());

        // emulate reading and writing in the same clock cycle
        process.ensure_trace_capacity();
        process.op_mstore(&()).unwrap();
        assert_matches!(
            process.op_mstore(&()),
            Err(ExecutionError::MemoryError(MemoryError::IllegalMemoryAccess {
                ctx: _,
                addr: _,
                clk: _
            }))
        );
    }

    /// Ensures that reading twice in the same clock cycle does NOT result in an error.
    #[test]
    fn read_twice_in_same_clock_cycle() {
        let mut process = Process::new_dummy_with_decoder_helpers_and_empty_stack();
        assert_eq!(0, process.chiplets.memory.num_accessed_words());

        // emulate reading in the same clock cycle
        process.ensure_trace_capacity();
        process.op_mload(&()).unwrap();
        process.op_mload(&()).unwrap();
    }

    // HELPER METHODS
    // --------------------------------------------------------------------------------------------

    fn store_value<H>(process: &mut Process, addr: u64, value: [Felt; 4], host: &mut H)
    where
        H: SyncHost,
    {
        let program = &MastForest::default();

        for &value in value.iter() {
            process.execute_op(Operation::Push(value), program, host).unwrap();
        }
<<<<<<< HEAD
        let addr = Felt::new(addr);
        process.execute_op(Operation::Push(addr), program, host).unwrap();
        process.execute_op(Operation::MStoreW, program, host).unwrap();
=======
        let addr = Felt::from_u64(addr);
        process.execute_op(Operation::Push(addr), host).unwrap();
        process.execute_op(Operation::MStoreW, host).unwrap();
>>>>>>> b4c46020
    }

    fn store_element<H>(process: &mut Process, addr: u64, value: Felt, host: &mut H)
    where
        H: SyncHost,
    {
<<<<<<< HEAD
        let program = &MastForest::default();

        process.execute_op(Operation::Push(value), program, host).unwrap();
        let addr = Felt::new(addr);
        process.execute_op(Operation::Push(addr), program, host).unwrap();
        process.execute_op(Operation::MStore, program, host).unwrap();
=======
        process.execute_op(Operation::Push(value), host).unwrap();
        let addr = Felt::from_u64(addr);
        process.execute_op(Operation::Push(addr), host).unwrap();
        process.execute_op(Operation::MStore, host).unwrap();
>>>>>>> b4c46020
    }

    fn build_expected_stack(values: &[u64]) -> [Felt; 16] {
        let mut expected = [ZERO; 16];
        for (&value, result) in values.iter().zip(expected.iter_mut()) {
            *result = Felt::from_u64(value);
        }
        expected
    }
}<|MERGE_RESOLUTION|>--- conflicted
+++ resolved
@@ -1,8 +1,5 @@
-<<<<<<< HEAD
 use miden_core::WORD_SIZE;
-=======
-use vm_core::{PrimeCharacteristicRing, WORD_SIZE};
->>>>>>> b4c46020
+use miden_core::{PrimeCharacteristicRing, WORD_SIZE};
 
 use super::{ExecutionError, Felt, Process};
 use crate::errors::ErrorContext;
@@ -294,13 +291,10 @@
 
 #[cfg(test)]
 mod tests {
-<<<<<<< HEAD
     use miden_core::{
         ONE, WORD_SIZE, Word, ZERO, assert_matches, mast::MastForest, utils::ToElements,
     };
-=======
-    use vm_core::{assert_matches, utils::ToElements, PrimeCharacteristicRing, Word, ONE, ZERO};
->>>>>>> b4c46020
+    use miden_core::{assert_matches, utils::ToElements, PrimeCharacteristicRing, Word, ONE, ZERO};
 
     use super::{
         super::{MIN_STACK_DEPTH, Operation},
@@ -329,13 +323,8 @@
         assert_eq!(expected, process.stack.trace_state());
 
         // push another item onto the stack
-<<<<<<< HEAD
         let op = Operation::Push(Felt::new(3));
         process.execute_op(op, program, &mut host).unwrap();
-=======
-        let op = Operation::Push(Felt::from_u64(3));
-        process.execute_op(op, &mut host).unwrap();
->>>>>>> b4c46020
         let mut expected = [ZERO; 16];
         expected[0] = Felt::from_u64(3);
         expected[1] = ONE;
@@ -365,13 +354,8 @@
         }
 
         // push the address onto the stack and load the word
-<<<<<<< HEAD
         process.execute_op(Operation::Push(4_u32.into()), program, &mut host).unwrap();
         process.execute_op(Operation::MLoadW, program, &mut host).unwrap();
-=======
-        process.execute_op(Operation::Push(Felt::from_u32(4)), &mut host).unwrap();
-        process.execute_op(Operation::MLoadW, &mut host).unwrap();
->>>>>>> b4c46020
 
         let expected_stack = build_expected_stack(&[7, 5, 3, 1, 7, 5, 3, 1]);
         assert_eq!(expected_stack, process.stack.trace_state());
@@ -384,15 +368,10 @@
         );
 
         // --- calling MLOADW with address greater than u32::MAX leads to an error ----------------
-<<<<<<< HEAD
         process
             .execute_op(Operation::Push(Felt::new(u64::MAX / 2)), program, &mut host)
             .unwrap();
         assert!(process.execute_op(Operation::MLoadW, program, &mut host).is_err());
-=======
-        process.execute_op(Operation::Push(Felt::from_u64(u64::MAX / 2)), &mut host).unwrap();
-        assert!(process.execute_op(Operation::MLoadW, &mut host).is_err());
->>>>>>> b4c46020
 
         // --- calling MLOADW with a stack of minimum depth is ok ----------------
         let mut process = Process::new_dummy_with_decoder_helpers_and_empty_stack();
@@ -412,13 +391,8 @@
         store_value(&mut process, 4, word, &mut host);
 
         // push the address onto the stack and load the element
-<<<<<<< HEAD
         process.execute_op(Operation::Push(Felt::new(4)), program, &mut host).unwrap();
         process.execute_op(Operation::MLoad, program, &mut host).unwrap();
-=======
-        process.execute_op(Operation::Push(Felt::from_u64(4)), &mut host).unwrap();
-        process.execute_op(Operation::MLoad, &mut host).unwrap();
->>>>>>> b4c46020
 
         let expected_stack = build_expected_stack(&[1, 7, 5, 3, 1]);
         assert_eq!(expected_stack, process.stack.trace_state());
@@ -431,15 +405,10 @@
         );
 
         // --- calling MLOAD with address greater than u32::MAX leads to an error -----------------
-<<<<<<< HEAD
         process
             .execute_op(Operation::Push(Felt::new(u64::MAX / 2)), program, &mut host)
             .unwrap();
         assert!(process.execute_op(Operation::MLoad, program, &mut host).is_err());
-=======
-        process.execute_op(Operation::Push(Felt::from_u64(u64::MAX / 2)), &mut host).unwrap();
-        assert!(process.execute_op(Operation::MLoad, &mut host).is_err());
->>>>>>> b4c46020
 
         // --- calling MLOAD with a stack of minimum depth is ok ----------------
         let mut process = Process::new_dummy_with_decoder_helpers_and_empty_stack();
@@ -481,17 +450,10 @@
         // - 4 (the address) is at position 12
         // - values 1 - 12 are at positions 0 - 11. Adding the first 8 of these values to the values
         //   stored in memory should result in 35.
-<<<<<<< HEAD
         process.execute_op(Operation::Push(Felt::new(101)), program, &mut host).unwrap();
         process.execute_op(Operation::Push(4_u32.into()), program, &mut host).unwrap();
         for i in 1..13 {
             process.execute_op(Operation::Push(Felt::new(i)), program, &mut host).unwrap();
-=======
-        process.execute_op(Operation::Push(Felt::from_u64(101)), &mut host).unwrap();
-        process.execute_op(Operation::Push(Felt::from_u32(4)), &mut host).unwrap();
-        for i in 1..13 {
-            process.execute_op(Operation::Push(Felt::from_u64(i)), &mut host).unwrap();
->>>>>>> b4c46020
         }
 
         // execute the MSTREAM operation
@@ -562,15 +524,10 @@
         );
 
         // --- calling MSTOREW with address greater than u32::MAX leads to an error ----------------
-<<<<<<< HEAD
         process
             .execute_op(Operation::Push(Felt::new(u64::MAX / 2)), program, &mut host)
             .unwrap();
         assert!(process.execute_op(Operation::MStoreW, program, &mut host).is_err());
-=======
-        process.execute_op(Operation::Push(Felt::from_u64(u64::MAX / 2)), &mut host).unwrap();
-        assert!(process.execute_op(Operation::MStoreW, &mut host).is_err());
->>>>>>> b4c46020
 
         // --- calling STOREW with a stack of minimum depth is ok ----------------
         let mut process = Process::new_dummy_with_decoder_helpers_and_empty_stack();
@@ -612,24 +569,15 @@
         assert_eq!(expected_stack, process.stack.trace_state());
 
         // check memory state to make sure the other 3 elements were not affected
-<<<<<<< HEAD
         let mem_2: Word = [element, Felt::new(3), Felt::new(5), Felt::new(7)].into();
-=======
-        let mem_2 = [element, Felt::from_u64(3), Felt::from_u64(5), Felt::from_u64(7)];
->>>>>>> b4c46020
         assert_eq!(2, process.chiplets.memory.num_accessed_words());
         assert_eq!(mem_2, process.chiplets.memory.get_word(ContextId::root(), 4).unwrap().unwrap());
 
         // --- calling MSTORE with address greater than u32::MAX leads to an error ----------------
-<<<<<<< HEAD
         process
             .execute_op(Operation::Push(Felt::new(u64::MAX / 2)), program, &mut host)
             .unwrap();
         assert!(process.execute_op(Operation::MStore, program, &mut host).is_err());
-=======
-        process.execute_op(Operation::Push(Felt::from_u64(u64::MAX / 2)), &mut host).unwrap();
-        assert!(process.execute_op(Operation::MStore, &mut host).is_err());
->>>>>>> b4c46020
 
         // --- calling MSTORE with a stack of minimum depth is ok ----------------
         let mut process = Process::new_dummy_with_decoder_helpers_and_empty_stack();
@@ -658,17 +606,10 @@
         // - values 1 - 12 are at positions 0 - 11. Replacing the first 8 of these values with the
         //   values from the advice stack should result in 30 through 23 in stack order (with 23 at
         //   stack[0]).
-<<<<<<< HEAD
         process.execute_op(Operation::Push(Felt::new(101)), program, &mut host).unwrap();
         process.execute_op(Operation::Push(4_u32.into()), program, &mut host).unwrap();
         for i in 1..13 {
             process.execute_op(Operation::Push(Felt::new(i)), program, &mut host).unwrap();
-=======
-        process.execute_op(Operation::Push(Felt::from_u64(101)), &mut host).unwrap();
-        process.execute_op(Operation::Push(Felt::from_u32(4)), &mut host).unwrap();
-        for i in 1..13 {
-            process.execute_op(Operation::Push(Felt::from_u64(i)), &mut host).unwrap();
->>>>>>> b4c46020
         }
 
         // execute the PIPE operation
@@ -804,34 +745,21 @@
         for &value in value.iter() {
             process.execute_op(Operation::Push(value), program, host).unwrap();
         }
-<<<<<<< HEAD
         let addr = Felt::new(addr);
         process.execute_op(Operation::Push(addr), program, host).unwrap();
         process.execute_op(Operation::MStoreW, program, host).unwrap();
-=======
-        let addr = Felt::from_u64(addr);
-        process.execute_op(Operation::Push(addr), host).unwrap();
-        process.execute_op(Operation::MStoreW, host).unwrap();
->>>>>>> b4c46020
     }
 
     fn store_element<H>(process: &mut Process, addr: u64, value: Felt, host: &mut H)
     where
         H: SyncHost,
     {
-<<<<<<< HEAD
         let program = &MastForest::default();
 
         process.execute_op(Operation::Push(value), program, host).unwrap();
         let addr = Felt::new(addr);
         process.execute_op(Operation::Push(addr), program, host).unwrap();
         process.execute_op(Operation::MStore, program, host).unwrap();
-=======
-        process.execute_op(Operation::Push(value), host).unwrap();
-        let addr = Felt::from_u64(addr);
-        process.execute_op(Operation::Push(addr), host).unwrap();
-        process.execute_op(Operation::MStore, host).unwrap();
->>>>>>> b4c46020
     }
 
     fn build_expected_stack(values: &[u64]) -> [Felt; 16] {
