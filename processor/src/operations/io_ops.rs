--- conflicted
+++ resolved
@@ -37,7 +37,7 @@
     /// - Returns an error if the address is not aligned to a word boundary.
     pub(super) fn op_mloadw(&mut self) -> Result<(), ExecutionError> {
         // get the address from the stack and read the word from current memory context
-        let mut word = self.chiplets.memory_mut().read_word(
+        let mut word = self.chiplets.memory.read_word(
             self.system.ctx(),
             self.stack.get(0),
             self.system.clk(),
@@ -62,62 +62,14 @@
     ///   ZERO element is returned.
     /// - The element retrieved from memory is pushed to the top of the stack.
     pub(super) fn op_mload(&mut self) -> Result<(), ExecutionError> {
-        let element = self.chiplets.memory_mut().read(
-            self.system.ctx(),
-            self.stack.get(0),
-            self.system.clk(),
-        )?;
+        let element =
+            self.chiplets
+                .memory
+                .read(self.system.ctx(), self.stack.get(0), self.system.clk())?;
 
         self.stack.set(0, element);
         self.stack.copy_state(1);
 
-<<<<<<< HEAD
-        // write the 3 unused elements to the helpers so they're available for constraint evaluation
-        self.decoder.set_user_op_helpers(Operation::MLoad, &word[..3]);
-
-        Ok(())
-    }
-
-    /// Loads two words from memory and replaces the top 8 elements of the stack with their
-    /// contents.
-    ///
-    /// The operation works as follows:
-    /// - The memory address of the first word is retrieved from 13th stack element (position 12).
-    /// - Two consecutive words, starting at this address, are loaded from memory.
-    /// - Elements of these words are written to the top 8 elements of the stack (element-wise, in
-    ///   stack order).
-    /// - Memory address (in position 12) is incremented by 2.
-    /// - All other stack elements remain the same.
-    pub(super) fn op_mstream(&mut self) -> Result<(), ExecutionError> {
-        // get the address from position 12 on the stack
-        let ctx = self.system.ctx();
-        let addr = Self::get_valid_address(self.stack.get(12))?;
-
-        // load two words from memory
-        let words = [
-            self.chiplets.memory.read(ctx, addr, self.chiplets.clk)?,
-            self.chiplets.memory.read(ctx, addr + 1, self.chiplets.clk)?,
-        ];
-
-        // replace the stack elements with the elements from memory (in stack order)
-        for (i, &mem_value) in words.iter().flat_map(|word| word.iter()).rev().enumerate() {
-            self.stack.set(i, mem_value);
-        }
-
-        // copy over the next 4 elements
-        for i in 8..12 {
-            let stack_value = self.stack.get(i);
-            self.stack.set(i, stack_value);
-        }
-
-        // increment the address by 2
-        self.stack.set(12, Felt::from(addr + 2));
-
-        // copy over the rest of the stack
-        self.stack.copy_state(13);
-
-=======
->>>>>>> 3c8013d9
         Ok(())
     }
 
@@ -139,15 +91,10 @@
         // build the word in memory order (reverse of stack order)
         let word = [self.stack.get(4), self.stack.get(3), self.stack.get(2), self.stack.get(1)];
 
-<<<<<<< HEAD
         // write the word to memory and get the previous word
-        let _ = self.chiplets.memory.write(ctx, addr, self.chiplets.clk, word);
-=======
-        // write the word to memory
         self.chiplets
-            .memory_mut()
+            .memory
             .write_word(self.system.ctx(), addr, self.system.clk(), word)?;
->>>>>>> 3c8013d9
 
         // reverse the order of the memory word & update the stack state
         for (i, &value) in word.iter().rev().enumerate() {
@@ -173,23 +120,7 @@
         let value = self.stack.get(1);
 
         // write the value to the memory and get the previous word
-<<<<<<< HEAD
-        let mut old_word = {
-            let old_word = self.chiplets.memory.get_old_value(ctx, addr);
-            let new_word = [value, old_word[1], old_word[2], old_word[3]];
-
-            self.chiplets.memory.write(ctx, addr, self.chiplets.clk, new_word)?;
-
-            old_word
-        };
-        // put the retrieved word into stack order
-        old_word.reverse();
-
-        // write the 3 unused elements to the helpers so they're available for constraint evaluation
-        self.decoder.set_user_op_helpers(Operation::MStore, &old_word[..3]);
-=======
-        self.chiplets.memory_mut().write(ctx, addr, self.system.clk(), value)?;
->>>>>>> 3c8013d9
+        self.chiplets.memory.write(ctx, addr, self.system.clk(), value)?;
 
         // update the stack state
         self.stack.shift_left(1);
@@ -220,8 +151,8 @@
 
         // load two words from memory
         let words = [
-            self.chiplets.memory_mut().read_word(ctx, addr_first_word, clk)?,
-            self.chiplets.memory_mut().read_word(ctx, addr_second_word, clk)?,
+            self.chiplets.memory.read_word(ctx, addr_first_word, clk)?,
+            self.chiplets.memory.read_word(ctx, addr_second_word, clk)?,
         ];
 
         // replace the stack elements with the elements from memory (in stack order)
@@ -271,13 +202,8 @@
         let words = host.advice_provider_mut().pop_stack_dword(self.into())?;
 
         // write the words memory
-<<<<<<< HEAD
-        self.chiplets.memory.write(ctx, addr, self.chiplets.clk, words[0])?;
-        self.chiplets.memory.write(ctx, addr + 1, self.chiplets.clk, words[1])?;
-=======
-        self.chiplets.memory_mut().write_word(ctx, addr_first_word, clk, words[0])?;
-        self.chiplets.memory_mut().write_word(ctx, addr_second_word, clk, words[1])?;
->>>>>>> 3c8013d9
+        self.chiplets.memory.write_word(ctx, addr_first_word, clk, words[0])?;
+        self.chiplets.memory.write_word(ctx, addr_second_word, clk, words[1])?;
 
         // replace the elements on the stack with the word elements (in stack order)
         for (i, &adv_value) in words.iter().flat_map(|word| word.iter()).rev().enumerate() {
@@ -330,33 +256,6 @@
 
         Ok(())
     }
-<<<<<<< HEAD
-
-    // HELPER FUNCTIONS
-    // --------------------------------------------------------------------------------------------
-
-    /// Returns the memory word at address `addr` in the current context.
-    pub(crate) fn read_mem_word(&mut self, addr: Felt) -> Result<Word, ExecutionError> {
-        let ctx = self.system.ctx();
-        let mem_addr = Self::get_valid_address(addr)?;
-        let word_at_addr = self.chiplets.memory.read(ctx, mem_addr, self.chiplets.clk)?;
-
-        Ok(word_at_addr)
-    }
-
-    /// Checks that provided address is less than u32::MAX and returns it cast to u32.
-    ///
-    /// # Errors
-    /// Returns an error if the provided address is greater than u32::MAX.
-    fn get_valid_address(addr: Felt) -> Result<u32, ExecutionError> {
-        let addr = addr.as_int();
-        if addr > u32::MAX as u64 {
-            return Err(ExecutionError::MemoryAddressOutOfBounds(addr));
-        }
-        Ok(addr as u32)
-    }
-=======
->>>>>>> 3c8013d9
 }
 
 // TESTS
@@ -408,11 +307,7 @@
     fn op_mloadw() {
         let mut host = DefaultHost::default();
         let mut process = Process::new_dummy_with_decoder_helpers_and_empty_stack();
-<<<<<<< HEAD
-        assert_eq!(0, process.chiplets.memory.size());
-=======
-        assert_eq!(0, process.chiplets.memory().num_accessed_words());
->>>>>>> 3c8013d9
+        assert_eq!(0, process.chiplets.memory.num_accessed_words());
 
         // push a word onto the stack and save it at address 4
         let word = [1, 3, 5, 7].to_elements().try_into().unwrap();
@@ -431,16 +326,8 @@
         assert_eq!(expected_stack, process.stack.trace_state());
 
         // check memory state
-<<<<<<< HEAD
-        assert_eq!(1, process.chiplets.memory.size());
-        assert_eq!(word, process.chiplets.memory.get_value(ContextId::root(), 1).unwrap());
-=======
-        assert_eq!(1, process.chiplets.memory().num_accessed_words());
-        assert_eq!(
-            word,
-            process.chiplets.memory().get_word(ContextId::root(), 4).unwrap().unwrap()
-        );
->>>>>>> 3c8013d9
+        assert_eq!(1, process.chiplets.memory.num_accessed_words());
+        assert_eq!(word, process.chiplets.memory.get_word(ContextId::root(), 4).unwrap().unwrap());
 
         // --- calling MLOADW with address greater than u32::MAX leads to an error ----------------
         process.execute_op(Operation::Push(Felt::new(u64::MAX / 2)), &mut host).unwrap();
@@ -455,11 +342,7 @@
     fn op_mload() {
         let mut host = DefaultHost::default();
         let mut process = Process::new_dummy_with_decoder_helpers_and_empty_stack();
-<<<<<<< HEAD
-        assert_eq!(0, process.chiplets.memory.size());
-=======
-        assert_eq!(0, process.chiplets.memory().num_accessed_words());
->>>>>>> 3c8013d9
+        assert_eq!(0, process.chiplets.memory.num_accessed_words());
 
         // push a word onto the stack and save it at address 4
         let word = [1, 3, 5, 7].to_elements().try_into().unwrap();
@@ -473,16 +356,8 @@
         assert_eq!(expected_stack, process.stack.trace_state());
 
         // check memory state
-<<<<<<< HEAD
-        assert_eq!(1, process.chiplets.memory.size());
-        assert_eq!(word, process.chiplets.memory.get_value(ContextId::root(), 2).unwrap());
-=======
-        assert_eq!(1, process.chiplets.memory().num_accessed_words());
-        assert_eq!(
-            word,
-            process.chiplets.memory().get_word(ContextId::root(), 4).unwrap().unwrap()
-        );
->>>>>>> 3c8013d9
+        assert_eq!(1, process.chiplets.memory.num_accessed_words());
+        assert_eq!(word, process.chiplets.memory.get_word(ContextId::root(), 4).unwrap().unwrap());
 
         // --- calling MLOAD with address greater than u32::MAX leads to an error -----------------
         process.execute_op(Operation::Push(Felt::new(u64::MAX / 2)), &mut host).unwrap();
@@ -507,21 +382,15 @@
         store_value(&mut process, 8, word2_felts, &mut host);
 
         // check memory state
-<<<<<<< HEAD
-        assert_eq!(2, process.chiplets.memory.size());
-        assert_eq!(word1_felts, process.chiplets.memory.get_value(ContextId::root(), 1).unwrap());
-        assert_eq!(word2_felts, process.chiplets.memory.get_value(ContextId::root(), 2).unwrap());
-=======
-        assert_eq!(2, process.chiplets.memory().num_accessed_words());
+        assert_eq!(2, process.chiplets.memory.num_accessed_words());
         assert_eq!(
             word1_felts,
-            process.chiplets.memory().get_word(ContextId::root(), 4).unwrap().unwrap()
+            process.chiplets.memory.get_word(ContextId::root(), 4).unwrap().unwrap()
         );
         assert_eq!(
             word2_felts,
-            process.chiplets.memory().get_word(ContextId::root(), 8).unwrap().unwrap()
+            process.chiplets.memory.get_word(ContextId::root(), 8).unwrap().unwrap()
         );
->>>>>>> 3c8013d9
 
         // clear the stack
         for _ in 0..8 {
@@ -568,11 +437,7 @@
     fn op_mstorew() {
         let mut host = DefaultHost::default();
         let mut process = Process::new_dummy_with_decoder_helpers_and_empty_stack();
-<<<<<<< HEAD
-        assert_eq!(0, process.chiplets.memory.size());
-=======
-        assert_eq!(0, process.chiplets.memory().num_accessed_words());
->>>>>>> 3c8013d9
+        assert_eq!(0, process.chiplets.memory.num_accessed_words());
 
         // push the first word onto the stack and save it at address 0
         let word1 = [1, 3, 5, 7].to_elements().try_into().unwrap();
@@ -583,16 +448,8 @@
         assert_eq!(expected_stack, process.stack.trace_state());
 
         // check memory state
-<<<<<<< HEAD
-        assert_eq!(1, process.chiplets.memory.size());
-        assert_eq!(word1, process.chiplets.memory.get_value(ContextId::root(), 0).unwrap());
-=======
-        assert_eq!(1, process.chiplets.memory().num_accessed_words());
-        assert_eq!(
-            word1,
-            process.chiplets.memory().get_word(ContextId::root(), 0).unwrap().unwrap()
-        );
->>>>>>> 3c8013d9
+        assert_eq!(1, process.chiplets.memory.num_accessed_words());
+        assert_eq!(word1, process.chiplets.memory.get_word(ContextId::root(), 0).unwrap().unwrap());
 
         // push the second word onto the stack and save it at address 4
         let word2 = [2, 4, 6, 8].to_elements().try_into().unwrap();
@@ -603,21 +460,9 @@
         assert_eq!(expected_stack, process.stack.trace_state());
 
         // check memory state
-<<<<<<< HEAD
-        assert_eq!(2, process.chiplets.memory.size());
-        assert_eq!(word1, process.chiplets.memory.get_value(ContextId::root(), 0).unwrap());
-        assert_eq!(word2, process.chiplets.memory.get_value(ContextId::root(), 3).unwrap());
-=======
-        assert_eq!(2, process.chiplets.memory().num_accessed_words());
-        assert_eq!(
-            word1,
-            process.chiplets.memory().get_word(ContextId::root(), 0).unwrap().unwrap()
-        );
-        assert_eq!(
-            word2,
-            process.chiplets.memory().get_word(ContextId::root(), 4).unwrap().unwrap()
-        );
->>>>>>> 3c8013d9
+        assert_eq!(2, process.chiplets.memory.num_accessed_words());
+        assert_eq!(word1, process.chiplets.memory.get_word(ContextId::root(), 0).unwrap().unwrap());
+        assert_eq!(word2, process.chiplets.memory.get_word(ContextId::root(), 4).unwrap().unwrap());
 
         // --- calling MSTOREW with address greater than u32::MAX leads to an error ----------------
         process.execute_op(Operation::Push(Felt::new(u64::MAX / 2)), &mut host).unwrap();
@@ -632,11 +477,7 @@
     fn op_mstore() {
         let mut host = DefaultHost::default();
         let mut process = Process::new_dummy_with_decoder_helpers_and_empty_stack();
-<<<<<<< HEAD
-        assert_eq!(0, process.chiplets.memory.size());
-=======
-        assert_eq!(0, process.chiplets.memory().num_accessed_words());
->>>>>>> 3c8013d9
+        assert_eq!(0, process.chiplets.memory.num_accessed_words());
 
         // push new element onto the stack and save it as first element of the word on
         // uninitialized memory at address 0
@@ -649,16 +490,8 @@
 
         // check memory state
         let mem_0 = [element, ZERO, ZERO, ZERO];
-<<<<<<< HEAD
-        assert_eq!(1, process.chiplets.memory.size());
-        assert_eq!(mem_0, process.chiplets.memory.get_value(ContextId::root(), 0).unwrap());
-=======
-        assert_eq!(1, process.chiplets.memory().num_accessed_words());
-        assert_eq!(
-            mem_0,
-            process.chiplets.memory().get_word(ContextId::root(), 0).unwrap().unwrap()
-        );
->>>>>>> 3c8013d9
+        assert_eq!(1, process.chiplets.memory.num_accessed_words());
+        assert_eq!(mem_0, process.chiplets.memory.get_word(ContextId::root(), 0).unwrap().unwrap());
 
         // push the word onto the stack and save it at address 4
         let word_2 = [1, 3, 5, 7].to_elements().try_into().unwrap();
@@ -674,16 +507,8 @@
 
         // check memory state to make sure the other 3 elements were not affected
         let mem_2 = [element, Felt::new(3), Felt::new(5), Felt::new(7)];
-<<<<<<< HEAD
-        assert_eq!(2, process.chiplets.memory.size());
-        assert_eq!(mem_2, process.chiplets.memory.get_value(ContextId::root(), 2).unwrap());
-=======
-        assert_eq!(2, process.chiplets.memory().num_accessed_words());
-        assert_eq!(
-            mem_2,
-            process.chiplets.memory().get_word(ContextId::root(), 4).unwrap().unwrap()
-        );
->>>>>>> 3c8013d9
+        assert_eq!(2, process.chiplets.memory.num_accessed_words());
+        assert_eq!(mem_2, process.chiplets.memory.get_word(ContextId::root(), 4).unwrap().unwrap());
 
         // --- calling MSTORE with address greater than u32::MAX leads to an error ----------------
         process.execute_op(Operation::Push(Felt::new(u64::MAX / 2)), &mut host).unwrap();
@@ -725,21 +550,15 @@
         process.execute_op(Operation::Pipe, &mut host).unwrap();
 
         // check memory state contains the words from the advice stack
-<<<<<<< HEAD
-        assert_eq!(2, process.chiplets.memory.size());
-        assert_eq!(word1_felts, process.chiplets.memory.get_value(ContextId::root(), 1).unwrap());
-        assert_eq!(word2_felts, process.chiplets.memory.get_value(ContextId::root(), 2).unwrap());
-=======
-        assert_eq!(2, process.chiplets.memory().num_accessed_words());
+        assert_eq!(2, process.chiplets.memory.num_accessed_words());
         assert_eq!(
             word1_felts,
-            process.chiplets.memory().get_word(ContextId::root(), 4).unwrap().unwrap()
+            process.chiplets.memory.get_word(ContextId::root(), 4).unwrap().unwrap()
         );
         assert_eq!(
             word2_felts,
-            process.chiplets.memory().get_word(ContextId::root(), 8).unwrap().unwrap()
+            process.chiplets.memory.get_word(ContextId::root(), 8).unwrap().unwrap()
         );
->>>>>>> 3c8013d9
 
         // the first 8 values should be the values from the advice stack. the next 4 values should
         // remain unchanged, and the address should be incremented by 2 (i.e., 1 -> 3).
@@ -798,7 +617,7 @@
     #[test]
     fn read_and_write_in_same_clock_cycle() {
         let mut process = Process::new_dummy_with_decoder_helpers_and_empty_stack();
-        assert_eq!(0, process.chiplets.memory().num_accessed_words());
+        assert_eq!(0, process.chiplets.memory.num_accessed_words());
 
         // emulate reading and writing in the same clock cycle
         process.ensure_trace_capacity();
@@ -813,7 +632,7 @@
     #[test]
     fn write_twice_in_same_clock_cycle() {
         let mut process = Process::new_dummy_with_decoder_helpers_and_empty_stack();
-        assert_eq!(0, process.chiplets.memory().num_accessed_words());
+        assert_eq!(0, process.chiplets.memory.num_accessed_words());
 
         // emulate reading and writing in the same clock cycle
         process.ensure_trace_capacity();
@@ -828,7 +647,7 @@
     #[test]
     fn read_twice_in_same_clock_cycle() {
         let mut process = Process::new_dummy_with_decoder_helpers_and_empty_stack();
-        assert_eq!(0, process.chiplets.memory().num_accessed_words());
+        assert_eq!(0, process.chiplets.memory.num_accessed_words());
 
         // emulate reading in the same clock cycle
         process.ensure_trace_capacity();
