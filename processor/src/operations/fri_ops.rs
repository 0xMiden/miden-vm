<<<<<<< HEAD
use miden_core::{ExtensionOf, FieldElement, ONE, QuadFelt, StarkField, ZERO};
=======
use vm_core::{ lazy_static, BasedVectorSpace, Field, PrimeCharacteristicRing, PrimeField64, ONE, ZERO};
>>>>>>> b4c46020

use super::{ExecutionError, Felt, Operation, Process};

lazy_static!{

// CONSTANTS
// ================================================================================================

static ref EIGHT: Felt = Felt::from_u8(8);
static ref TWO_INV: Felt = ONE / Felt::TWO;

static ref DOMAIN_OFFSET: Felt = Felt::GENERATOR;

// Pre-computed powers of 1/tau, where tau is the generator of multiplicative subgroup of size 4
// (i.e., tau is the 4th root of unity). Correctness of these constants is checked in the test at
// the end of this module.
static ref TAU_INV: Felt = Felt::from_u64(18446462594437873665); // tau^{-1}
static ref TAU2_INV: Felt = Felt::from_u64(18446744069414584320); // tau^{-2}
static ref TAU3_INV: Felt = Felt::from_u64(281474976710656); // tau^{-3}
}

// FRI OPERATIONS
// ================================================================================================

impl Process {
    // FRI FOLDING OPERATION
    // --------------------------------------------------------------------------------------------
    /// Performs FRI layer folding by a factor of 4 for FRI protocol executed in a degree 2
    /// extension of the base field. Additionally, performs several computations which simplify
    /// FRI verification procedure.
    ///
    /// Specifically:
    /// - Folds 4 query values (v0, v1), (v2, v3), (v4, v5), (v6, v7) into a single value (ne0,
    ///   ne1).
    /// - Computes new value of the domain generator power: poe' = poe^4.
    /// - Increments layer pointer (cptr) by 8.
    /// - Checks that the previous folding was done correctly.
    /// - Shifts the stack to the left to move an item from the overflow table to stack position 15.
    ///
    /// Stack transition for this operation looks as follows:
    ///
    /// Input:
    /// [v7, v6, v5, v4, v3, v2, v1, v0, f_pos, d_seg, poe, pe1, pe0, a1, a0, cptr, ...]
    ///
    /// Output:
    /// [t1, t0, s1, s0, df3, df2, df1, df0, poe^2, f_tau, cptr+2, poe^4, f_pos, ne1, ne0, eptr,
    /// ...]
    ///
    /// In the above, eptr is moved from the stack overflow table and is expected to be the address
    /// of the final FRI layer.
    ///
    /// To keep the degree of the constraints low, a number of intermediate values are used.
    /// Specifically, the operation relies on all 6 helper registers, and also uses the first 10
    /// elements of the stack at the next state for degree reduction purposes. Thus, once the
    /// operation has been executed, the top 10 elements of the stack can be considered to be
    /// "garbage".
    pub(super) fn op_fri_ext2fold4(&mut self) -> Result<(), ExecutionError> {
        // --- read all relevant variables from the stack ---------------------
        let query_values = self.get_query_values();
        let f_pos = self.get_folded_position();
        let d_seg = self.get_domain_segment().as_canonical_u64();
        let poe = self.get_poe();
        let prev_value = self.get_previous_value();
        let alpha = self.get_alpha();
        let layer_ptr = self.get_layer_ptr();

        // --- make sure the previous folding was done correctly --------------
        if d_seg > 3 {
            return Err(ExecutionError::InvalidFriDomainSegment(d_seg));
        }

        let d_seg = d_seg as usize;
        if query_values[d_seg] != prev_value {
            return Err(ExecutionError::InvalidFriLayerFolding(prev_value, query_values[d_seg]));
        }

        // --- fold query values ----------------------------------------------
        // compute x corresponding to the query position
        let f_tau = get_tau_factor(d_seg);
        let x = poe * f_tau * *DOMAIN_OFFSET;
        let x_inv = x.inverse();

        let (ev, es) = compute_evaluation_points(alpha, x_inv);
        let (folded_value, tmp0, tmp1) = fold4(query_values, ev, es);

        // --- write the relevant values into the next state of the stack -----
        let tmp0 = tmp0.to_array();
        let tmp1 = tmp1.to_array();
        let ds = get_domain_segment_flags(d_seg);
        let folded_value = folded_value.to_array();

        let poe2 = poe.square();
        let poe4 = poe2.square();

        self.stack.set(0, tmp0[1]);
        self.stack.set(1, tmp0[0]);
        self.stack.set(2, tmp1[1]);
        self.stack.set(3, tmp1[0]);
        self.stack.set(4, ds[3]);
        self.stack.set(5, ds[2]);
        self.stack.set(6, ds[1]);
        self.stack.set(7, ds[0]);
        self.stack.set(8, poe2);
        self.stack.set(9, f_tau);
        self.stack.set(10, layer_ptr + *EIGHT);
        self.stack.set(11, poe4);
        self.stack.set(12, f_pos);
        self.stack.set(13, folded_value[1]);
        self.stack.set(14, folded_value[0]);

        self.set_helper_registers(ev, es, x, x_inv);

        self.stack.shift_left(16);
        Ok(())
    }

    // HELPER METHODS
    // --------------------------------------------------------------------------------------------

    /// Returns 4 query values in the source domain. These values are to be folded into a single
    /// value in the folded domain.
    fn get_query_values(&self) -> [QuadFelt; 4] {
        let v7 = self.stack.get(0);
        let v6 = self.stack.get(1);
        let v5 = self.stack.get(2);
        let v4 = self.stack.get(3);
        let v3 = self.stack.get(4);
        let v2 = self.stack.get(5);
        let v1 = self.stack.get(6);
        let v0 = self.stack.get(7);

        [
            QuadFelt::new_complex(v0, v1),
            QuadFelt::new_complex(v2, v3),
            QuadFelt::new_complex(v4, v5),
            QuadFelt::new_complex(v6, v7),
        ]
    }

    /// Returns queried position in the folded domain.
    fn get_folded_position(&self) -> Felt {
        self.stack.get(8)
    }

    /// Returns segment identifier of the position in the source domain.
    ///
    /// This can be computed as pos / n, where pos is the position in the source domain and n is
    /// the size of the folded domain. Since source domain size is always 4x bigger than the
    /// folded domain size, possible set of values for domain segment are: 0, 1, 2, 3.
    fn get_domain_segment(&self) -> Felt {
        self.stack.get(9)
    }

    /// Returns power of domain generator which can be used to determine current domain value x.
    fn get_poe(&self) -> Felt {
        self.stack.get(10)
    }

    /// Returns the result of the previous layer folding.
    fn get_previous_value(&self) -> QuadFelt {
        let pe1 = self.stack.get(11);
        let pe0 = self.stack.get(12);
        QuadFelt::new_complex(pe0, pe1)
    }

    /// Returns verifier challenge for the current layer.
    fn get_alpha(&self) -> QuadFelt {
        let a1 = self.stack.get(13);
        let a0 = self.stack.get(14);
        QuadFelt::new_complex(a0, a1)
    }

    /// Returns memory address of the current layer.
    fn get_layer_ptr(&self) -> Felt {
        self.stack.get(15)
    }

    /// Populates helper registers with intermediate values used in the folding procedure.
    fn set_helper_registers(&mut self, ev: QuadFelt, es: QuadFelt, x: Felt, x_inv: Felt) {
        let ev_felts = ev.as_basis_coefficients_slice();
        let es_felts = es.as_basis_coefficients_slice();

        let values = [ev_felts[0], ev_felts[1], es_felts[0], es_felts[1], x, x_inv];
        self.decoder.set_user_op_helpers(Operation::FriE2F4, &values);
    }
}

// HELPER FUNCTIONS
// ================================================================================================

/// Determines tau factor (needed to compute x value) for the specified domain segment.
fn get_tau_factor(domain_segment: usize) -> Felt {
    match domain_segment {
        0 => ONE,
        1 => *TAU_INV,
        2 => *TAU2_INV,
        3 => *TAU3_INV,
        _ => panic!("invalid domain segment {domain_segment}"),
    }
}

/// Determines a set of binary flags needed to describe the specified domain segment.
fn get_domain_segment_flags(domain_segment: usize) -> [Felt; 4] {
    match domain_segment {
        0 => [ONE, ZERO, ZERO, ZERO],
        1 => [ZERO, ONE, ZERO, ZERO],
        2 => [ZERO, ZERO, ONE, ZERO],
        3 => [ZERO, ZERO, ZERO, ONE],
        _ => panic!("invalid domain segment {domain_segment}"),
    }
}

/// Computes 2 evaluation points needed for [fold4] function.
fn compute_evaluation_points(alpha: QuadFelt, x_inv: Felt) -> (QuadFelt, QuadFelt) {
    let ev = alpha * x_inv;
    let es = ev.square();
    (ev, es)
}

/// Performs folding by a factor of 4. ev and es are values computed based on x and
/// verifier challenge alpha as follows:
/// - ev = alpha / x
/// - es = (alpha / x)^2
fn fold4(values: [QuadFelt; 4], ev: QuadFelt, es: QuadFelt) -> (QuadFelt, QuadFelt, QuadFelt) {
    let tmp0 = fold2(values[0], values[2], ev);
    let tmp1 = fold2(values[1], values[3], ev * *TAU_INV);
    let folded_value = fold2(tmp0, tmp1, es);
    (folded_value, tmp0, tmp1)
}

/// Performs folding by a factor of 2. ep is a value computed based on x and verifier challenge
/// alpha.
fn fold2(f_x: QuadFelt, f_neg_x: QuadFelt, ep: QuadFelt) -> QuadFelt {
    (f_x + f_neg_x + ((f_x - f_neg_x) * ep)) * (*TWO_INV)
}

// TESTS
// ================================================================================================

#[cfg(test)]
mod tests {
    /*
    use alloc::vec::Vec;

<<<<<<< HEAD
    use miden_core::{StackInputs, mast::MastForest};
    use miden_utils_testing::rand::{rand_array, rand_value, rand_vector};
=======
    use test_utils::rand::{rand_array, rand_value, rand_vector};
    use vm_core::{PrimeCharacteristicRing, StackInputs};
>>>>>>> b4c46020
    use winter_prover::math::{fft, get_power_series_with_offset};
    use winter_utils::transpose_slice;

    use super::{
         Felt,  Operation, Process, QuadFelt,  TWO_INV,
    };
    use crate::{DefaultHost, operations::fri_ops::EIGHT};

    #[test]
    fn fold4() {
        let blowup = 4_usize;

        // generate random alpha
        let alpha: QuadFelt = rand_value();

        // generate degree 7 polynomial f(x)
        let poly: Vec<QuadFelt> = rand_vector(8);

        // evaluate the polynomial over domain of 32 elements
        let offset = Felt::GENERATOR;
        let twiddles = fft::get_twiddles(poly.len());
        let evaluations = fft::evaluate_poly_with_offset(&poly, &twiddles, offset, blowup);

        // fold the evaluations using FRI folding procedure from Winterfell
        let transposed_evaluations = transpose_slice::<QuadFelt, 4>(&evaluations);
        let folded_evaluations =
            winter_fri::folding::apply_drp(&transposed_evaluations, offset, alpha);

        // build the evaluation domain of 32 elements
        let n = poly.len() * blowup;
        let g = Felt::get_root_of_unity(n.trailing_zeros());
        let domain = get_power_series_with_offset(g, offset, n);

        // fold evaluations at a single point using fold4 procedure
        let pos = 3;
        let x = domain[pos];
        let ev = alpha.mul_base(x.inverse());
        let (result, ..) = super::fold4(transposed_evaluations[pos], ev, ev.square());

        // make sure the results of fold4 are the same as results form Winterfell
        assert_eq!(folded_evaluations[pos], result)
    }

    #[test]
    fn constants() {
        let tau = Felt::get_root_of_unity(2);

        assert_eq!(super::TAU_INV, tau.inverse());
        assert_eq!(super::TAU2_INV, tau.square().inverse());
        assert_eq!(super::TAU3_INV, tau.cube().inverse());

        assert_eq!(Felt::from_u64(2).inverse(), TWO_INV);
    }

    #[test]
    fn op_fri_ext2fold4() {
        // --- build stack inputs ---------------------------------------------
        // we need 17 values because we also assume that the pointer to the last FRI layer will
        // be in the first position of the stack overflow table
        let mut inputs = rand_array::<Felt, 17>();
        inputs[7] = Felt::from_u64(2); // domain segment must be < 4

        // when domain segment is 2, the 3rd query value and the previous value must be the same
        inputs[4] = inputs[13];
        inputs[5] = inputs[14];

        // assign meaning to these values
        let end_ptr = inputs[0];
        let layer_ptr = inputs[1];
        let alpha = QuadFelt::new_complex(inputs[2], inputs[3]);
        let poe = inputs[6];
        let d_seg = inputs[7];
        let f_pos = inputs[8];
        let query_values = [
            QuadFelt::new_complex(inputs[9], inputs[10]),
            QuadFelt::new_complex(inputs[11], inputs[12]),
            QuadFelt::new_complex(inputs[13], inputs[14]),
            QuadFelt::new_complex(inputs[15], inputs[16]),
        ];

        // --- execute FRIE2F4 operation --------------------------------------
        // construct the stack from the first 16 elements and push the 17th using the `push` op
        let stack_inputs =
            StackInputs::new(inputs[0..16].to_vec()).expect("inputs lenght too long");
        let mut process = Process::new_dummy_with_decoder_helpers(stack_inputs);
        let mut host = DefaultHost::default();
        let program = &MastForest::default();

        process.execute_op(Operation::Push(inputs[16]), program, &mut host).unwrap();
        process.execute_op(Operation::FriE2F4, program, &mut host).unwrap();

        // --- check the stack state-------------------------------------------
        let stack_state = process.stack.trace_state();

        // perform layer folding
        let f_tau = super::get_tau_factor(d_seg.as_canonical_u64() as usize);
        let x = poe * f_tau * super::DOMAIN_OFFSET;
        let x_inv = x.inverse();

        let (ev, es) = super::compute_evaluation_points(alpha, x_inv);
        let (folded_value, tmp0, tmp1) = super::fold4(query_values, ev, es);

        // check temp values
        let tmp0 = tmp0.to_array();
        let tmp1 = tmp1.to_array();
        assert_eq!(stack_state[0], tmp0[1]);
        assert_eq!(stack_state[1], tmp0[0]);
        assert_eq!(stack_state[2], tmp1[1]);
        assert_eq!(stack_state[3], tmp1[0]);

        // check domain segment flags
        let ds = super::get_domain_segment_flags(d_seg.as_canonical_u64() as usize);
        assert_eq!(stack_state[4], ds[3]);
        assert_eq!(stack_state[5], ds[2]);
        assert_eq!(stack_state[6], ds[1]);
        assert_eq!(stack_state[7], ds[0]);

        // check poe, f_tau, layer_ptr, f_pos
        assert_eq!(stack_state[8], poe.square());
        assert_eq!(stack_state[9], f_tau);
        assert_eq!(stack_state[10], layer_ptr + EIGHT);
        assert_eq!(stack_state[11], poe.exp(4));
        assert_eq!(stack_state[12], f_pos);

        // check folded value
        let folded_value = folded_value.to_base_elements();
        assert_eq!(stack_state[13], folded_value[1]);
        assert_eq!(stack_state[14], folded_value[0]);

        // check end ptr (should be moved from overflow table)
        assert_eq!(stack_state[15], end_ptr);

        // --- check helper registers -----------------------------------------
        let mut expected_helpers = vec![ev.to_array()];
        expected_helpers.extend_from_slice(&es.to_array());
        expected_helpers.push(x);
        expected_helpers.push(x_inv);
        assert_eq!(expected_helpers, process.decoder.get_user_op_helpers().to_vec());
    } */
}<|MERGE_RESOLUTION|>--- conflicted
+++ resolved
@@ -1,8 +1,5 @@
-<<<<<<< HEAD
 use miden_core::{ExtensionOf, FieldElement, ONE, QuadFelt, StarkField, ZERO};
-=======
-use vm_core::{ lazy_static, BasedVectorSpace, Field, PrimeCharacteristicRing, PrimeField64, ONE, ZERO};
->>>>>>> b4c46020
+use miden_core::{ lazy_static, BasedVectorSpace, Field, PrimeCharacteristicRing, PrimeField64, ONE, ZERO};
 
 use super::{ExecutionError, Felt, Operation, Process};
 
@@ -247,13 +244,8 @@
     /*
     use alloc::vec::Vec;
 
-<<<<<<< HEAD
     use miden_core::{StackInputs, mast::MastForest};
     use miden_utils_testing::rand::{rand_array, rand_value, rand_vector};
-=======
-    use test_utils::rand::{rand_array, rand_value, rand_vector};
-    use vm_core::{PrimeCharacteristicRing, StackInputs};
->>>>>>> b4c46020
     use winter_prover::math::{fft, get_power_series_with_offset};
     use winter_utils::transpose_slice;
 
