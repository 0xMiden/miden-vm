--- conflicted
+++ resolved
@@ -221,464 +221,4 @@
 
         Ok(())
     }
-<<<<<<< HEAD
-}
-
-// TESTS
-// ================================================================================================
-
-#[cfg(test)]
-mod tests {
-    use miden_core::{Field, ONE, PrimeField64, ZERO, mast::MastForest};
-    use miden_utils_testing::rand::rand_value;
-
-    use super::{
-        super::{Felt, MIN_STACK_DEPTH, Operation},
-        Process,
-    };
-    use crate::{AdviceInputs, DefaultHost, StackInputs};
-
-    // ARITHMETIC OPERATIONS
-    // --------------------------------------------------------------------------------------------
-
-    #[test]
-    fn op_add() {
-        // initialize the stack with a few values
-        let (a, b, c) = get_rand_values();
-        let stack = StackInputs::try_from_ints([
-            c.as_canonical_u64(),
-            b.as_canonical_u64(),
-            a.as_canonical_u64(),
-        ])
-        .unwrap();
-        let mut process = Process::new_dummy(stack);
-        let mut host = DefaultHost::default();
-        let program = &MastForest::default();
-
-        // add the top two values
-        process.execute_op(Operation::Add, program, &mut host).unwrap();
-        let expected = build_expected(&[a + b, c]);
-
-        assert_eq!(MIN_STACK_DEPTH, process.stack.depth());
-        assert_eq!(2, process.stack.current_clk());
-        assert_eq!(expected, process.stack.trace_state());
-
-        // calling add with a stack of minimum depth is ok
-        let mut process = Process::new_dummy_with_empty_stack();
-        assert!(process.execute_op(Operation::Add, program, &mut host).is_ok());
-    }
-
-    #[test]
-    fn op_neg() {
-        // initialize the stack with a few values
-        let (a, b, c) = get_rand_values();
-        let stack = StackInputs::try_from_ints([
-            c.as_canonical_u64(),
-            b.as_canonical_u64(),
-            a.as_canonical_u64(),
-        ])
-        .unwrap();
-        let mut process = Process::new_dummy(stack);
-        let mut host = DefaultHost::default();
-        let program = &MastForest::default();
-
-        // negate the top value
-        process.execute_op(Operation::Neg, program, &mut host).unwrap();
-        let expected = build_expected(&[-a, b, c]);
-
-        assert_eq!(expected, process.stack.trace_state());
-        assert_eq!(MIN_STACK_DEPTH, process.stack.depth());
-        assert_eq!(2, process.stack.current_clk());
-    }
-
-    #[test]
-    fn op_mul() {
-        // initialize the stack with a few values
-        let (a, b, c) = get_rand_values();
-        let stack = StackInputs::try_from_ints([
-            c.as_canonical_u64(),
-            b.as_canonical_u64(),
-            a.as_canonical_u64(),
-        ])
-        .unwrap();
-        let mut process = Process::new_dummy(stack);
-        let mut host = DefaultHost::default();
-        let program = &MastForest::default();
-
-        // add the top two values
-        process.execute_op(Operation::Mul, program, &mut host).unwrap();
-        let expected = build_expected(&[a * b, c]);
-
-        assert_eq!(MIN_STACK_DEPTH, process.stack.depth());
-        assert_eq!(2, process.stack.current_clk());
-        assert_eq!(expected, process.stack.trace_state());
-
-        // calling mul with a stack of minimum depth is ok
-        let mut process = Process::new_dummy_with_empty_stack();
-        assert!(process.execute_op(Operation::Mul, program, &mut host).is_ok());
-    }
-
-    #[test]
-    fn op_inverse() {
-        // initialize the stack with a few values
-        let (a, b, c) = get_rand_values();
-        let stack = StackInputs::try_from_ints([
-            c.as_canonical_u64(),
-            b.as_canonical_u64(),
-            a.as_canonical_u64(),
-        ])
-        .unwrap();
-        let mut process = Process::new_dummy(stack);
-        let mut host = DefaultHost::default();
-        let program = &MastForest::default();
-
-        // invert the top value
-        if b != ZERO {
-            process.execute_op(Operation::Inv, program, &mut host).unwrap();
-            let expected = build_expected(&[a.inverse(), b, c]);
-
-            assert_eq!(MIN_STACK_DEPTH, process.stack.depth());
-            assert_eq!(2, process.stack.current_clk());
-            assert_eq!(expected, process.stack.trace_state());
-        }
-
-        // inverting zero should be an error
-        process.execute_op(Operation::Pad, program, &mut host).unwrap();
-        assert!(process.execute_op(Operation::Inv, program, &mut host).is_err());
-    }
-
-    #[test]
-    fn op_incr() {
-        // initialize the stack with a few values
-        let (a, b, c) = get_rand_values();
-        let stack = StackInputs::try_from_ints([
-            c.as_canonical_u64(),
-            b.as_canonical_u64(),
-            a.as_canonical_u64(),
-        ])
-        .unwrap();
-        let mut process = Process::new_dummy(stack);
-        let mut host = DefaultHost::default();
-        let program = &MastForest::default();
-
-        // negate the top value
-        process.execute_op(Operation::Incr, program, &mut host).unwrap();
-        let expected = build_expected(&[a + ONE, b, c]);
-
-        assert_eq!(MIN_STACK_DEPTH, process.stack.depth());
-        assert_eq!(2, process.stack.current_clk());
-        assert_eq!(expected, process.stack.trace_state());
-    }
-
-    // BOOLEAN OPERATIONS
-    // --------------------------------------------------------------------------------------------
-
-    #[test]
-    fn op_and() {
-        let mut host = DefaultHost::default();
-        // --- test 0 AND 0 ---------------------------------------------------
-        let stack = StackInputs::try_from_ints([2, 0, 0]).unwrap();
-        let mut process = Process::new_dummy(stack);
-        let program = &MastForest::default();
-
-        process.execute_op(Operation::And, program, &mut host).unwrap();
-        let expected = build_expected(&[ZERO, Felt::new(2)]);
-        assert_eq!(expected, process.stack.trace_state());
-
-        // --- test 1 AND 0 ---------------------------------------------------
-        let stack = StackInputs::try_from_ints([2, 0, 1]).unwrap();
-        let mut process = Process::new_dummy(stack);
-
-        process.execute_op(Operation::And, program, &mut host).unwrap();
-        let expected = build_expected(&[ZERO, Felt::new(2)]);
-        assert_eq!(expected, process.stack.trace_state());
-
-        // --- test 0 AND 1 ---------------------------------------------------
-        let stack = StackInputs::try_from_ints([2, 1, 0]).unwrap();
-        let mut process = Process::new_dummy(stack);
-
-        process.execute_op(Operation::And, program, &mut host).unwrap();
-        let expected = build_expected(&[ZERO, Felt::new(2)]);
-        assert_eq!(expected, process.stack.trace_state());
-
-        // --- test 1 AND 1 ---------------------------------------------------
-        let stack = StackInputs::try_from_ints([2, 1, 1]).unwrap();
-        let mut process = Process::new_dummy(stack);
-
-        process.execute_op(Operation::And, program, &mut host).unwrap();
-        let expected = build_expected(&[ONE, Felt::new(2)]);
-        assert_eq!(expected, process.stack.trace_state());
-
-        // --- first operand is not binary ------------------------------------
-        let stack = StackInputs::try_from_ints([2, 1, 2]).unwrap();
-        let mut process = Process::new_dummy(stack);
-        assert!(process.execute_op(Operation::And, program, &mut host).is_err());
-
-        // --- second operand is not binary -----------------------------------
-        let stack = StackInputs::try_from_ints([2, 2, 1]).unwrap();
-        let mut process = Process::new_dummy(stack);
-        assert!(process.execute_op(Operation::And, program, &mut host).is_err());
-
-        // --- calling AND with a stack of minimum depth is ok ----------------
-        let mut process = Process::new_dummy_with_empty_stack();
-        assert!(process.execute_op(Operation::And, program, &mut host).is_ok());
-    }
-
-    #[test]
-    fn op_or() {
-        let mut host = DefaultHost::default();
-        // --- test 0 OR 0 ---------------------------------------------------
-        let stack = StackInputs::try_from_ints([2, 0, 0]).unwrap();
-        let mut process = Process::new_dummy(stack);
-        let program = &MastForest::default();
-
-        process.execute_op(Operation::Or, program, &mut host).unwrap();
-        let expected = build_expected(&[ZERO, Felt::new(2)]);
-        assert_eq!(expected, process.stack.trace_state());
-
-        // --- test 1 OR 0 ---------------------------------------------------
-        let stack = StackInputs::try_from_ints([2, 0, 1]).unwrap();
-        let mut process = Process::new_dummy(stack);
-
-        process.execute_op(Operation::Or, program, &mut host).unwrap();
-        let expected = build_expected(&[ONE, Felt::new(2)]);
-        assert_eq!(expected, process.stack.trace_state());
-
-        // --- test 0 OR 1 ---------------------------------------------------
-        let stack = StackInputs::try_from_ints([2, 1, 0]).unwrap();
-        let mut process = Process::new_dummy(stack);
-
-        process.execute_op(Operation::Or, program, &mut host).unwrap();
-        let expected = build_expected(&[ONE, Felt::new(2)]);
-        assert_eq!(expected, process.stack.trace_state());
-
-        // --- test 1 OR 0 ---------------------------------------------------
-        let stack = StackInputs::try_from_ints([2, 1, 1]).unwrap();
-        let mut process = Process::new_dummy(stack);
-
-        process.execute_op(Operation::Or, program, &mut host).unwrap();
-        let expected = build_expected(&[ONE, Felt::new(2)]);
-        assert_eq!(expected, process.stack.trace_state());
-
-        // --- first operand is not binary ------------------------------------
-        let stack = StackInputs::try_from_ints([2, 1, 2]).unwrap();
-        let mut process = Process::new_dummy(stack);
-        assert!(process.execute_op(Operation::Or, program, &mut host).is_err());
-
-        // --- second operand is not binary -----------------------------------
-        let stack = StackInputs::try_from_ints([2, 2, 1]).unwrap();
-        let mut process = Process::new_dummy(stack);
-        assert!(process.execute_op(Operation::Or, program, &mut host).is_err());
-
-        // --- calling OR with a stack of minimum depth is a ok ----------------
-        let mut process = Process::new_dummy_with_empty_stack();
-        assert!(process.execute_op(Operation::Or, program, &mut host).is_ok());
-    }
-
-    #[test]
-    fn op_not() {
-        let mut host = DefaultHost::default();
-        // --- test NOT 0 -----------------------------------------------------
-        let stack = StackInputs::try_from_ints([2, 0]).unwrap();
-        let mut process = Process::new_dummy(stack);
-        let program = &MastForest::default();
-
-        process.execute_op(Operation::Not, program, &mut host).unwrap();
-        let expected = build_expected(&[ONE, Felt::new(2)]);
-        assert_eq!(expected, process.stack.trace_state());
-
-        // --- test NOT 1 ----------------------------------------------------
-        let stack = StackInputs::try_from_ints([2, 1]).unwrap();
-        let mut process = Process::new_dummy(stack);
-        process.execute_op(Operation::Not, program, &mut host).unwrap();
-        let expected = build_expected(&[ZERO, Felt::new(2)]);
-        assert_eq!(expected, process.stack.trace_state());
-
-        // --- operand is not binary ------------------------------------------
-        let stack = StackInputs::try_from_ints([2, 2]).unwrap();
-        let mut process = Process::new_dummy(stack);
-        assert!(process.execute_op(Operation::Not, program, &mut host).is_err());
-    }
-
-    // COMPARISON OPERATIONS
-    // --------------------------------------------------------------------------------------------
-
-    #[test]
-    fn op_eq() {
-        // --- test when top two values are equal -----------------------------
-        let advice_inputs = AdviceInputs::default();
-        let stack_inputs = StackInputs::try_from_ints([3, 7, 7]).unwrap();
-        let (mut process, mut host) =
-            Process::new_dummy_with_inputs_and_decoder_helpers(stack_inputs, advice_inputs);
-        let program = &MastForest::default();
-
-        process.execute_op(Operation::Eq, program, &mut host).unwrap();
-        let expected = build_expected(&[ONE, Felt::new(3)]);
-        assert_eq!(expected, process.stack.trace_state());
-
-        // --- test when top two values are not equal -------------------------
-        let advice_inputs = AdviceInputs::default();
-        let stack_inputs = StackInputs::try_from_ints([3, 5, 7]).unwrap();
-        let (mut process, mut host) =
-            Process::new_dummy_with_inputs_and_decoder_helpers(stack_inputs, advice_inputs);
-
-        process.execute_op(Operation::Eq, program, &mut host).unwrap();
-        let expected = build_expected(&[ZERO, Felt::new(3)]);
-        assert_eq!(expected, process.stack.trace_state());
-
-        // --- calling EQ with a stack of minimum depth is a ok ---------------
-        let advice_inputs = AdviceInputs::default();
-        let stack_inputs = StackInputs::default();
-        let (mut process, mut host) =
-            Process::new_dummy_with_inputs_and_decoder_helpers(stack_inputs, advice_inputs);
-        assert!(process.execute_op(Operation::Eq, program, &mut host).is_ok());
-    }
-
-    #[test]
-    fn op_eqz() {
-        // --- test when top is zero ------------------------------------------
-        let advice_inputs = AdviceInputs::default();
-        let stack_inputs = StackInputs::try_from_ints([3, 0]).unwrap();
-        let (mut process, mut host) =
-            Process::new_dummy_with_inputs_and_decoder_helpers(stack_inputs, advice_inputs);
-        let program = &MastForest::default();
-
-        process.execute_op(Operation::Eqz, program, &mut host).unwrap();
-        let expected = build_expected(&[ONE, Felt::new(3)]);
-        assert_eq!(expected, process.stack.trace_state());
-
-        // --- test when top is not zero --------------------------------------
-        let advice_inputs = AdviceInputs::default();
-        let stack_inputs = StackInputs::try_from_ints([3, 4]).unwrap();
-        let (mut process, mut host) =
-            Process::new_dummy_with_inputs_and_decoder_helpers(stack_inputs, advice_inputs);
-
-        process.execute_op(Operation::Eqz, program, &mut host).unwrap();
-        let expected = build_expected(&[ZERO, Felt::new(3)]);
-        assert_eq!(expected, process.stack.trace_state());
-    }
-
-    // EXPONENT OPERATIONS
-    // --------------------------------------------------------------------------------------------
-
-    #[test]
-    fn op_expacc() {
-        // --- when base = 0 and exp is even, acc doesn't change --------------------------------
-
-        let old_exp = 8;
-        let old_acc = 1;
-        let old_base = 0;
-
-        let new_exp = Felt::new(4_u64);
-        let new_acc = Felt::new(1_u64);
-        let new_base = Felt::new(0_u64);
-
-        let advice_inputs = AdviceInputs::default();
-        let stack_inputs = StackInputs::try_from_ints([old_exp, old_acc, old_base, 0]).unwrap();
-        let (mut process, mut host) =
-            Process::new_dummy_with_inputs_and_decoder_helpers(stack_inputs, advice_inputs);
-        let program = &MastForest::default();
-
-        process.execute_op(Operation::Expacc, program, &mut host).unwrap();
-        let expected = build_expected(&[ZERO, new_base, new_acc, new_exp]);
-        assert_eq!(expected, process.stack.trace_state());
-
-        // --- when base = 0 and exp is odd, acc becomes 0 --------------------------------------
-
-        let old_exp = 9;
-        let old_acc = 1;
-        let old_base = 0;
-
-        let new_exp = Felt::new(4_u64);
-        let new_acc = Felt::new(0_u64);
-        let new_base = Felt::new(0_u64);
-
-        let advice_inputs = AdviceInputs::default();
-        let stack_inputs = StackInputs::try_from_ints([old_exp, old_acc, old_base, 0]).unwrap();
-        let (mut process, mut host) =
-            Process::new_dummy_with_inputs_and_decoder_helpers(stack_inputs, advice_inputs);
-
-        process.execute_op(Operation::Expacc, program, &mut host).unwrap();
-        let expected = build_expected(&[ONE, new_base, new_acc, new_exp]);
-        assert_eq!(expected, process.stack.trace_state());
-
-        // --- when exp = 0, acc doesn't change, and base doubles -------------------------------
-
-        let old_exp = 0;
-        let old_acc = 32;
-        let old_base = 4;
-
-        let new_exp = Felt::new(0_u64);
-        let new_acc = Felt::new(32_u64);
-        let new_base = Felt::new(16_u64);
-
-        let advice_inputs = AdviceInputs::default();
-        let stack_inputs = StackInputs::try_from_ints([old_exp, old_acc, old_base, 0]).unwrap();
-        let (mut process, mut host) =
-            Process::new_dummy_with_inputs_and_decoder_helpers(stack_inputs, advice_inputs);
-
-        process.execute_op(Operation::Expacc, program, &mut host).unwrap();
-        let expected = build_expected(&[ZERO, new_base, new_acc, new_exp]);
-        assert_eq!(expected, process.stack.trace_state());
-
-        // --- when lsb(exp) == 1, acc is updated
-        // ----------------------------------------------------------
-
-        let old_exp = 3;
-        let old_acc = 1;
-        let old_base = 16;
-
-        let new_exp = Felt::new(1_u64);
-        let new_acc = Felt::new(16_u64);
-        let new_base = Felt::new(16_u64 * 16_u64);
-
-        let advice_inputs = AdviceInputs::default();
-        let stack_inputs = StackInputs::try_from_ints([old_exp, old_acc, old_base, 0]).unwrap();
-        let (mut process, mut host) =
-            Process::new_dummy_with_inputs_and_decoder_helpers(stack_inputs, advice_inputs);
-
-        process.execute_op(Operation::Expacc, program, &mut host).unwrap();
-        let expected = build_expected(&[ONE, new_base, new_acc, new_exp]);
-        assert_eq!(expected, process.stack.trace_state());
-
-        // --- when lsb(exp) == 1 & base is 2**32 -------------------------------------------
-        // base will overflow the field after this operation (which is allowed).
-
-        let old_exp = 17;
-        let old_acc = 5;
-        let old_base = u32::MAX as u64 + 1_u64;
-
-        let new_exp = Felt::new(8_u64);
-        let new_acc = Felt::new(old_acc * old_base);
-        let new_base = Felt::new(old_base) * Felt::new(old_base);
-
-        let advice_inputs = AdviceInputs::default();
-        let stack_inputs = StackInputs::try_from_ints([old_exp, old_acc, old_base, 0]).unwrap();
-        let (mut process, mut host) =
-            Process::new_dummy_with_inputs_and_decoder_helpers(stack_inputs, advice_inputs);
-
-        process.execute_op(Operation::Expacc, program, &mut host).unwrap();
-        let expected = build_expected(&[ONE, new_base, new_acc, new_exp]);
-        assert_eq!(expected, process.stack.trace_state());
-    }
-
-    // HELPER FUNCTIONS
-    // --------------------------------------------------------------------------------------------
-
-    fn get_rand_values() -> (Felt, Felt, Felt) {
-        let a = rand_value();
-        let b = rand_value();
-        let c = rand_value();
-        (Felt::new(a), Felt::new(b), Felt::new(c))
-    }
-
-    fn build_expected(values: &[Felt]) -> [Felt; 16] {
-        let mut expected = [ZERO; 16];
-        for (&value, result) in values.iter().zip(expected.iter_mut()) {
-            *result = value;
-        }
-        expected
-    }
-=======
->>>>>>> e37fd97c
 }