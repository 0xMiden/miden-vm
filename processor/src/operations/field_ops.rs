--- conflicted
+++ resolved
@@ -1,13 +1,10 @@
-<<<<<<< HEAD
 use miden_core::{ONE, Operation, ZERO};
 
 use super::{ExecutionError, Felt, FieldElement, Process, utils::assert_binary};
 use crate::ErrorContext;
-=======
-use vm_core::{ONE, Operation, ZERO, PrimeCharacteristicRing, PrimeField64, Field};
+use miden_core::{ONE, Operation, ZERO, PrimeCharacteristicRing, PrimeField64, Field};
 
 use super::{ExecutionError, Felt, Process, utils::assert_binary};
->>>>>>> b4c46020
 
 // FIELD OPERATIONS
 // ================================================================================================
@@ -234,13 +231,10 @@
 
 #[cfg(test)]
 mod tests {
-<<<<<<< HEAD
     use miden_core::{ONE, ZERO, mast::MastForest};
     use miden_utils_testing::rand::rand_value;
-=======
     use test_utils::rand::rand_value;
-    use vm_core::{Field, PrimeCharacteristicRing, PrimeField64, ONE, ZERO};
->>>>>>> b4c46020
+    use miden_core::{Field, PrimeCharacteristicRing, PrimeField64, ONE, ZERO};
 
     use super::{
         super::{Felt, MIN_STACK_DEPTH, Operation},
@@ -324,13 +318,8 @@
 
         // invert the top value
         if b != ZERO {
-<<<<<<< HEAD
             process.execute_op(Operation::Inv, program, &mut host).unwrap();
             let expected = build_expected(&[a.inv(), b, c]);
-=======
-            process.execute_op(Operation::Inv, &mut host).unwrap();
-            let expected = build_expected(&[a.inverse(), b, c]);
->>>>>>> b4c46020
 
             assert_eq!(MIN_STACK_DEPTH, process.stack.depth());
             assert_eq!(2, process.stack.current_clk());
@@ -371,52 +360,32 @@
         let mut process = Process::new_dummy(stack);
         let program = &MastForest::default();
 
-<<<<<<< HEAD
         process.execute_op(Operation::And, program, &mut host).unwrap();
         let expected = build_expected(&[ZERO, Felt::new(2)]);
-=======
-        process.execute_op(Operation::And, &mut host).unwrap();
-        let expected = build_expected(&[ZERO, Felt::from_u64(2)]);
->>>>>>> b4c46020
         assert_eq!(expected, process.stack.trace_state());
 
         // --- test 1 AND 0 ---------------------------------------------------
         let stack = StackInputs::try_from_ints([2, 0, 1]).unwrap();
         let mut process = Process::new_dummy(stack);
 
-<<<<<<< HEAD
         process.execute_op(Operation::And, program, &mut host).unwrap();
         let expected = build_expected(&[ZERO, Felt::new(2)]);
-=======
-        process.execute_op(Operation::And, &mut host).unwrap();
-        let expected = build_expected(&[ZERO, Felt::from_u64(2)]);
->>>>>>> b4c46020
         assert_eq!(expected, process.stack.trace_state());
 
         // --- test 0 AND 1 ---------------------------------------------------
         let stack = StackInputs::try_from_ints([2, 1, 0]).unwrap();
         let mut process = Process::new_dummy(stack);
 
-<<<<<<< HEAD
         process.execute_op(Operation::And, program, &mut host).unwrap();
         let expected = build_expected(&[ZERO, Felt::new(2)]);
-=======
-        process.execute_op(Operation::And, &mut host).unwrap();
-        let expected = build_expected(&[ZERO, Felt::from_u64(2)]);
->>>>>>> b4c46020
         assert_eq!(expected, process.stack.trace_state());
 
         // --- test 1 AND 1 ---------------------------------------------------
         let stack = StackInputs::try_from_ints([2, 1, 1]).unwrap();
         let mut process = Process::new_dummy(stack);
 
-<<<<<<< HEAD
         process.execute_op(Operation::And, program, &mut host).unwrap();
         let expected = build_expected(&[ONE, Felt::new(2)]);
-=======
-        process.execute_op(Operation::And, &mut host).unwrap();
-        let expected = build_expected(&[ONE, Felt::from_u64(2)]);
->>>>>>> b4c46020
         assert_eq!(expected, process.stack.trace_state());
 
         // --- first operand is not binary ------------------------------------
@@ -442,52 +411,32 @@
         let mut process = Process::new_dummy(stack);
         let program = &MastForest::default();
 
-<<<<<<< HEAD
         process.execute_op(Operation::Or, program, &mut host).unwrap();
         let expected = build_expected(&[ZERO, Felt::new(2)]);
-=======
-        process.execute_op(Operation::Or, &mut host).unwrap();
-        let expected = build_expected(&[ZERO, Felt::from_u64(2)]);
->>>>>>> b4c46020
         assert_eq!(expected, process.stack.trace_state());
 
         // --- test 1 OR 0 ---------------------------------------------------
         let stack = StackInputs::try_from_ints([2, 0, 1]).unwrap();
         let mut process = Process::new_dummy(stack);
 
-<<<<<<< HEAD
         process.execute_op(Operation::Or, program, &mut host).unwrap();
         let expected = build_expected(&[ONE, Felt::new(2)]);
-=======
-        process.execute_op(Operation::Or, &mut host).unwrap();
-        let expected = build_expected(&[ONE, Felt::from_u64(2)]);
->>>>>>> b4c46020
         assert_eq!(expected, process.stack.trace_state());
 
         // --- test 0 OR 1 ---------------------------------------------------
         let stack = StackInputs::try_from_ints([2, 1, 0]).unwrap();
         let mut process = Process::new_dummy(stack);
 
-<<<<<<< HEAD
         process.execute_op(Operation::Or, program, &mut host).unwrap();
         let expected = build_expected(&[ONE, Felt::new(2)]);
-=======
-        process.execute_op(Operation::Or, &mut host).unwrap();
-        let expected = build_expected(&[ONE, Felt::from_u64(2)]);
->>>>>>> b4c46020
         assert_eq!(expected, process.stack.trace_state());
 
         // --- test 1 OR 0 ---------------------------------------------------
         let stack = StackInputs::try_from_ints([2, 1, 1]).unwrap();
         let mut process = Process::new_dummy(stack);
 
-<<<<<<< HEAD
         process.execute_op(Operation::Or, program, &mut host).unwrap();
         let expected = build_expected(&[ONE, Felt::new(2)]);
-=======
-        process.execute_op(Operation::Or, &mut host).unwrap();
-        let expected = build_expected(&[ONE, Felt::from_u64(2)]);
->>>>>>> b4c46020
         assert_eq!(expected, process.stack.trace_state());
 
         // --- first operand is not binary ------------------------------------
@@ -511,27 +460,17 @@
         // --- test NOT 0 -----------------------------------------------------
         let stack = StackInputs::try_from_ints([2, 0]).unwrap();
         let mut process = Process::new_dummy(stack);
-<<<<<<< HEAD
         let program = &MastForest::default();
 
         process.execute_op(Operation::Not, program, &mut host).unwrap();
         let expected = build_expected(&[ONE, Felt::new(2)]);
-=======
-        process.execute_op(Operation::Not, &mut host).unwrap();
-        let expected = build_expected(&[ONE, Felt::from_u64(2)]);
->>>>>>> b4c46020
         assert_eq!(expected, process.stack.trace_state());
 
         // --- test NOT 1 ----------------------------------------------------
         let stack = StackInputs::try_from_ints([2, 1]).unwrap();
         let mut process = Process::new_dummy(stack);
-<<<<<<< HEAD
         process.execute_op(Operation::Not, program, &mut host).unwrap();
         let expected = build_expected(&[ZERO, Felt::new(2)]);
-=======
-        process.execute_op(Operation::Not, &mut host).unwrap();
-        let expected = build_expected(&[ZERO, Felt::from_u64(2)]);
->>>>>>> b4c46020
         assert_eq!(expected, process.stack.trace_state());
 
         // --- operand is not binary ------------------------------------------
@@ -552,13 +491,8 @@
             Process::new_dummy_with_inputs_and_decoder_helpers(stack_inputs, advice_inputs);
         let program = &MastForest::default();
 
-<<<<<<< HEAD
         process.execute_op(Operation::Eq, program, &mut host).unwrap();
         let expected = build_expected(&[ONE, Felt::new(3)]);
-=======
-        process.execute_op(Operation::Eq, &mut host).unwrap();
-        let expected = build_expected(&[ONE, Felt::from_u64(3)]);
->>>>>>> b4c46020
         assert_eq!(expected, process.stack.trace_state());
 
         // --- test when top two values are not equal -------------------------
@@ -567,13 +501,8 @@
         let (mut process, mut host) =
             Process::new_dummy_with_inputs_and_decoder_helpers(stack_inputs, advice_inputs);
 
-<<<<<<< HEAD
         process.execute_op(Operation::Eq, program, &mut host).unwrap();
         let expected = build_expected(&[ZERO, Felt::new(3)]);
-=======
-        process.execute_op(Operation::Eq, &mut host).unwrap();
-        let expected = build_expected(&[ZERO, Felt::from_u64(3)]);
->>>>>>> b4c46020
         assert_eq!(expected, process.stack.trace_state());
 
         // --- calling EQ with a stack of minimum depth is a ok ---------------
@@ -593,13 +522,8 @@
             Process::new_dummy_with_inputs_and_decoder_helpers(stack_inputs, advice_inputs);
         let program = &MastForest::default();
 
-<<<<<<< HEAD
         process.execute_op(Operation::Eqz, program, &mut host).unwrap();
         let expected = build_expected(&[ONE, Felt::new(3)]);
-=======
-        process.execute_op(Operation::Eqz, &mut host).unwrap();
-        let expected = build_expected(&[ONE, Felt::from_u64(3)]);
->>>>>>> b4c46020
         assert_eq!(expected, process.stack.trace_state());
 
         // --- test when top is not zero --------------------------------------
@@ -608,13 +532,8 @@
         let (mut process, mut host) =
             Process::new_dummy_with_inputs_and_decoder_helpers(stack_inputs, advice_inputs);
 
-<<<<<<< HEAD
         process.execute_op(Operation::Eqz, program, &mut host).unwrap();
         let expected = build_expected(&[ZERO, Felt::new(3)]);
-=======
-        process.execute_op(Operation::Eqz, &mut host).unwrap();
-        let expected = build_expected(&[ZERO, Felt::from_u64(3)]);
->>>>>>> b4c46020
         assert_eq!(expected, process.stack.trace_state());
     }
 
