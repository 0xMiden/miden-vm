use alloc::vec::Vec;

<<<<<<< HEAD
use miden_core::{
    Felt, FieldElement, QuadFelt, WORD_SIZE, Word, ZERO, crypto::hash::Rpo256,
=======
use vm_core::{
    Felt, Field, PrimeCharacteristicRing, PrimeField64, WORD_SIZE, Word, ZERO,
    crypto::{
        hash::{Rpo256, RpoDigest},
        merkle::{EmptySubtreeRoots, SMT_DEPTH, Smt},
    },
>>>>>>> b4c46020
    sys_events::SystemEvent,
};

use crate::{ExecutionError, ProcessState, errors::ErrorContext};

/// The offset of the domain value on the stack in the `hdword_to_map_with_domain` system event.
/// Offset accounts for the event ID at position 0 on the stack.
pub const HDWORD_TO_MAP_WITH_DOMAIN_DOMAIN_OFFSET: usize = 9;

pub fn handle_system_event(
    process: &mut ProcessState,
    system_event: SystemEvent,
    err_ctx: &impl ErrorContext,
) -> Result<(), ExecutionError> {
    match system_event {
        SystemEvent::MerkleNodeMerge => merge_merkle_nodes(process, err_ctx),
        SystemEvent::MerkleNodeToStack => copy_merkle_node_to_adv_stack(process, err_ctx),
        SystemEvent::MapValueToStack => copy_map_value_to_adv_stack(process, false, err_ctx),
        SystemEvent::MapValueToStackN => copy_map_value_to_adv_stack(process, true, err_ctx),
        SystemEvent::HasMapKey => push_key_presence_flag(process),
        SystemEvent::Ext2Inv => push_ext2_inv_result(process, err_ctx),
        SystemEvent::U32Clz => push_leading_zeros(process, err_ctx),
        SystemEvent::U32Ctz => push_trailing_zeros(process, err_ctx),
        SystemEvent::U32Clo => push_leading_ones(process, err_ctx),
        SystemEvent::U32Cto => push_trailing_ones(process, err_ctx),
        SystemEvent::ILog2 => push_ilog2(process, err_ctx),
        SystemEvent::MemToMap => insert_mem_values_into_adv_map(process, err_ctx),
        SystemEvent::HdwordToMap => insert_hdword_into_adv_map(process, ZERO, err_ctx),
        SystemEvent::HdwordToMapWithDomain => {
            let domain = process.get_stack_item(HDWORD_TO_MAP_WITH_DOMAIN_DOMAIN_OFFSET);
            insert_hdword_into_adv_map(process, domain, err_ctx)
        },
        SystemEvent::HqwordToMap => insert_hqword_into_adv_map(process, err_ctx),
        SystemEvent::HpermToMap => insert_hperm_into_adv_map(process, err_ctx),
    }
}

/// Reads elements from memory at the specified range and inserts them into the advice map under
/// the key `KEY` located at the top of the stack.
///
/// Inputs:
///   Operand stack: [event_id, KEY, start_addr, end_addr, ...]
///   Advice map: {...}
///
/// Outputs:
///   Advice map: {KEY: values}
///
/// Where `values` are the elements located in memory[start_addr..end_addr].
///
/// # Errors
/// Returns an error:
/// - `start_addr` is greater than or equal to 2^32.
/// - `end_addr` is greater than or equal to 2^32.
/// - `start_addr` > `end_addr`.
fn insert_mem_values_into_adv_map(
    process: &mut ProcessState,
    err_ctx: &impl ErrorContext,
) -> Result<(), ExecutionError> {
    let addr_range = process.get_mem_addr_range(5, 6).map_err(ExecutionError::MemoryError)?;
    let ctx = process.ctx();

    let mut values = Vec::with_capacity(addr_range.len() * WORD_SIZE);
    for addr in addr_range {
        let mem_value = process.get_mem_value(ctx, addr).unwrap_or(ZERO);
        values.push(mem_value);
    }

    let key = process.get_stack_word(1);
    process
        .advice_provider_mut()
        .insert_into_map(key, values)
        .map_err(|err| ExecutionError::advice_error(err, process.clk(), err_ctx))
}

/// Reads two words from the operand stack and inserts them into the advice map under the key
/// defined by the hash of these words.
///
/// Inputs:
///   Operand stack: [event_id, B, A, ...]
///   Advice map: {...}
///
/// Outputs:
///   Advice map: {KEY: [a0, a1, a2, a3, b0, b1, b2, b3]}
///
/// Where KEY is computed as hash(A || B, domain), where domain is provided via the immediate
/// value.
fn insert_hdword_into_adv_map(
    process: &mut ProcessState,
    domain: Felt,
    err_ctx: &impl ErrorContext,
) -> Result<(), ExecutionError> {
    // get the top two words from the stack and hash them to compute the key value
    let word0 = process.get_stack_word(1);
    let word1 = process.get_stack_word(5);
    let key = Rpo256::merge_in_domain(&[word1, word0], domain);

    // build a vector of values from the two word and insert it into the advice map under the
    // computed key
    let mut values = Vec::with_capacity(2 * WORD_SIZE);
    values.extend_from_slice(&Into::<[Felt; WORD_SIZE]>::into(word1));
    values.extend_from_slice(&Into::<[Felt; WORD_SIZE]>::into(word0));

    process
        .advice_provider_mut()
        .insert_into_map(key, values)
        .map_err(|err| ExecutionError::advice_error(err, process.clk(), err_ctx))
}

/// Reads four words from the operand stack and inserts them into the advice map under the key
/// defined by the hash of these words.
///
/// Inputs:
///   Operand stack: [event_id, D, C, B, A, ...]
///   Advice map: {...}
///
/// Outputs:
///   Advice map: {KEY: [A', B', C', D'])}
///
/// Where:
/// - KEY is the hash computed as hash(hash(hash(A || B) || C) || D) with domain=0.
/// - A' (and other words with `'`) is the A word with the reversed element order: A = [a3, a2, a1,
///   a0], A' = [a0, a1, a2, a3].
fn insert_hqword_into_adv_map(
    process: &mut ProcessState,
    err_ctx: &impl ErrorContext,
) -> Result<(), ExecutionError> {
    // get the top four words from the stack and hash them to compute the key value
    let word0 = process.get_stack_word(1);
    let word1 = process.get_stack_word(5);
    let word2 = process.get_stack_word(9);
    let word3 = process.get_stack_word(13);
    let key = Rpo256::hash_elements(&[*word3, *word2, *word1, *word0].concat());

    // build a vector of values from the two word and insert it into the advice map under the
    // computed key
    let mut values = Vec::with_capacity(4 * WORD_SIZE);
    values.extend_from_slice(&Into::<[Felt; WORD_SIZE]>::into(word3));
    values.extend_from_slice(&Into::<[Felt; WORD_SIZE]>::into(word2));
    values.extend_from_slice(&Into::<[Felt; WORD_SIZE]>::into(word1));
    values.extend_from_slice(&Into::<[Felt; WORD_SIZE]>::into(word0));

    process
        .advice_provider_mut()
        .insert_into_map(key, values)
        .map_err(|err| ExecutionError::advice_error(err, process.clk(), err_ctx))
}

/// Reads three words from the operand stack and inserts the top two words into the advice map
/// under the key defined by applying an RPO permutation to all three words.
///
/// Inputs:
///   Operand stack: [event_id, B, A, C, ...]
///   Advice map: {...}
///
/// Outputs:
///   Advice map: {KEY: [a0, a1, a2, a3, b0, b1, b2, b3]}
///
/// Where KEY is computed by extracting the digest elements from hperm([C, A, B]). For example,
/// if C is [0, d, 0, 0], KEY will be set as hash(A || B, d).
fn insert_hperm_into_adv_map(
    process: &mut ProcessState,
    err_ctx: &impl ErrorContext,
) -> Result<(), ExecutionError> {
    // read the state from the stack
    let mut state = [
        process.get_stack_item(12),
        process.get_stack_item(11),
        process.get_stack_item(10),
        process.get_stack_item(9),
        process.get_stack_item(8),
        process.get_stack_item(7),
        process.get_stack_item(6),
        process.get_stack_item(5),
        process.get_stack_item(4),
        process.get_stack_item(3),
        process.get_stack_item(2),
        process.get_stack_item(1),
    ];

    // get the values to be inserted into the advice map from the state
    let values = state[Rpo256::RATE_RANGE].to_vec();

    // apply the permutation to the state and extract the key from it
    Rpo256::apply_permutation(&mut state);
    let key = Word::new(
        state[Rpo256::DIGEST_RANGE]
            .try_into()
            .expect("failed to extract digest from state"),
    );

    process
        .advice_provider_mut()
        .insert_into_map(key, values)
        .map_err(|err| ExecutionError::advice_error(err, process.clk(), err_ctx))
}

/// Creates a new Merkle tree in the advice provider by combining Merkle trees with the
/// specified roots. The root of the new tree is defined as `Hash(LEFT_ROOT, RIGHT_ROOT)`.
///
/// Inputs:
///   Operand stack: [event_id, RIGHT_ROOT, LEFT_ROOT, ...]
///   Merkle store: {RIGHT_ROOT, LEFT_ROOT}
///
/// Outputs:
///   Merkle store: {RIGHT_ROOT, LEFT_ROOT, hash(LEFT_ROOT, RIGHT_ROOT)}
///
/// After the operation, both the original trees and the new tree remains in the advice
/// provider (i.e., the input trees are not removed).
///
/// It is not checked whether the provided roots exist as Merkle trees in the advide providers.
fn merge_merkle_nodes(
    process: &mut ProcessState,
    err_ctx: &impl ErrorContext,
) -> Result<(), ExecutionError> {
    // fetch the arguments from the stack
    let lhs = process.get_stack_word(5);
    let rhs = process.get_stack_word(1);

    // perform the merge
    process
        .advice_provider_mut()
        .merge_roots(lhs, rhs)
        .map_err(|err| ExecutionError::advice_error(err, process.clk(), err_ctx))?;

    Ok(())
}

/// Pushes a node of the Merkle tree specified by the values on the top of the operand stack
/// onto the advice stack.
///
/// Inputs:
///   Operand stack: [event_id, depth, index, TREE_ROOT, ...]
///   Advice stack: [...]
///   Merkle store: {TREE_ROOT<-NODE}
///
/// Outputs:
///   Advice stack: [NODE, ...]
///   Merkle store: {TREE_ROOT<-NODE}
///
/// # Errors
/// Returns an error if:
/// - Merkle tree for the specified root cannot be found in the advice provider.
/// - The specified depth is either zero or greater than the depth of the Merkle tree identified by
///   the specified root.
/// - Value of the node at the specified depth and index is not known to the advice provider.
fn copy_merkle_node_to_adv_stack(
    process: &mut ProcessState,
    err_ctx: &impl ErrorContext,
) -> Result<(), ExecutionError> {
    let depth = process.get_stack_item(1);
    let index = process.get_stack_item(2);
    let root = process.get_stack_word(3);

    let node = process
        .advice_provider()
        .get_tree_node(root, &depth, &index)
        .map_err(|err| ExecutionError::advice_error(err, process.clk(), err_ctx))?;

    process.advice_provider_mut().push_stack_word(&node);

    Ok(())
}

/// Pushes a list of field elements onto the advice stack. The list is looked up in the advice
/// map using the specified word from the operand stack as the key. If `include_len` is set to
/// true, the number of elements in the value is also pushed onto the advice stack.
///
/// Inputs:
///   Operand stack: [event_id, KEY, ...]
///   Advice stack: [...]
///   Advice map: {KEY: values}
///
/// Outputs:
///   Advice stack: [values_len?, values, ...]
///   Advice map: {KEY: values}
///
///
/// # Errors
/// Returns an error if the required key was not found in the key-value map.
fn copy_map_value_to_adv_stack(
    process: &mut ProcessState,
    include_len: bool,
    err_ctx: &impl ErrorContext,
) -> Result<(), ExecutionError> {
    let key = process.get_stack_word(1);
    process
        .advice_provider_mut()
        .push_from_map(key, include_len)
        .map_err(|err| ExecutionError::advice_error(err, process.clk(), err_ctx))?;

    Ok(())
}

/// Checks whether the key placed at the top of the operand stack exists in the advice map and
/// pushes the resulting flag onto the advice stack. If the advice map has the provided key, `1`
/// will be pushed to the advice stack, `0` otherwise.
///
/// Inputs:
///   Operand stack: [event_id, KEY, ...]
///   Advice stack:  [...]
///
/// Outputs:
<<<<<<< HEAD
///   Advice stack: [has_mapkey, ...]
pub fn push_key_presence_flag(process: &mut ProcessState) -> Result<(), ExecutionError> {
    let map_key = process.get_stack_word(1);

    let presence_flag = process.advice_provider().contains_map_key(&map_key);
    process.advice_provider_mut().push_stack(Felt::from(presence_flag));
=======
///   Operand stack: [b1, b0, a1, a0, ...]
///   Advice stack: [q0, q1, r0, r1, ...]
///
/// Where (a0, a1) and (b0, b1) are the 32-bit limbs of the dividend and the divisor
/// respectively (with a0 representing the 32 lest significant bits and a1 representing the
/// 32 most significant bits). Similarly, (q0, q1) and (r0, r1) represent the quotient and
/// the remainder respectively.
///
/// # Errors
/// Returns an error if the divisor is ZERO.
pub fn push_u64_div_result(
    advice_provider: &mut impl AdviceProvider,
    process: ProcessState,
) -> Result<(), ExecutionError> {
    let divisor = {
        let divisor_hi = process.get_stack_item(0).as_canonical_u64();
        let divisor_lo = process.get_stack_item(1).as_canonical_u64();

        // Ensure the divisor is a pair of u32 values
        if divisor_hi > u32::MAX.into() {
            return Err(ExecutionError::NotU32Value(Felt::from_u64(divisor_hi), ZERO));
        }
        if divisor_lo > u32::MAX.into() {
            return Err(ExecutionError::NotU32Value(Felt::from_u64(divisor_lo), ZERO));
        }

        let divisor = (divisor_hi << 32) + divisor_lo;

        if divisor == 0 {
            return Err(ExecutionError::DivideByZero(process.clk()));
        }

        divisor
    };

    let dividend = {
        let dividend_hi = process.get_stack_item(2).as_canonical_u64();
        let dividend_lo = process.get_stack_item(3).as_canonical_u64();

        // Ensure the dividend is a pair of u32 values
        if dividend_hi > u32::MAX.into() {
            return Err(ExecutionError::NotU32Value(Felt::from_u64(dividend_hi), ZERO));
        }
        if dividend_lo > u32::MAX.into() {
            return Err(ExecutionError::NotU32Value(Felt::from_u64(dividend_lo), ZERO));
        }

        (dividend_hi << 32) + dividend_lo
    };

    let quotient = dividend / divisor;
    let remainder = dividend - quotient * divisor;

    let (q_hi, q_lo) = u64_to_u32_elements(quotient);
    let (r_hi, r_lo) = u64_to_u32_elements(remainder);

    advice_provider.push_stack(AdviceSource::Value(r_hi))?;
    advice_provider.push_stack(AdviceSource::Value(r_lo))?;
    advice_provider.push_stack(AdviceSource::Value(q_hi))?;
    advice_provider.push_stack(AdviceSource::Value(q_lo))?;

    Ok(())
}

/// Pushes the result of divison (both the quotient and the remainder) of a [u64] by the Falcon
/// prime (M = 12289) onto the advice stack.
///
/// Inputs:
///   Operand stack: [a1, a0, ...]
///   Advice stack: [...]
///
/// Outputs:
///   Operand stack: [a1, a0, ...]
///   Advice stack: [q1, q0, r, ...]
///
/// Where (a0, a1) are the 32-bit limbs of the dividend (with a0 representing the 32 least
/// significant bits and a1 representing the 32 most significant bits).
/// Similarly, (q0, q1) represent the quotient and r the remainder.
///
/// # Errors
/// Returns an error if the divisor is ZERO.
pub fn push_falcon_mod_result(
    advice_provider: &mut impl AdviceProvider,
    process: ProcessState,
) -> Result<(), ExecutionError> {
    let dividend_hi = process.get_stack_item(0).as_canonical_u64();
    let dividend_lo = process.get_stack_item(1).as_canonical_u64();
    let dividend = (dividend_hi << 32) + dividend_lo;

    let (quotient, remainder) = (dividend / M, dividend % M);

    let (q_hi, q_lo) = u64_to_u32_elements(quotient);
    let (r_hi, r_lo) = u64_to_u32_elements(remainder);
    assert_eq!(r_hi, ZERO);

    advice_provider.push_stack(AdviceSource::Value(r_lo))?;
    advice_provider.push_stack(AdviceSource::Value(q_lo))?;
    advice_provider.push_stack(AdviceSource::Value(q_hi))?;
>>>>>>> b4c46020

    Ok(())
}

/// Given an element in a quadratic extension field on the top of the stack (i.e., a0, b1),
/// computes its multiplicative inverse and push the result onto the advice stack.
///
/// Inputs:
///   Operand stack: [event_id, a1, a0, ...]
///   Advice stack: [...]
///
/// Outputs:
///   Advice stack: [b0, b1...]
///
/// Where (b0, b1) is the multiplicative inverse of the extension field element (a0, a1) at the
/// top of the stack.
///
/// # Errors
/// Returns an error if the input is a zero element in the extension field.
fn push_ext2_inv_result(
    process: &mut ProcessState,
    err_ctx: &impl ErrorContext,
) -> Result<(), ExecutionError> {
    let coef0 = process.get_stack_item(2);
    let coef1 = process.get_stack_item(1);

    let element = QuadFelt::new_complex(coef0, coef1);
    if element == QuadFelt::ZERO {
        return Err(ExecutionError::divide_by_zero(process.clk(), err_ctx));
    }
    let result = element.inverse().to_array();

<<<<<<< HEAD
    process.advice_provider_mut().push_stack(result[1]);
    process.advice_provider_mut().push_stack(result[0]);
=======
    advice_provider.push_stack(AdviceSource::Value(result[1]))?;
    advice_provider.push_stack(AdviceSource::Value(result[0]))?;

    Ok(())
}

/// Given evaluations of a polynomial over some specified domain, interpolates the evaluations
///  into a polynomial in coefficient form and pushes the result into the advice stack.
///
/// The interpolation is performed using the iNTT algorithm. The evaluations are expected to be
/// in the quadratic extension.
///
/// Inputs:
///   Operand stack: [output_size, input_size, input_start_ptr, ...]
///   Advice stack: [...]
///
/// Outputs:
///   Operand stack: [output_size, input_size, input_start_ptr, ...]
///   Advice stack: [coefficients...]
///
/// - `input_size` is the number of evaluations (each evaluation is 2 base field elements). Must be
///   a power of 2 and greater 1.
/// - `output_size` is the number of coefficients in the interpolated polynomial (each coefficient
///   is 2 base field elements). Must be smaller than or equal to the number of input evaluations.
/// - `input_start_ptr` is the memory address of the first evaluation.
/// - `coefficients` are the coefficients of the interpolated polynomial such that lowest degree
///   coefficients are located at the top of the advice stack.
///
/// # Errors
/// Returns an error if:
/// - `input_size` less than or equal to 1, or is not a power of 2.
/// - `output_size` is 0 or is greater than the `input_size`.
/// - `input_ptr` is greater than 2^32, or is not aligned on a word boundary.
/// - `input_ptr + input_size * 2` is greater than 2^32.
pub fn push_ext2_intt_result(
    _advice_provider: &mut impl AdviceProvider,
    process: ProcessState,
) -> Result<(), ExecutionError> {
    let output_size = process.get_stack_item(0).as_canonical_u64() as usize;
    let input_size = process.get_stack_item(1).as_canonical_u64() as usize;
    let input_start_ptr = process.get_stack_item(2).as_canonical_u64();

    if input_size <= 1 {
        return Err(Ext2InttError::DomainSizeTooSmall(input_size as u64).into());
    }
    if !input_size.is_power_of_two() {
        return Err(Ext2InttError::DomainSizeNotPowerOf2(input_size as u64).into());
    }
    if input_start_ptr >= u32::MAX as u64 {
        return Err(Ext2InttError::InputStartAddressTooBig(input_start_ptr).into());
    }
    if input_start_ptr % WORD_SIZE as u64 != 0 {
        return Err(Ext2InttError::InputStartNotWordAligned(input_start_ptr).into());
    }
    if input_size > u32::MAX as usize {
        return Err(Ext2InttError::InputSizeTooBig(input_size as u64).into());
    }

    let input_end_ptr = input_start_ptr + (input_size * 2) as u64;
    if input_end_ptr > u32::MAX as u64 {
        return Err(Ext2InttError::InputEndAddressTooBig(input_end_ptr).into());
    }

    if output_size == 0 {
        return Err(Ext2InttError::OutputSizeIsZero.into());
    }
    if output_size > input_size {
        return Err(Ext2InttError::OutputSizeTooBig(output_size, input_size).into());
    }

    let mut poly = Vec::with_capacity(input_size);
    for addr in ((input_start_ptr as u32)..(input_end_ptr as u32)).step_by(4) {
        let word = process
            .get_mem_word(process.ctx(), addr)?
            .ok_or(Ext2InttError::UninitializedMemoryAddress(addr))?;

        poly.push(QuadFelt::new_complex(word[0], word[1]));
        poly.push(QuadFelt::new_complex(word[2], word[3]));
    }
    /*  TODO(Al): Should probably be removed altogether
       let twiddles = fft::get_inv_twiddles::<Felt>(input_size);
       fft::interpolate_poly::<Felt, QuadFelt>(&mut poly, &twiddles);

       for element in QuadFelt::slice_as_base_elements(&poly[..output_size]).iter().rev() {
           advice_provider.push_stack(AdviceSource::Value(*element))?;
       }
    */
>>>>>>> b4c46020
    Ok(())
}

/// Pushes the number of the leading zeros of the top stack element onto the advice stack.
///
/// Inputs:
///   Operand stack: [event_id, n, ...]
///   Advice stack: [...]
///
/// Outputs:
///   Advice stack: [leading_zeros, ...]
fn push_leading_zeros(
    process: &mut ProcessState,
    err_ctx: &impl ErrorContext,
) -> Result<(), ExecutionError> {
<<<<<<< HEAD
    push_transformed_stack_top(process, |stack_top| Felt::from(stack_top.leading_zeros()), err_ctx)
=======
    push_transformed_stack_top(advice_provider, process, |stack_top| {
        Felt::from_u32(stack_top.leading_zeros())
    })
>>>>>>> b4c46020
}

/// Pushes the number of the trailing zeros of the top stack element onto the advice stack.
///
/// Inputs:
///   Operand stack: [event_id, n, ...]
///   Advice stack: [...]
///
/// Outputs:
///   Advice stack: [trailing_zeros, ...]
fn push_trailing_zeros(
    process: &mut ProcessState,
    err_ctx: &impl ErrorContext,
) -> Result<(), ExecutionError> {
<<<<<<< HEAD
    push_transformed_stack_top(process, |stack_top| Felt::from(stack_top.trailing_zeros()), err_ctx)
=======
    push_transformed_stack_top(advice_provider, process, |stack_top| {
        Felt::from_u32(stack_top.trailing_zeros())
    })
>>>>>>> b4c46020
}

/// Pushes the number of the leading ones of the top stack element onto the advice stack.
///
/// Inputs:
///   Operand stack: [event_id, n, ...]
///   Advice stack: [...]
///
/// Outputs:
///   Advice stack: [leading_ones, ...]
fn push_leading_ones(
    process: &mut ProcessState,
    err_ctx: &impl ErrorContext,
) -> Result<(), ExecutionError> {
<<<<<<< HEAD
    push_transformed_stack_top(process, |stack_top| Felt::from(stack_top.leading_ones()), err_ctx)
=======
    push_transformed_stack_top(advice_provider, process, |stack_top| {
        Felt::from_u32(stack_top.leading_ones())
    })
>>>>>>> b4c46020
}

/// Pushes the number of the trailing ones of the top stack element onto the advice stack.
///
/// Inputs:
///   Operand stack: [event_id, n, ...]
///   Advice stack: [...]
///
/// Outputs:
///   Advice stack: [trailing_ones, ...]
fn push_trailing_ones(
    process: &mut ProcessState,
    err_ctx: &impl ErrorContext,
) -> Result<(), ExecutionError> {
<<<<<<< HEAD
    push_transformed_stack_top(process, |stack_top| Felt::from(stack_top.trailing_ones()), err_ctx)
=======
    push_transformed_stack_top(advice_provider, process, |stack_top| {
        Felt::from_u32(stack_top.trailing_ones())
    })
>>>>>>> b4c46020
}

/// Pushes the base 2 logarithm of the top stack element, rounded down.
/// Inputs:
///   Operand stack: [event_id, n, ...]
///   Advice stack: [...]
///
/// Outputs:
///   Advice stack: [ilog2(n), ...]
///
/// # Errors
/// Returns an error if the logarithm argument (top stack element) equals ZERO.
fn push_ilog2(
    process: &mut ProcessState,
    err_ctx: &impl ErrorContext,
) -> Result<(), ExecutionError> {
<<<<<<< HEAD
    let n = process.get_stack_item(1).as_int();
=======
    let n = process.get_stack_item(0).as_canonical_u64();
>>>>>>> b4c46020
    if n == 0 {
        return Err(ExecutionError::log_argument_zero(process.clk(), err_ctx));
    }
<<<<<<< HEAD
    let ilog2 = Felt::from(n.ilog2());
    process.advice_provider_mut().push_stack(ilog2);

=======
    let ilog2 = Felt::from_u32(n.ilog2());
    advice_provider.push_stack(AdviceSource::Value(ilog2))?;
    Ok(())
}

/// Pushes onto the advice stack the value associated with the specified key in a Sparse
/// Merkle Tree defined by the specified root.
///
/// If no value was previously associated with the specified key, [ZERO; 4] is pushed onto
/// the advice stack.
///
/// Inputs:
///   Operand stack: [KEY, ROOT, ...]
///   Advice stack: [...]
///
/// Outputs:
///   Operand stack: [KEY, ROOT, ...]
///   Advice stack: [VALUE, ...]
///
/// # Errors
/// Returns an error if the provided Merkle root doesn't exist on the advice provider.
///
/// # Panics
/// Will panic as unimplemented if the target depth is `64`.
pub fn push_smtpeek_result(
    advice_provider: &mut impl AdviceProvider,
    process: ProcessState,
) -> Result<(), ExecutionError> {
    let empty_leaf = EmptySubtreeRoots::entry(SMT_DEPTH, SMT_DEPTH);
    // fetch the arguments from the operand stack
    let key = process.get_stack_word(0);
    let root = process.get_stack_word(1);

    // get the node from the SMT for the specified key; this node can be either a leaf node,
    // or a root of an empty subtree at the returned depth
    let node = advice_provider.get_tree_node(root, &Felt::from_u64(SMT_DEPTH as u64), &key[3])?;

    if node == Word::from(empty_leaf) {
        // if the node is a root of an empty subtree, then there is no value associated with
        // the specified key
        advice_provider.push_stack(AdviceSource::Word(Smt::EMPTY_VALUE))?;
    } else {
        let leaf_preimage = get_smt_leaf_preimage(advice_provider, node)?;

        for (key_in_leaf, value_in_leaf) in leaf_preimage {
            if key == key_in_leaf {
                // Found key - push value associated with key, and return
                advice_provider.push_stack(AdviceSource::Word(value_in_leaf))?;

                return Ok(());
            }
        }

        // if we can't find any key in the leaf that matches `key`, it means no value is
        // associated with `key`
        advice_provider.push_stack(AdviceSource::Word(Smt::EMPTY_VALUE))?;
    }
>>>>>>> b4c46020
    Ok(())
}

// HELPER METHODS
// --------------------------------------------------------------------------------------------

<<<<<<< HEAD
=======
/// Reads (start_addr, end_addr) tuple from the specified elements of the operand stack (
/// without modifying the state of the stack), and verifies that memory range is valid.
fn get_mem_addr_range(
    process: ProcessState,
    start_idx: usize,
    end_idx: usize,
) -> Result<(u32, u32), ExecutionError> {
    let start_addr = process.get_stack_item(start_idx).as_canonical_u64();
    let end_addr = process.get_stack_item(end_idx).as_canonical_u64();

    if start_addr > u32::MAX as u64 {
        return Err(ExecutionError::MemoryAddressOutOfBounds(start_addr));
    }
    if end_addr > u32::MAX as u64 {
        return Err(ExecutionError::MemoryAddressOutOfBounds(end_addr));
    }

    if start_addr > end_addr {
        return Err(ExecutionError::InvalidMemoryRange { start_addr, end_addr });
    }

    Ok((start_addr as u32, end_addr as u32))
}

fn u64_to_u32_elements(value: u64) -> (Felt, Felt) {
    let hi = Felt::from_u32((value >> 32) as u32);
    let lo = Felt::from_u32(value as u32);
    (hi, lo)
}

>>>>>>> b4c46020
/// Gets the top stack element, applies a provided function to it and pushes it to the advice
/// provider.
fn push_transformed_stack_top(
    process: &mut ProcessState,
    f: impl FnOnce(u32) -> Felt,
    err_ctx: &impl ErrorContext,
) -> Result<(), ExecutionError> {
    let stack_top = process.get_stack_item(1);
    let stack_top: u32 = stack_top
        .as_canonical_u64()
        .try_into()
        .map_err(|_| ExecutionError::not_u32_value(stack_top, ZERO, err_ctx))?;
    let transformed_stack_top = f(stack_top);
    process.advice_provider_mut().push_stack(transformed_stack_top);
    Ok(())
}<|MERGE_RESOLUTION|>--- conflicted
+++ resolved
@@ -1,16 +1,14 @@
 use alloc::vec::Vec;
 
-<<<<<<< HEAD
 use miden_core::{
     Felt, FieldElement, QuadFelt, WORD_SIZE, Word, ZERO, crypto::hash::Rpo256,
-=======
-use vm_core::{
+}
+use miden_core::{
     Felt, Field, PrimeCharacteristicRing, PrimeField64, WORD_SIZE, Word, ZERO,
     crypto::{
         hash::{Rpo256, RpoDigest},
         merkle::{EmptySubtreeRoots, SMT_DEPTH, Smt},
     },
->>>>>>> b4c46020
     sys_events::SystemEvent,
 };
 
@@ -313,113 +311,12 @@
 ///   Advice stack:  [...]
 ///
 /// Outputs:
-<<<<<<< HEAD
 ///   Advice stack: [has_mapkey, ...]
 pub fn push_key_presence_flag(process: &mut ProcessState) -> Result<(), ExecutionError> {
     let map_key = process.get_stack_word(1);
 
     let presence_flag = process.advice_provider().contains_map_key(&map_key);
     process.advice_provider_mut().push_stack(Felt::from(presence_flag));
-=======
-///   Operand stack: [b1, b0, a1, a0, ...]
-///   Advice stack: [q0, q1, r0, r1, ...]
-///
-/// Where (a0, a1) and (b0, b1) are the 32-bit limbs of the dividend and the divisor
-/// respectively (with a0 representing the 32 lest significant bits and a1 representing the
-/// 32 most significant bits). Similarly, (q0, q1) and (r0, r1) represent the quotient and
-/// the remainder respectively.
-///
-/// # Errors
-/// Returns an error if the divisor is ZERO.
-pub fn push_u64_div_result(
-    advice_provider: &mut impl AdviceProvider,
-    process: ProcessState,
-) -> Result<(), ExecutionError> {
-    let divisor = {
-        let divisor_hi = process.get_stack_item(0).as_canonical_u64();
-        let divisor_lo = process.get_stack_item(1).as_canonical_u64();
-
-        // Ensure the divisor is a pair of u32 values
-        if divisor_hi > u32::MAX.into() {
-            return Err(ExecutionError::NotU32Value(Felt::from_u64(divisor_hi), ZERO));
-        }
-        if divisor_lo > u32::MAX.into() {
-            return Err(ExecutionError::NotU32Value(Felt::from_u64(divisor_lo), ZERO));
-        }
-
-        let divisor = (divisor_hi << 32) + divisor_lo;
-
-        if divisor == 0 {
-            return Err(ExecutionError::DivideByZero(process.clk()));
-        }
-
-        divisor
-    };
-
-    let dividend = {
-        let dividend_hi = process.get_stack_item(2).as_canonical_u64();
-        let dividend_lo = process.get_stack_item(3).as_canonical_u64();
-
-        // Ensure the dividend is a pair of u32 values
-        if dividend_hi > u32::MAX.into() {
-            return Err(ExecutionError::NotU32Value(Felt::from_u64(dividend_hi), ZERO));
-        }
-        if dividend_lo > u32::MAX.into() {
-            return Err(ExecutionError::NotU32Value(Felt::from_u64(dividend_lo), ZERO));
-        }
-
-        (dividend_hi << 32) + dividend_lo
-    };
-
-    let quotient = dividend / divisor;
-    let remainder = dividend - quotient * divisor;
-
-    let (q_hi, q_lo) = u64_to_u32_elements(quotient);
-    let (r_hi, r_lo) = u64_to_u32_elements(remainder);
-
-    advice_provider.push_stack(AdviceSource::Value(r_hi))?;
-    advice_provider.push_stack(AdviceSource::Value(r_lo))?;
-    advice_provider.push_stack(AdviceSource::Value(q_hi))?;
-    advice_provider.push_stack(AdviceSource::Value(q_lo))?;
-
-    Ok(())
-}
-
-/// Pushes the result of divison (both the quotient and the remainder) of a [u64] by the Falcon
-/// prime (M = 12289) onto the advice stack.
-///
-/// Inputs:
-///   Operand stack: [a1, a0, ...]
-///   Advice stack: [...]
-///
-/// Outputs:
-///   Operand stack: [a1, a0, ...]
-///   Advice stack: [q1, q0, r, ...]
-///
-/// Where (a0, a1) are the 32-bit limbs of the dividend (with a0 representing the 32 least
-/// significant bits and a1 representing the 32 most significant bits).
-/// Similarly, (q0, q1) represent the quotient and r the remainder.
-///
-/// # Errors
-/// Returns an error if the divisor is ZERO.
-pub fn push_falcon_mod_result(
-    advice_provider: &mut impl AdviceProvider,
-    process: ProcessState,
-) -> Result<(), ExecutionError> {
-    let dividend_hi = process.get_stack_item(0).as_canonical_u64();
-    let dividend_lo = process.get_stack_item(1).as_canonical_u64();
-    let dividend = (dividend_hi << 32) + dividend_lo;
-
-    let (quotient, remainder) = (dividend / M, dividend % M);
-
-    let (q_hi, q_lo) = u64_to_u32_elements(quotient);
-    let (r_hi, r_lo) = u64_to_u32_elements(remainder);
-    assert_eq!(r_hi, ZERO);
-
-    advice_provider.push_stack(AdviceSource::Value(r_lo))?;
-    advice_provider.push_stack(AdviceSource::Value(q_lo))?;
-    advice_provider.push_stack(AdviceSource::Value(q_hi))?;
->>>>>>> b4c46020
 
     Ok(())
 }
@@ -452,98 +349,8 @@
     }
     let result = element.inverse().to_array();
 
-<<<<<<< HEAD
     process.advice_provider_mut().push_stack(result[1]);
     process.advice_provider_mut().push_stack(result[0]);
-=======
-    advice_provider.push_stack(AdviceSource::Value(result[1]))?;
-    advice_provider.push_stack(AdviceSource::Value(result[0]))?;
-
-    Ok(())
-}
-
-/// Given evaluations of a polynomial over some specified domain, interpolates the evaluations
-///  into a polynomial in coefficient form and pushes the result into the advice stack.
-///
-/// The interpolation is performed using the iNTT algorithm. The evaluations are expected to be
-/// in the quadratic extension.
-///
-/// Inputs:
-///   Operand stack: [output_size, input_size, input_start_ptr, ...]
-///   Advice stack: [...]
-///
-/// Outputs:
-///   Operand stack: [output_size, input_size, input_start_ptr, ...]
-///   Advice stack: [coefficients...]
-///
-/// - `input_size` is the number of evaluations (each evaluation is 2 base field elements). Must be
-///   a power of 2 and greater 1.
-/// - `output_size` is the number of coefficients in the interpolated polynomial (each coefficient
-///   is 2 base field elements). Must be smaller than or equal to the number of input evaluations.
-/// - `input_start_ptr` is the memory address of the first evaluation.
-/// - `coefficients` are the coefficients of the interpolated polynomial such that lowest degree
-///   coefficients are located at the top of the advice stack.
-///
-/// # Errors
-/// Returns an error if:
-/// - `input_size` less than or equal to 1, or is not a power of 2.
-/// - `output_size` is 0 or is greater than the `input_size`.
-/// - `input_ptr` is greater than 2^32, or is not aligned on a word boundary.
-/// - `input_ptr + input_size * 2` is greater than 2^32.
-pub fn push_ext2_intt_result(
-    _advice_provider: &mut impl AdviceProvider,
-    process: ProcessState,
-) -> Result<(), ExecutionError> {
-    let output_size = process.get_stack_item(0).as_canonical_u64() as usize;
-    let input_size = process.get_stack_item(1).as_canonical_u64() as usize;
-    let input_start_ptr = process.get_stack_item(2).as_canonical_u64();
-
-    if input_size <= 1 {
-        return Err(Ext2InttError::DomainSizeTooSmall(input_size as u64).into());
-    }
-    if !input_size.is_power_of_two() {
-        return Err(Ext2InttError::DomainSizeNotPowerOf2(input_size as u64).into());
-    }
-    if input_start_ptr >= u32::MAX as u64 {
-        return Err(Ext2InttError::InputStartAddressTooBig(input_start_ptr).into());
-    }
-    if input_start_ptr % WORD_SIZE as u64 != 0 {
-        return Err(Ext2InttError::InputStartNotWordAligned(input_start_ptr).into());
-    }
-    if input_size > u32::MAX as usize {
-        return Err(Ext2InttError::InputSizeTooBig(input_size as u64).into());
-    }
-
-    let input_end_ptr = input_start_ptr + (input_size * 2) as u64;
-    if input_end_ptr > u32::MAX as u64 {
-        return Err(Ext2InttError::InputEndAddressTooBig(input_end_ptr).into());
-    }
-
-    if output_size == 0 {
-        return Err(Ext2InttError::OutputSizeIsZero.into());
-    }
-    if output_size > input_size {
-        return Err(Ext2InttError::OutputSizeTooBig(output_size, input_size).into());
-    }
-
-    let mut poly = Vec::with_capacity(input_size);
-    for addr in ((input_start_ptr as u32)..(input_end_ptr as u32)).step_by(4) {
-        let word = process
-            .get_mem_word(process.ctx(), addr)?
-            .ok_or(Ext2InttError::UninitializedMemoryAddress(addr))?;
-
-        poly.push(QuadFelt::new_complex(word[0], word[1]));
-        poly.push(QuadFelt::new_complex(word[2], word[3]));
-    }
-    /*  TODO(Al): Should probably be removed altogether
-       let twiddles = fft::get_inv_twiddles::<Felt>(input_size);
-       fft::interpolate_poly::<Felt, QuadFelt>(&mut poly, &twiddles);
-
-       for element in QuadFelt::slice_as_base_elements(&poly[..output_size]).iter().rev() {
-           advice_provider.push_stack(AdviceSource::Value(*element))?;
-       }
-    */
->>>>>>> b4c46020
     Ok(())
 }
 
@@ -559,13 +366,7 @@
     process: &mut ProcessState,
     err_ctx: &impl ErrorContext,
 ) -> Result<(), ExecutionError> {
-<<<<<<< HEAD
     push_transformed_stack_top(process, |stack_top| Felt::from(stack_top.leading_zeros()), err_ctx)
-=======
-    push_transformed_stack_top(advice_provider, process, |stack_top| {
-        Felt::from_u32(stack_top.leading_zeros())
-    })
->>>>>>> b4c46020
 }
 
 /// Pushes the number of the trailing zeros of the top stack element onto the advice stack.
@@ -580,13 +381,7 @@
     process: &mut ProcessState,
     err_ctx: &impl ErrorContext,
 ) -> Result<(), ExecutionError> {
-<<<<<<< HEAD
     push_transformed_stack_top(process, |stack_top| Felt::from(stack_top.trailing_zeros()), err_ctx)
-=======
-    push_transformed_stack_top(advice_provider, process, |stack_top| {
-        Felt::from_u32(stack_top.trailing_zeros())
-    })
->>>>>>> b4c46020
 }
 
 /// Pushes the number of the leading ones of the top stack element onto the advice stack.
@@ -601,13 +396,7 @@
     process: &mut ProcessState,
     err_ctx: &impl ErrorContext,
 ) -> Result<(), ExecutionError> {
-<<<<<<< HEAD
     push_transformed_stack_top(process, |stack_top| Felt::from(stack_top.leading_ones()), err_ctx)
-=======
-    push_transformed_stack_top(advice_provider, process, |stack_top| {
-        Felt::from_u32(stack_top.leading_ones())
-    })
->>>>>>> b4c46020
 }
 
 /// Pushes the number of the trailing ones of the top stack element onto the advice stack.
@@ -622,13 +411,7 @@
     process: &mut ProcessState,
     err_ctx: &impl ErrorContext,
 ) -> Result<(), ExecutionError> {
-<<<<<<< HEAD
     push_transformed_stack_top(process, |stack_top| Felt::from(stack_top.trailing_ones()), err_ctx)
-=======
-    push_transformed_stack_top(advice_provider, process, |stack_top| {
-        Felt::from_u32(stack_top.trailing_ones())
-    })
->>>>>>> b4c46020
 }
 
 /// Pushes the base 2 logarithm of the top stack element, rounded down.
@@ -645,116 +428,19 @@
     process: &mut ProcessState,
     err_ctx: &impl ErrorContext,
 ) -> Result<(), ExecutionError> {
-<<<<<<< HEAD
     let n = process.get_stack_item(1).as_int();
-=======
-    let n = process.get_stack_item(0).as_canonical_u64();
->>>>>>> b4c46020
     if n == 0 {
         return Err(ExecutionError::log_argument_zero(process.clk(), err_ctx));
     }
-<<<<<<< HEAD
     let ilog2 = Felt::from(n.ilog2());
     process.advice_provider_mut().push_stack(ilog2);
 
-=======
-    let ilog2 = Felt::from_u32(n.ilog2());
-    advice_provider.push_stack(AdviceSource::Value(ilog2))?;
-    Ok(())
-}
-
-/// Pushes onto the advice stack the value associated with the specified key in a Sparse
-/// Merkle Tree defined by the specified root.
-///
-/// If no value was previously associated with the specified key, [ZERO; 4] is pushed onto
-/// the advice stack.
-///
-/// Inputs:
-///   Operand stack: [KEY, ROOT, ...]
-///   Advice stack: [...]
-///
-/// Outputs:
-///   Operand stack: [KEY, ROOT, ...]
-///   Advice stack: [VALUE, ...]
-///
-/// # Errors
-/// Returns an error if the provided Merkle root doesn't exist on the advice provider.
-///
-/// # Panics
-/// Will panic as unimplemented if the target depth is `64`.
-pub fn push_smtpeek_result(
-    advice_provider: &mut impl AdviceProvider,
-    process: ProcessState,
-) -> Result<(), ExecutionError> {
-    let empty_leaf = EmptySubtreeRoots::entry(SMT_DEPTH, SMT_DEPTH);
-    // fetch the arguments from the operand stack
-    let key = process.get_stack_word(0);
-    let root = process.get_stack_word(1);
-
-    // get the node from the SMT for the specified key; this node can be either a leaf node,
-    // or a root of an empty subtree at the returned depth
-    let node = advice_provider.get_tree_node(root, &Felt::from_u64(SMT_DEPTH as u64), &key[3])?;
-
-    if node == Word::from(empty_leaf) {
-        // if the node is a root of an empty subtree, then there is no value associated with
-        // the specified key
-        advice_provider.push_stack(AdviceSource::Word(Smt::EMPTY_VALUE))?;
-    } else {
-        let leaf_preimage = get_smt_leaf_preimage(advice_provider, node)?;
-
-        for (key_in_leaf, value_in_leaf) in leaf_preimage {
-            if key == key_in_leaf {
-                // Found key - push value associated with key, and return
-                advice_provider.push_stack(AdviceSource::Word(value_in_leaf))?;
-
-                return Ok(());
-            }
-        }
-
-        // if we can't find any key in the leaf that matches `key`, it means no value is
-        // associated with `key`
-        advice_provider.push_stack(AdviceSource::Word(Smt::EMPTY_VALUE))?;
-    }
->>>>>>> b4c46020
     Ok(())
 }
 
 // HELPER METHODS
 // --------------------------------------------------------------------------------------------
 
-<<<<<<< HEAD
-=======
-/// Reads (start_addr, end_addr) tuple from the specified elements of the operand stack (
-/// without modifying the state of the stack), and verifies that memory range is valid.
-fn get_mem_addr_range(
-    process: ProcessState,
-    start_idx: usize,
-    end_idx: usize,
-) -> Result<(u32, u32), ExecutionError> {
-    let start_addr = process.get_stack_item(start_idx).as_canonical_u64();
-    let end_addr = process.get_stack_item(end_idx).as_canonical_u64();
-
-    if start_addr > u32::MAX as u64 {
-        return Err(ExecutionError::MemoryAddressOutOfBounds(start_addr));
-    }
-    if end_addr > u32::MAX as u64 {
-        return Err(ExecutionError::MemoryAddressOutOfBounds(end_addr));
-    }
-
-    if start_addr > end_addr {
-        return Err(ExecutionError::InvalidMemoryRange { start_addr, end_addr });
-    }
-
-    Ok((start_addr as u32, end_addr as u32))
-}
-
-fn u64_to_u32_elements(value: u64) -> (Felt, Felt) {
-    let hi = Felt::from_u32((value >> 32) as u32);
-    let lo = Felt::from_u32(value as u32);
-    (hi, lo)
-}
-
->>>>>>> b4c46020
 /// Gets the top stack element, applies a provided function to it and pushes it to the advice
 /// provider.
 fn push_transformed_stack_top(
