<<<<<<< HEAD
use miden_core::{EventId, Felt, mast::MastForest, sys_events::SystemEvent};
=======
use vm_core::{Felt, Operation, sys_events::SystemEvent, PrimeCharacteristicRing, PrimeField64};
>>>>>>> b4c46020

use super::{
    super::{
        ONE,
        system::{FMP_MAX, FMP_MIN},
    },
    ExecutionError, Process,
};
use crate::{
    SyncHost, errors::ErrorContext, operations::sys_ops::sys_event_handlers::handle_system_event,
};

pub(crate) mod sys_event_handlers;

// SYSTEM OPERATIONS
// ================================================================================================

impl Process {
    /// Pops a value off the stack and asserts that it is equal to ONE.
    ///
    /// # Errors
    /// Returns an error if the popped value is not ONE.
    pub(super) fn op_assert<H>(
        &mut self,
        err_code: Felt,
        program: &MastForest,
        host: &mut H,
        err_ctx: &impl ErrorContext,
    ) -> Result<(), ExecutionError>
    where
        H: SyncHost,
    {
        if self.stack.get(0) != ONE {
            let process = &mut self.state();
            host.on_assert_failed(process, err_code);
            let err_msg = program.resolve_error_message(err_code);
            return Err(ExecutionError::failed_assertion(
                process.clk(),
                err_code,
                err_msg,
                err_ctx,
            ));
        }
        self.stack.shift_left(1);
        Ok(())
    }

    // FREE MEMORY POINTER
    // --------------------------------------------------------------------------------------------

    /// Pops an element off the stack, adds the current value of the `fmp` register to it, and
    /// pushes the result back onto the stack.
    pub(super) fn op_fmpadd(&mut self) -> Result<(), ExecutionError> {
        let offset = self.stack.get(0);
        let fmp = self.system.fmp();

        self.stack.set(0, fmp + offset);
        self.stack.copy_state(1);

        Ok(())
    }

    /// Pops an element off the stack and adds it to the current value of `fmp` register.
    ///
    /// # Errors
    /// Returns an error if the new value of `fmp` register is greater than or equal to 3 * 2^30.
    pub(super) fn op_fmpupdate(&mut self) -> Result<(), ExecutionError> {
        let offset = self.stack.get(0);
        let fmp = self.system.fmp();

        let new_fmp = fmp + offset;
        if new_fmp.as_canonical_u64() < FMP_MIN || new_fmp.as_canonical_u64() > FMP_MAX {
            return Err(ExecutionError::InvalidFmpValue(fmp, new_fmp));
        }

        self.system.set_fmp(new_fmp);
        self.stack.shift_left(1);

        Ok(())
    }

    // STACK DEPTH
    // --------------------------------------------------------------------------------------------

    /// Pushes the current depth of the stack (the depth before this operation is executed) onto
    /// the stack.
    pub(super) fn op_sdepth(&mut self) -> Result<(), ExecutionError> {
        let stack_depth = self.stack.depth();
        self.stack.set(0, Felt::from_u64(stack_depth as u64));
        self.stack.shift_right(0);
        Ok(())
    }

    // CALLER
    // --------------------------------------------------------------------------------------------

    /// Overwrites the top four stack items with the hash of a function which initiated the current
    /// SYSCALL.
    ///
    /// # Errors
    /// Returns an error if the VM is not currently executing a SYSCALL block.
    pub(super) fn op_caller(&mut self) -> Result<(), ExecutionError> {
        if !self.system.in_syscall() {
            return Err(ExecutionError::CallerNotInSyscall);
        }

        let fn_hash = self.system.fn_hash();

        self.stack.set(0, fn_hash[3]);
        self.stack.set(1, fn_hash[2]);
        self.stack.set(2, fn_hash[1]);
        self.stack.set(3, fn_hash[0]);

        self.stack.copy_state(4);

        Ok(())
    }

    // CLOCK CYCLE
    // --------------------------------------------------------------------------------------------

    /// Pushes the current value of the clock cycle counter onto the stack. The clock cycle starts
    /// at 0 and is incremented with every operation executed by the VM, including control flow
    /// operations such as GRUOP, END etc.
    pub(super) fn op_clk(&mut self) -> Result<(), ExecutionError> {
        let clk = self.system.clk();
        self.stack.set(0, Felt::from(clk));
        self.stack.shift_right(0);
        Ok(())
    }

    // EVENTS
    // --------------------------------------------------------------------------------------------

    /// Forwards the emitted event id to the host. Reads the event ID from the top of the stack
    /// without consuming it.
    pub(super) fn op_emit<H>(
        &mut self,
        host: &mut H,
        err_ctx: &impl ErrorContext,
    ) -> Result<(), ExecutionError>
    where
        H: SyncHost,
    {
        self.stack.copy_state(0);
<<<<<<< HEAD

        let mut process = self.state();
        let event_id = EventId::from_felt(process.get_stack_item(0));
=======
        self.decoder.set_user_op_helpers(Operation::Emit(event_id), &[Felt::from_u32(event_id)]);
>>>>>>> b4c46020

        // If it's a system event, handle it directly. Otherwise, forward it to the host.
        if let Ok(system_event) = SystemEvent::try_from(event_id) {
            handle_system_event(&mut process, system_event, err_ctx)
        } else {
            let clk = process.clk();
            let mutations = host
                .on_event(&process)
                .map_err(|err| ExecutionError::event_error(err, event_id, err_ctx))?;
            self.advice
                .apply_mutations(mutations)
                .map_err(|err| ExecutionError::advice_error(err, clk, err_ctx))?;
            Ok(())
        }
    }
}

// TESTS
// ================================================================================================

#[cfg(test)]
mod tests {
<<<<<<< HEAD
    use miden_core::mast::MastForest;
=======
    use vm_core::PrimeCharacteristicRing;
>>>>>>> b4c46020

    use super::{
        super::{MIN_STACK_DEPTH, Operation},
        FMP_MAX, FMP_MIN, Felt, Process,
    };
    use crate::{DefaultHost, ONE, StackInputs, ZERO};

    const MAX_PROC_LOCALS: u64 = 2_u64.pow(31) - 1;

    #[test]
    fn op_assert() {
        let mut host = DefaultHost::default();
        // calling assert with a minimum stack should be an ok, as long as the top value is ONE
        let mut process = Process::new_dummy_with_empty_stack();
        let program = &MastForest::default();

        process.execute_op(Operation::Push(ONE), program, &mut host).unwrap();
        process.execute_op(Operation::Swap, program, &mut host).unwrap();
        process.execute_op(Operation::Drop, program, &mut host).unwrap();

        assert!(process.execute_op(Operation::Assert(ZERO), program, &mut host).is_ok());
    }

    #[test]
    fn op_fmpupdate() {
        let mut host = DefaultHost::default();
        let mut process = Process::new_dummy_with_empty_stack();
        let program = &MastForest::default();

        // initial value of fmp register should be 2^30
        assert_eq!(Felt::from_u64(2_u64.pow(30)), process.system.fmp());

        // increment fmp register
<<<<<<< HEAD
        process.execute_op(Operation::Push(Felt::new(2)), program, &mut host).unwrap();
        process.execute_op(Operation::FmpUpdate, program, &mut host).unwrap();
        assert_eq!(Felt::new(FMP_MIN + 2), process.system.fmp());

        // increment fmp register again
        process.execute_op(Operation::Push(Felt::new(3)), program, &mut host).unwrap();
        process.execute_op(Operation::FmpUpdate, program, &mut host).unwrap();
        assert_eq!(Felt::new(FMP_MIN + 5), process.system.fmp());

        // decrement fmp register
        process.execute_op(Operation::Push(-Felt::new(3)), program, &mut host).unwrap();
        process.execute_op(Operation::FmpUpdate, program, &mut host).unwrap();
        assert_eq!(Felt::new(FMP_MIN + 2), process.system.fmp());

        // decrementing beyond the minimum fmp value should be an error
        process.execute_op(Operation::Push(-Felt::new(3)), program, &mut host).unwrap();
        assert!(process.execute_op(Operation::FmpUpdate, program, &mut host).is_err());
=======
        process.execute_op(Operation::Push(Felt::from_u64(2)), &mut host).unwrap();
        process.execute_op(Operation::FmpUpdate, &mut host).unwrap();
        assert_eq!(Felt::from_u64(FMP_MIN + 2), process.system.fmp());

        // increment fmp register again
        process.execute_op(Operation::Push(Felt::from_u64(3)), &mut host).unwrap();
        process.execute_op(Operation::FmpUpdate, &mut host).unwrap();
        assert_eq!(Felt::from_u64(FMP_MIN + 5), process.system.fmp());

        // decrement fmp register
        process.execute_op(Operation::Push(-Felt::from_u64(3)), &mut host).unwrap();
        process.execute_op(Operation::FmpUpdate, &mut host).unwrap();
        assert_eq!(Felt::from_u64(FMP_MIN + 2), process.system.fmp());

        // decrementing beyond the minimum fmp value should be an error
        process.execute_op(Operation::Push(-Felt::from_u64(3)), &mut host).unwrap();
        assert!(process.execute_op(Operation::FmpUpdate, &mut host).is_err());
>>>>>>> b4c46020

        // going up to the max fmp value should be OK
        let stack = StackInputs::try_from_ints([MAX_PROC_LOCALS]).unwrap();
        let mut process = Process::new_dummy(stack);
<<<<<<< HEAD
        process.execute_op(Operation::FmpUpdate, program, &mut host).unwrap();
        assert_eq!(Felt::new(FMP_MAX), process.system.fmp());
=======
        process.execute_op(Operation::FmpUpdate, &mut host).unwrap();
        assert_eq!(Felt::from_u64(FMP_MAX), process.system.fmp());
>>>>>>> b4c46020

        // but going beyond that should be an error
        let stack = StackInputs::try_from_ints([MAX_PROC_LOCALS + 1]).unwrap();
        let mut process = Process::new_dummy(stack);
        assert!(process.execute_op(Operation::FmpUpdate, program, &mut host).is_err());

        // should not affect the rest of the stack state
        let stack = StackInputs::try_from_ints([2, 3]).unwrap();
        let mut process = Process::new_dummy(stack);
        process.execute_op(Operation::FmpUpdate, program, &mut host).unwrap();

        let expected = build_expected_stack(&[2]);
        assert_eq!(expected, process.stack.trace_state());

        // calling fmpupdate with a minimum stack should be ok
        let mut process = Process::new_dummy_with_empty_stack();
        assert!(process.execute_op(Operation::FmpUpdate, program, &mut host).is_ok());
    }

    #[test]
    fn op_fmpadd() {
        let mut host = DefaultHost::default();
        let mut process = Process::new_dummy_with_empty_stack();
        let program = &MastForest::default();

        // set value of fmp register
<<<<<<< HEAD
        process.execute_op(Operation::Push(Felt::new(2)), program, &mut host).unwrap();
        process.execute_op(Operation::FmpUpdate, program, &mut host).unwrap();
=======
        process.execute_op(Operation::Push(Felt::from_u64(2)), &mut host).unwrap();
        process.execute_op(Operation::FmpUpdate, &mut host).unwrap();
>>>>>>> b4c46020

        // compute address of the first local
        process.execute_op(Operation::Push(-ONE), program, &mut host).unwrap();
        process.execute_op(Operation::FmpAdd, program, &mut host).unwrap();

        let expected = build_expected_stack(&[FMP_MIN + 1]);
        assert_eq!(expected, process.stack.trace_state());

        // compute address of second local (also make sure that rest of stack is not affected)
<<<<<<< HEAD
        process.execute_op(Operation::Push(-Felt::new(2)), program, &mut host).unwrap();
        process.execute_op(Operation::FmpAdd, program, &mut host).unwrap();
=======
        process.execute_op(Operation::Push(-Felt::from_u64(2)), &mut host).unwrap();
        process.execute_op(Operation::FmpAdd, &mut host).unwrap();
>>>>>>> b4c46020

        let expected = build_expected_stack(&[FMP_MIN, FMP_MIN + 1]);
        assert_eq!(expected, process.stack.trace_state());
    }

    #[test]
    fn op_sdepth() {
        let mut host = DefaultHost::default();
        // stack is empty
        let mut process = Process::new_dummy_with_empty_stack();
        let program = &MastForest::default();

        process.execute_op(Operation::SDepth, program, &mut host).unwrap();
        let expected = build_expected_stack(&[MIN_STACK_DEPTH as u64]);
        assert_eq!(expected, process.stack.trace_state());
        assert_eq!(MIN_STACK_DEPTH + 1, process.stack.depth());

        // stack has one item
        process.execute_op(Operation::SDepth, program, &mut host).unwrap();
        let expected = build_expected_stack(&[MIN_STACK_DEPTH as u64 + 1, MIN_STACK_DEPTH as u64]);
        assert_eq!(expected, process.stack.trace_state());
        assert_eq!(MIN_STACK_DEPTH + 2, process.stack.depth());

        // stack has 3 items
        process.execute_op(Operation::Pad, program, &mut host).unwrap();
        process.execute_op(Operation::SDepth, program, &mut host).unwrap();
        let expected = build_expected_stack(&[
            MIN_STACK_DEPTH as u64 + 3,
            0,
            MIN_STACK_DEPTH as u64 + 1,
            MIN_STACK_DEPTH as u64,
        ]);
        assert_eq!(expected, process.stack.trace_state());
        assert_eq!(MIN_STACK_DEPTH + 4, process.stack.depth());
    }

    #[test]
    fn op_clk() {
        let mut host = DefaultHost::default();
        let mut process = Process::new_dummy_with_empty_stack();
        let program = &MastForest::default();

        // initial value of clk register should be 1.
        process.execute_op(Operation::Clk, program, &mut host).unwrap();
        let expected = build_expected_stack(&[1]);
        assert_eq!(expected, process.stack.trace_state());

        // increment clk register.
<<<<<<< HEAD
        process.execute_op(Operation::Push(Felt::new(2)), program, &mut host).unwrap();
        process.execute_op(Operation::Clk, program, &mut host).unwrap();
=======
        process.execute_op(Operation::Push(Felt::from_u64(2)), &mut host).unwrap();
        process.execute_op(Operation::Clk, &mut host).unwrap();
>>>>>>> b4c46020
        let expected = build_expected_stack(&[3, 2, 1]);
        assert_eq!(expected, process.stack.trace_state());

        // increment clk register again.
<<<<<<< HEAD
        process.execute_op(Operation::Push(Felt::new(3)), program, &mut host).unwrap();
        process.execute_op(Operation::Clk, program, &mut host).unwrap();
=======
        process.execute_op(Operation::Push(Felt::from_u64(3)), &mut host).unwrap();
        process.execute_op(Operation::Clk, &mut host).unwrap();
>>>>>>> b4c46020
        let expected = build_expected_stack(&[5, 3, 3, 2, 1]);
        assert_eq!(expected, process.stack.trace_state());
    }

    // HELPER FUNCTIONS
    // --------------------------------------------------------------------------------------------

    fn build_expected_stack(values: &[u64]) -> [Felt; 16] {
        let mut expected = [ZERO; 16];
        for (&value, result) in values.iter().zip(expected.iter_mut()) {
            *result = Felt::from_u64(value);
        }
        expected
    }
}<|MERGE_RESOLUTION|>--- conflicted
+++ resolved
@@ -1,8 +1,5 @@
-<<<<<<< HEAD
 use miden_core::{EventId, Felt, mast::MastForest, sys_events::SystemEvent};
-=======
-use vm_core::{Felt, Operation, sys_events::SystemEvent, PrimeCharacteristicRing, PrimeField64};
->>>>>>> b4c46020
+use miden_core::{Felt, Operation, sys_events::SystemEvent, PrimeCharacteristicRing, PrimeField64};
 
 use super::{
     super::{
@@ -148,13 +145,9 @@
         H: SyncHost,
     {
         self.stack.copy_state(0);
-<<<<<<< HEAD
 
         let mut process = self.state();
         let event_id = EventId::from_felt(process.get_stack_item(0));
-=======
-        self.decoder.set_user_op_helpers(Operation::Emit(event_id), &[Felt::from_u32(event_id)]);
->>>>>>> b4c46020
 
         // If it's a system event, handle it directly. Otherwise, forward it to the host.
         if let Ok(system_event) = SystemEvent::try_from(event_id) {
@@ -177,11 +170,8 @@
 
 #[cfg(test)]
 mod tests {
-<<<<<<< HEAD
     use miden_core::mast::MastForest;
-=======
-    use vm_core::PrimeCharacteristicRing;
->>>>>>> b4c46020
+    use miden_core::PrimeCharacteristicRing;
 
     use super::{
         super::{MIN_STACK_DEPTH, Operation},
@@ -215,7 +205,6 @@
         assert_eq!(Felt::from_u64(2_u64.pow(30)), process.system.fmp());
 
         // increment fmp register
-<<<<<<< HEAD
         process.execute_op(Operation::Push(Felt::new(2)), program, &mut host).unwrap();
         process.execute_op(Operation::FmpUpdate, program, &mut host).unwrap();
         assert_eq!(Felt::new(FMP_MIN + 2), process.system.fmp());
@@ -233,36 +222,12 @@
         // decrementing beyond the minimum fmp value should be an error
         process.execute_op(Operation::Push(-Felt::new(3)), program, &mut host).unwrap();
         assert!(process.execute_op(Operation::FmpUpdate, program, &mut host).is_err());
-=======
-        process.execute_op(Operation::Push(Felt::from_u64(2)), &mut host).unwrap();
-        process.execute_op(Operation::FmpUpdate, &mut host).unwrap();
-        assert_eq!(Felt::from_u64(FMP_MIN + 2), process.system.fmp());
-
-        // increment fmp register again
-        process.execute_op(Operation::Push(Felt::from_u64(3)), &mut host).unwrap();
-        process.execute_op(Operation::FmpUpdate, &mut host).unwrap();
-        assert_eq!(Felt::from_u64(FMP_MIN + 5), process.system.fmp());
-
-        // decrement fmp register
-        process.execute_op(Operation::Push(-Felt::from_u64(3)), &mut host).unwrap();
-        process.execute_op(Operation::FmpUpdate, &mut host).unwrap();
-        assert_eq!(Felt::from_u64(FMP_MIN + 2), process.system.fmp());
-
-        // decrementing beyond the minimum fmp value should be an error
-        process.execute_op(Operation::Push(-Felt::from_u64(3)), &mut host).unwrap();
-        assert!(process.execute_op(Operation::FmpUpdate, &mut host).is_err());
->>>>>>> b4c46020
 
         // going up to the max fmp value should be OK
         let stack = StackInputs::try_from_ints([MAX_PROC_LOCALS]).unwrap();
         let mut process = Process::new_dummy(stack);
-<<<<<<< HEAD
         process.execute_op(Operation::FmpUpdate, program, &mut host).unwrap();
         assert_eq!(Felt::new(FMP_MAX), process.system.fmp());
-=======
-        process.execute_op(Operation::FmpUpdate, &mut host).unwrap();
-        assert_eq!(Felt::from_u64(FMP_MAX), process.system.fmp());
->>>>>>> b4c46020
 
         // but going beyond that should be an error
         let stack = StackInputs::try_from_ints([MAX_PROC_LOCALS + 1]).unwrap();
@@ -289,13 +254,8 @@
         let program = &MastForest::default();
 
         // set value of fmp register
-<<<<<<< HEAD
         process.execute_op(Operation::Push(Felt::new(2)), program, &mut host).unwrap();
         process.execute_op(Operation::FmpUpdate, program, &mut host).unwrap();
-=======
-        process.execute_op(Operation::Push(Felt::from_u64(2)), &mut host).unwrap();
-        process.execute_op(Operation::FmpUpdate, &mut host).unwrap();
->>>>>>> b4c46020
 
         // compute address of the first local
         process.execute_op(Operation::Push(-ONE), program, &mut host).unwrap();
@@ -305,13 +265,8 @@
         assert_eq!(expected, process.stack.trace_state());
 
         // compute address of second local (also make sure that rest of stack is not affected)
-<<<<<<< HEAD
         process.execute_op(Operation::Push(-Felt::new(2)), program, &mut host).unwrap();
         process.execute_op(Operation::FmpAdd, program, &mut host).unwrap();
-=======
-        process.execute_op(Operation::Push(-Felt::from_u64(2)), &mut host).unwrap();
-        process.execute_op(Operation::FmpAdd, &mut host).unwrap();
->>>>>>> b4c46020
 
         let expected = build_expected_stack(&[FMP_MIN, FMP_MIN + 1]);
         assert_eq!(expected, process.stack.trace_state());
@@ -360,24 +315,14 @@
         assert_eq!(expected, process.stack.trace_state());
 
         // increment clk register.
-<<<<<<< HEAD
         process.execute_op(Operation::Push(Felt::new(2)), program, &mut host).unwrap();
         process.execute_op(Operation::Clk, program, &mut host).unwrap();
-=======
-        process.execute_op(Operation::Push(Felt::from_u64(2)), &mut host).unwrap();
-        process.execute_op(Operation::Clk, &mut host).unwrap();
->>>>>>> b4c46020
         let expected = build_expected_stack(&[3, 2, 1]);
         assert_eq!(expected, process.stack.trace_state());
 
         // increment clk register again.
-<<<<<<< HEAD
         process.execute_op(Operation::Push(Felt::new(3)), program, &mut host).unwrap();
         process.execute_op(Operation::Clk, program, &mut host).unwrap();
-=======
-        process.execute_op(Operation::Push(Felt::from_u64(3)), &mut host).unwrap();
-        process.execute_op(Operation::Clk, &mut host).unwrap();
->>>>>>> b4c46020
         let expected = build_expected_stack(&[5, 3, 3, 2, 1]);
         assert_eq!(expected, process.stack.trace_state());
     }
