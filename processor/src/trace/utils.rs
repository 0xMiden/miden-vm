--- conflicted
+++ resolved
@@ -271,11 +271,7 @@
             requests_running_prod *= request;
         }
 
-<<<<<<< HEAD
         // Use batch-inversion method to compute running product of `response[i]/request[i]`.
-=======
-        let mut requests_running_divisor = requests_running_prod.inverse();
->>>>>>> b4c46020
         let mut result_aux_column = responses_prod;
         let mut requests_running_divisor = requests_running_prod.inv();
         for i in (0..main_trace.num_rows()).rev() {
