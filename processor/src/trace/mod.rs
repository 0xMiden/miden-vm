--- conflicted
+++ resolved
@@ -8,12 +8,8 @@
     main_trace::MainTrace,
 };
 use miden_core::{
-<<<<<<< HEAD
     ExtensionField, Kernel, ProgramInfo, StackInputs, StackOutputs, Word, ZERO,
-=======
-    Kernel, ProgramInfo, StackInputs, StackOutputs, Word, ZERO,
     precompile::{PrecompileRequest, PrecompileTranscript},
->>>>>>> 190480c5
     stack::MIN_STACK_DEPTH,
 };
 use winter_prover::TraceInfo;
