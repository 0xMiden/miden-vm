use alloc::vec::Vec;
use core::mem;

use miden_air::trace::{
    AUX_TRACE_RAND_ELEMENTS, AUX_TRACE_WIDTH, DECODER_TRACE_OFFSET, MIN_TRACE_LEN,
    PADDED_TRACE_WIDTH, STACK_TRACE_OFFSET, TRACE_WIDTH,
    decoder::{NUM_USER_OP_HELPERS, USER_OP_HELPERS_OFFSET},
    main_trace::MainTrace,
};
use miden_core::{
<<<<<<< HEAD
    ProgramInfo, StackInputs, StackOutputs, Word, ZERO, precompile::PrecompileRequest,
    stack::MIN_STACK_DEPTH,
=======
    Kernel, ProgramInfo, StackInputs, StackOutputs, Word, ZERO, stack::MIN_STACK_DEPTH,
>>>>>>> d3439fc0
};
use winter_prover::{EvaluationFrame, Trace, TraceInfo, crypto::RandomCoin};

use super::{
    AdviceProvider, ColMatrix, Felt, FieldElement, Process,
    chiplets::AuxTraceBuilder as ChipletsAuxTraceBuilder, crypto::RpoRandomCoin,
    decoder::AuxTraceBuilder as DecoderAuxTraceBuilder,
    range::AuxTraceBuilder as RangeCheckerAuxTraceBuilder,
    stack::AuxTraceBuilder as StackAuxTraceBuilder,
};
use crate::fast::ExecutionOutput;

mod utils;
pub use utils::{AuxColumnBuilder, ChipletsLengths, TraceFragment, TraceLenSummary};

#[cfg(test)]
mod tests;
#[cfg(test)]
use super::EMPTY_WORD;

// CONSTANTS
// ================================================================================================

/// Number of rows at the end of an execution trace which are injected with random values.
pub const NUM_RAND_ROWS: usize = 1;

// VM EXECUTION TRACE
// ================================================================================================

#[derive(Debug)]
pub struct AuxTraceBuilders {
    pub(crate) decoder: DecoderAuxTraceBuilder,
    pub(crate) stack: StackAuxTraceBuilder,
    pub(crate) range: RangeCheckerAuxTraceBuilder,
    pub(crate) chiplets: ChipletsAuxTraceBuilder,
}

/// Execution trace which is generated when a program is executed on the VM.
///
/// The trace consists of the following components:
/// - Main traces of System, Decoder, Operand Stack, Range Checker, and Auxiliary Co-Processor
///   components.
/// - Hints used during auxiliary trace segment construction.
/// - Metadata needed by the STARK prover.
#[derive(Debug)]
pub struct ExecutionTrace {
    meta: Vec<u8>,
    trace_info: TraceInfo,
    main_trace: MainTrace,
    aux_trace_builders: AuxTraceBuilders,
    program_info: ProgramInfo,
    stack_outputs: StackOutputs,
    advice: AdviceProvider,
    trace_len_summary: TraceLenSummary,
}

impl ExecutionTrace {
    // CONSTANTS
    // --------------------------------------------------------------------------------------------

    /// Number of rows at the end of an execution trace which are injected with random values.
    pub const NUM_RAND_ROWS: usize = NUM_RAND_ROWS;

    // CONSTRUCTOR
    // --------------------------------------------------------------------------------------------
    /// Builds an execution trace for the provided process.
    pub fn new(mut process: Process, stack_outputs: StackOutputs) -> Self {
        // use program hash to initialize random element generator; this generator will be used
        // to inject random values at the end of the trace; using program hash here is OK because
        // we are using random values only to stabilize constraint degrees, and not to achieve
        // perfect zero knowledge.
        let program_hash = process.decoder.program_hash().into();
        let rng = RpoRandomCoin::new(program_hash);

        // create a new program info instance with the underlying kernel
        let kernel = process.kernel().clone();
        let program_info = ProgramInfo::new(program_hash, kernel);
        let advice = mem::take(&mut process.advice);
        let (main_trace, aux_trace_builders, trace_len_summary) = finalize_trace(process, rng);
        let trace_info = TraceInfo::new_multi_segment(
            PADDED_TRACE_WIDTH,
            AUX_TRACE_WIDTH,
            AUX_TRACE_RAND_ELEMENTS,
            main_trace.num_rows(),
            vec![],
        );

        Self {
            meta: Vec::new(),
            trace_info,
            aux_trace_builders,
            main_trace,
            program_info,
            stack_outputs,
            advice,
            trace_len_summary,
        }
    }

    pub fn new_from_parts(
        program_hash: Word,
        kernel: Kernel,
        execution_output: ExecutionOutput,
        main_trace: MainTrace,
        aux_trace_builders: AuxTraceBuilders,
        trace_len_summary: TraceLenSummary,
    ) -> Self {
        let program_info = ProgramInfo::new(program_hash, kernel);
        let trace_info = TraceInfo::new_multi_segment(
            PADDED_TRACE_WIDTH,
            AUX_TRACE_WIDTH,
            AUX_TRACE_RAND_ELEMENTS,
            main_trace.num_rows(),
            vec![],
        );

        Self {
            meta: Vec::new(),
            trace_info,
            aux_trace_builders,
            main_trace,
            program_info,
            stack_outputs: execution_output.stack,
            advice: execution_output.advice,
            trace_len_summary,
        }
    }

    // PUBLIC ACCESSORS
    // --------------------------------------------------------------------------------------------

    /// Returns the program info of this execution trace.
    pub fn program_info(&self) -> &ProgramInfo {
        &self.program_info
    }

    /// Returns hash of the program execution of which resulted in this execution trace.
    pub fn program_hash(&self) -> &Word {
        self.program_info.program_hash()
    }

    /// Returns outputs of the program execution which resulted in this execution trace.
    pub fn stack_outputs(&self) -> &StackOutputs {
        &self.stack_outputs
    }

    /// Returns the precompile requests generated during program execution.
    pub fn precompile_requests(&self) -> &[PrecompileRequest] {
        self.advice.precompile_requests()
    }

    /// Returns the initial state of the top 16 stack registers.
    pub fn init_stack_state(&self) -> StackInputs {
        let mut result = [ZERO; MIN_STACK_DEPTH];
        for (i, result) in result.iter_mut().enumerate() {
            *result = self.main_trace.get_column(i + STACK_TRACE_OFFSET)[0];
        }
        result.into()
    }

    /// Returns the final state of the top 16 stack registers.
    pub fn last_stack_state(&self) -> StackOutputs {
        let last_step = self.last_step();
        let mut result = [ZERO; MIN_STACK_DEPTH];
        for (i, result) in result.iter_mut().enumerate() {
            *result = self.main_trace.get_column(i + STACK_TRACE_OFFSET)[last_step];
        }
        result.into()
    }

    /// Returns helper registers state at the specified `clk` of the VM
    pub fn get_user_op_helpers_at(&self, clk: u32) -> [Felt; NUM_USER_OP_HELPERS] {
        let mut result = [ZERO; NUM_USER_OP_HELPERS];
        for (i, result) in result.iter_mut().enumerate() {
            *result = self.main_trace.get_column(DECODER_TRACE_OFFSET + USER_OP_HELPERS_OFFSET + i)
                [clk as usize];
        }
        result
    }

    /// Returns the trace length.
    pub fn get_trace_len(&self) -> usize {
        self.main_trace.num_rows()
    }

    /// Returns a summary of the lengths of main, range and chiplet traces.
    pub fn trace_len_summary(&self) -> &TraceLenSummary {
        &self.trace_len_summary
    }

    /// Returns the final advice provider state.
    pub fn advice_provider(&self) -> &AdviceProvider {
        &self.advice
    }

    /// Returns the trace meta data.
    pub fn meta(&self) -> &[u8] {
        &self.meta
    }

    /// Destructures this execution trace into the process’s final stack and advice states.
    pub fn into_outputs(self) -> (StackOutputs, AdviceProvider) {
        (self.stack_outputs, self.advice)
    }

    // HELPER METHODS
    // --------------------------------------------------------------------------------------------

    /// Returns the index of the last row in the trace.
    fn last_step(&self) -> usize {
        self.length() - NUM_RAND_ROWS - 1
    }

    // TEST HELPERS
    // --------------------------------------------------------------------------------------------
    #[cfg(feature = "std")]
    #[allow(dead_code)]
    pub fn print(&self) {
        let mut row = [ZERO; PADDED_TRACE_WIDTH];
        for i in 0..self.length() {
            self.main_trace.read_row_into(i, &mut row);
            std::println!(
                "{:?}",
                row.iter().take(TRACE_WIDTH).map(|v| v.as_int()).collect::<Vec<_>>()
            );
        }
    }

    #[cfg(test)]
    pub fn test_finalize_trace(process: Process) -> (MainTrace, AuxTraceBuilders, TraceLenSummary) {
        let rng = RpoRandomCoin::new(EMPTY_WORD);
        finalize_trace(process, rng)
    }

    pub fn build_aux_trace<E>(&self, rand_elements: &[E]) -> Option<ColMatrix<E>>
    where
        E: FieldElement<BaseField = Felt>,
    {
        // add decoder's running product columns
        let decoder_aux_columns = self
            .aux_trace_builders
            .decoder
            .build_aux_columns(&self.main_trace, rand_elements);

        // add stack's running product columns
        let stack_aux_columns =
            self.aux_trace_builders.stack.build_aux_columns(&self.main_trace, rand_elements);

        // add the range checker's running product columns
        let range_aux_columns =
            self.aux_trace_builders.range.build_aux_columns(&self.main_trace, rand_elements);

        // add the running product columns for the chiplets
        let chiplets = self
            .aux_trace_builders
            .chiplets
            .build_aux_columns(&self.main_trace, rand_elements);

        // combine all auxiliary columns into a single vector
        let mut aux_columns = decoder_aux_columns
            .into_iter()
            .chain(stack_aux_columns)
            .chain(range_aux_columns)
            .chain(chiplets)
            .collect::<Vec<_>>();

        // inject random values into the last rows of the trace
        let mut rng = RpoRandomCoin::new(*self.program_hash());
        for i in self.length() - NUM_RAND_ROWS..self.length() {
            for column in aux_columns.iter_mut() {
                column[i] = rng.draw().expect("failed to draw a random value");
            }
        }

        Some(ColMatrix::new(aux_columns))
    }
}

// TRACE TRAIT IMPLEMENTATION
// ================================================================================================

impl Trace for ExecutionTrace {
    type BaseField = Felt;

    fn length(&self) -> usize {
        self.main_trace.num_rows()
    }

    fn main_segment(&self) -> &ColMatrix<Felt> {
        &self.main_trace
    }

    fn read_main_frame(&self, row_idx: usize, frame: &mut EvaluationFrame<Felt>) {
        let next_row_idx = (row_idx + 1) % self.length();
        self.main_trace.read_row_into(row_idx, frame.current_mut());
        self.main_trace.read_row_into(next_row_idx, frame.next_mut());
    }

    fn info(&self) -> &TraceInfo {
        &self.trace_info
    }
}

// HELPER FUNCTIONS
// ================================================================================================

/// Converts a process into a set of execution trace columns for each component of the trace.
///
/// The process includes:
/// - Determining the length of the trace required to accommodate the longest trace column.
/// - Padding the columns to make sure all columns are of the same length.
/// - Inserting random values in the last row of all columns. This helps ensure that there are no
///   repeating patterns in each column and each column contains a least two distinct values. This,
///   in turn, ensures that polynomial degrees of all columns are stable.
fn finalize_trace(
    process: Process,
    mut rng: RpoRandomCoin,
) -> (MainTrace, AuxTraceBuilders, TraceLenSummary) {
    let (system, decoder, stack, mut range, chiplets) = process.into_parts();

    let clk = system.clk();

    // Trace lengths of system and stack components must be equal to the number of executed cycles
    assert_eq!(clk.as_usize(), system.trace_len(), "inconsistent system trace lengths");
    assert_eq!(clk.as_usize(), decoder.trace_len(), "inconsistent decoder trace length");
    assert_eq!(clk.as_usize(), stack.trace_len(), "inconsistent stack trace lengths");

    // Add the range checks required by the chiplets to the range checker.
    chiplets.append_range_checks(&mut range);

    // Generate number of rows for the range trace.
    let range_table_len = range.get_number_range_checker_rows();

    // Get the trace length required to hold all execution trace steps.
    let max_len = range_table_len.max(clk.into()).max(chiplets.trace_len());

    // Pad the trace length to the next power of two and ensure that there is space for the
    // Rows to hold random values
    let trace_len = (max_len + NUM_RAND_ROWS).next_power_of_two();
    assert!(
        trace_len >= MIN_TRACE_LEN,
        "trace length must be at least {MIN_TRACE_LEN}, but was {trace_len}",
    );

    // Get the lengths of the traces: main, range, and chiplets
    let trace_len_summary =
        TraceLenSummary::new(clk.into(), range_table_len, ChipletsLengths::new(&chiplets));

    // Combine all trace segments into the main trace
    let system_trace = system.into_trace(trace_len, NUM_RAND_ROWS);
    let decoder_trace = decoder.into_trace(trace_len, NUM_RAND_ROWS);
    let stack_trace = stack.into_trace(trace_len, NUM_RAND_ROWS);
    let chiplets_trace = chiplets.into_trace(trace_len, NUM_RAND_ROWS);

    // Combine the range trace segment using the support lookup table
    let range_check_trace = range.into_trace_with_table(range_table_len, trace_len, NUM_RAND_ROWS);

    // Padding to make the number of columns a multiple of 8 i.e., the RPO permutation rate
    let padding = vec![vec![ZERO; trace_len]; PADDED_TRACE_WIDTH - TRACE_WIDTH];

    let mut trace = system_trace
        .into_iter()
        .chain(decoder_trace.trace)
        .chain(stack_trace.trace)
        .chain(range_check_trace.trace)
        .chain(chiplets_trace.trace)
        .chain(padding)
        .collect::<Vec<_>>();

    // Inject random values into the last rows of the trace
    for i in trace_len - NUM_RAND_ROWS..trace_len {
        for column in trace.iter_mut().take(TRACE_WIDTH) {
            column[i] = rng.draw().expect("failed to draw a random value");
        }
    }

    let aux_trace_hints = AuxTraceBuilders {
        decoder: decoder_trace.aux_builder,
        stack: StackAuxTraceBuilder,
        range: range_check_trace.aux_builder,
        chiplets: chiplets_trace.aux_builder,
    };

    let main_trace = MainTrace::new(ColMatrix::new(trace), clk);

    (main_trace, aux_trace_hints, trace_len_summary)
}<|MERGE_RESOLUTION|>--- conflicted
+++ resolved
@@ -8,12 +8,8 @@
     main_trace::MainTrace,
 };
 use miden_core::{
-<<<<<<< HEAD
-    ProgramInfo, StackInputs, StackOutputs, Word, ZERO, precompile::PrecompileRequest,
+    Kernel, ProgramInfo, StackInputs, StackOutputs, Word, ZERO, precompile::PrecompileRequest,
     stack::MIN_STACK_DEPTH,
-=======
-    Kernel, ProgramInfo, StackInputs, StackOutputs, Word, ZERO, stack::MIN_STACK_DEPTH,
->>>>>>> d3439fc0
 };
 use winter_prover::{EvaluationFrame, Trace, TraceInfo, crypto::RandomCoin};
 
