--- conflicted
+++ resolved
@@ -3,15 +3,12 @@
 use miden_air::trace::{
     AUX_TRACE_RAND_ELEMENTS, chiplets::hasher::P1_COL_IDX, main_trace::MainTrace,
 };
-<<<<<<< HEAD
 use miden_core::{
     FieldElement,
-    crypto::merkle::{MerkleStore, MerkleTree, NodeIndex},
-=======
+    crypto::merkle::{MerkleStore, MerkleTree, NodeIndex},};
 use rstest::rstest;
-use vm_core::{
+use miden_core::{
     crypto::merkle::{MerkleStore, MerkleTree, NodeIndex}, ExtensionField, PrimeCharacteristicRing, PrimeField64, Field
->>>>>>> b4c46020
 };
 use rstest::rstest;
 
@@ -85,17 +82,9 @@
     let p1 = aux_columns.get_column(P1_COL_IDX);
 
     let row_values = [
-<<<<<<< HEAD
         SiblingTableRow::new(Felt::new(index), path[0]).to_value(&trace.main_trace, &alphas),
         SiblingTableRow::new(Felt::new(index >> 1), path[1]).to_value(&trace.main_trace, &alphas),
         SiblingTableRow::new(Felt::new(index >> 2), path[2]).to_value(&trace.main_trace, &alphas),
-=======
-        SiblingTableRow::new(Felt::from_u64(index), path[0].into()).to_value(&trace.main_trace, &alphas),
-        SiblingTableRow::new(Felt::from_u64(index >> 1), path[1].into())
-            .to_value(&trace.main_trace, &alphas),
-        SiblingTableRow::new(Felt::from_u64(index >> 2), path[2].into())
-            .to_value(&trace.main_trace, &alphas),
->>>>>>> b4c46020
     ];
 
     // make sure the first entry is ONE
@@ -180,11 +169,7 @@
 }
 
 fn init_leaf(value: u64) -> Word {
-<<<<<<< HEAD
     [Felt::new(value), ZERO, ZERO, ZERO].into()
-=======
-    [Felt::from_u64(value), ZERO, ZERO, ZERO]
->>>>>>> b4c46020
 }
 
 fn append_word(target: &mut Vec<u64>, word: Word) {
