use alloc::vec::Vec;
use core::ops::Range;

use miden_air::{
    RowIndex,
    trace::{
        CLK_COL_IDX, DECODER_TRACE_OFFSET,
        chiplets::{
            HASHER_NODE_INDEX_COL_IDX, HASHER_STATE_COL_RANGE, HASHER_TRACE_OFFSET,
            hasher::{
                CAPACITY_DOMAIN_IDX, CAPACITY_LEN, DIGEST_RANGE, HASH_CYCLE_LEN, HasherState,
                LINEAR_HASH, LINEAR_HASH_LABEL, MP_VERIFY, MP_VERIFY_LABEL, MR_UPDATE_NEW,
                MR_UPDATE_NEW_LABEL, MR_UPDATE_OLD, MR_UPDATE_OLD_LABEL, RETURN_HASH,
                RETURN_HASH_LABEL, RETURN_STATE, RETURN_STATE_LABEL, STATE_WIDTH, Selectors,
            },
        },
        decoder::{NUM_OP_BITS, OP_BITS_OFFSET},
    },
};
<<<<<<< HEAD
use miden_core::{
    Program, Word,
=======
use vm_core::{
    Field, PrimeCharacteristicRing, PrimeField64, Program, Word,
>>>>>>> b4c46020
    chiplets::hasher::apply_permutation,
    crypto::merkle::{MerkleStore, MerkleTree, NodeIndex},
    mast::MastForest,
    utils::range,
};

use super::{
<<<<<<< HEAD
    AUX_TRACE_RAND_ELEMENTS, AdviceInputs, CHIPLETS_BUS_AUX_TRACE_OFFSET, ExecutionTrace, Felt,
    FieldElement, NUM_RAND_ROWS, ONE, Operation, Trace, ZERO, build_span_with_respan_ops,
=======
    AUX_TRACE_RAND_ELEMENTS, AdviceInputs, CHIPLETS_AUX_TRACE_OFFSET, ExecutionTrace, Felt,
    NUM_RAND_ROWS, ONE, Operation, ZERO, build_span_with_respan_ops,
>>>>>>> b4c46020
    build_trace_from_ops_with_inputs, build_trace_from_program, init_state_from_words, rand_array,
};
use crate::StackInputs;

// CONSTANTS
// ================================================================================================

const DECODER_HASHER_STATE_RANGE: Range<usize> = range(
    DECODER_TRACE_OFFSET + miden_air::trace::decoder::HASHER_STATE_OFFSET,
    miden_air::trace::decoder::NUM_HASHER_COLUMNS,
);

/// Location of operation bits columns relative to the main trace.
pub const DECODER_OP_BITS_RANGE: Range<usize> =
    range(DECODER_TRACE_OFFSET + OP_BITS_OFFSET, NUM_OP_BITS);

// TESTS
// ================================================================================================

/// Tests the generation of the `b_chip` bus column when the hasher only performs a single `SPAN`
/// with one operation batch.
#[test]
#[allow(clippy::needless_range_loop)]
pub fn b_chip_span() {
    let program = {
        let mut mast_forest = MastForest::new();

        let basic_block_id =
            mast_forest.add_block(vec![Operation::Add, Operation::Mul], Vec::new()).unwrap();
        mast_forest.make_root(basic_block_id);

        Program::new(mast_forest.into(), basic_block_id)
    };

    let trace = build_trace_from_program(&program, &[]);

    let alphas = rand_array::<Felt, AUX_TRACE_RAND_ELEMENTS>();
    let aux_columns = trace.build_aux_trace(&alphas).unwrap();
    let b_chip = aux_columns.get_column(CHIPLETS_BUS_AUX_TRACE_OFFSET);

    assert_eq!(trace.length(), b_chip.len());
    assert_eq!(ONE, b_chip[0]);

    // at the first cycle the following are added for inclusion in the next row:
    // - the initialization of the span hash is requested by the decoder
    // - the initialization of the span hash is provided by the hasher

    // initialize the request state.
    let mut state = [ZERO; STATE_WIDTH];
    fill_state_from_decoder_with_domain(&trace, &mut state, 0.into());
    // request the initialization of the span hash
    let request_init =
        build_expected(&alphas, LINEAR_HASH_LABEL, state, [ZERO; STATE_WIDTH], ONE, ZERO);
    let mut expected = request_init.inverse();

    // provide the initialization of the span hash
    expected *= build_expected_from_trace(&trace, &alphas, 0.into());
    assert_eq!(expected, b_chip[1]);

    // Nothing changes when there is no communication with the hash chiplet.
    for row in 2..4 {
        assert_eq!(expected, b_chip[row]);
    }

    // At cycle 3 the decoder requests the result of the span hash.
    apply_permutation(&mut state);
    let request_result = build_expected(
        &alphas,
        RETURN_HASH_LABEL,
        state,
        [ZERO; STATE_WIDTH],
        Felt::from_u64(HASH_CYCLE_LEN as u64),
        ZERO,
    );
    expected *= request_result.inverse();
    assert_eq!(expected, b_chip[4]);

    // Nothing changes when there is no communication with the hash chiplet.
    for row in 5..HASH_CYCLE_LEN {
        assert_eq!(expected, b_chip[row]);
    }

    // At the end of the hash cycle, the result of the span hash is provided by the hasher
    expected *= build_expected_from_trace(&trace, &alphas, (HASH_CYCLE_LEN - 1).into());
    assert_eq!(expected, b_chip[HASH_CYCLE_LEN]);

    // The value in b_chip should be ONE now and for the rest of the trace.
    for row in HASH_CYCLE_LEN..trace.length() - NUM_RAND_ROWS {
        assert_eq!(ONE, b_chip[row]);
    }
}

/// Tests the generation of the `b_chip` bus column when the hasher only performs a `SPAN` but it
/// includes multiple batches.
#[test]
#[allow(clippy::needless_range_loop)]
pub fn b_chip_span_with_respan() {
    let program = {
        let mut mast_forest = MastForest::new();

        let (ops, _) = build_span_with_respan_ops();
        let basic_block_id = mast_forest.add_block(ops, Vec::new()).unwrap();
        mast_forest.make_root(basic_block_id);

        Program::new(mast_forest.into(), basic_block_id)
    };
    let trace = build_trace_from_program(&program, &[]);

    let alphas = rand_array::<Felt, AUX_TRACE_RAND_ELEMENTS>();
    let aux_columns = trace.build_aux_trace(&alphas).unwrap();
    let b_chip = aux_columns.get_column(CHIPLETS_BUS_AUX_TRACE_OFFSET);

    assert_eq!(trace.length(), b_chip.len());
    assert_eq!(ONE, b_chip[0]);

    // at cycle 0 the following are added for inclusion in the next row:
    // - the initialization of the span hash is requested by the decoder
    // - the initialization of the span hash is provided by the hasher

    // initialize the request state.
    let mut state = [ZERO; STATE_WIDTH];
    fill_state_from_decoder_with_domain(&trace, &mut state, 0.into());
    // request the initialization of the span hash
    let request_init =
        build_expected(&alphas, LINEAR_HASH_LABEL, state, [ZERO; STATE_WIDTH], ONE, ZERO);
    let mut expected = request_init.inverse();

    // provide the initialization of the span hash
    expected *= build_expected_from_trace(&trace, &alphas, 0.into());
    assert_eq!(expected, b_chip[1]);

    // Nothing changes when there is no communication with the hash chiplet.
    for row in 2..8 {
        assert_eq!(expected, b_chip[row]);
    }

    // At the end of the first hash cycle at cycle 7, the absorption of the next operation batch is
    // provided by the hasher.
    expected *= build_expected_from_trace(&trace, &alphas, 7.into());
    assert_eq!(expected, b_chip[8]);

    // Nothing changes when there is no communication with the hash chiplet.
    assert_eq!(expected, b_chip[9]);

    // At cycle 9, after the first operation batch, the decoder initiates a respan and requests the
    // absorption of the next operation batch.
    apply_permutation(&mut state);
    let prev_state = state;
    // get the state with the next absorbed batch.
    fill_state_from_decoder(&trace, &mut state, 9.into());

    let request_respan =
        build_expected(&alphas, LINEAR_HASH_LABEL, prev_state, state, Felt::from_u64(8), ZERO);
    expected *= request_respan.inverse();
    assert_eq!(expected, b_chip[10]);

    // Nothing changes when there is no communication with the hash chiplet.
    for row in 11..16 {
        assert_eq!(expected, b_chip[row]);
    }

    // At cycle 15 at the end of the second hash cycle, the result of the span hash is provided by
    // the hasher
    expected *= build_expected_from_trace(&trace, &alphas, 15.into());
    assert_eq!(expected, b_chip[16]);

    // Nothing changes when there is no communication with the hash chiplet.
    for row in 17..22 {
        assert_eq!(expected, b_chip[row]);
    }

    // At cycle 21, after the second operation batch, the decoder ends the SPAN block and requests
    // its hash.
    apply_permutation(&mut state);
    let request_result = build_expected(
        &alphas,
        RETURN_HASH_LABEL,
        state,
        [ZERO; STATE_WIDTH],
        Felt::from_u64(16),
        ZERO,
    );
    expected *= request_result.inverse();
    assert_eq!(expected, b_chip[22]);

    // The value in b_chip should be ONE now and for the rest of the trace.
    for row in 22..trace.length() - NUM_RAND_ROWS {
        assert_eq!(ONE, b_chip[row]);
    }
}

/// Tests the generation of the `b_chip` bus column when the hasher performs a merge of two code
/// blocks requested by the decoder. (This also requires a `SPAN` block.)
#[test]
#[allow(clippy::needless_range_loop)]
pub fn b_chip_merge() {
    let program = {
        let mut mast_forest = MastForest::new();

        let t_branch_id = mast_forest.add_block(vec![Operation::Add], Vec::new()).unwrap();
        let f_branch_id = mast_forest.add_block(vec![Operation::Mul], Vec::new()).unwrap();
        let split_id = mast_forest.add_split(t_branch_id, f_branch_id).unwrap();
        mast_forest.make_root(split_id);

        Program::new(mast_forest.into(), split_id)
    };

    let trace = build_trace_from_program(&program, &[]);

    let alphas = rand_array::<Felt, AUX_TRACE_RAND_ELEMENTS>();
    let aux_columns = trace.build_aux_trace(&alphas).unwrap();
    let b_chip = aux_columns.get_column(CHIPLETS_BUS_AUX_TRACE_OFFSET);

    assert_eq!(trace.length(), b_chip.len());
    assert_eq!(ONE, b_chip[0]);

    // at cycle 0 the following are added for inclusion in the next row:
    // - the initialization of the merge of the split's child hashes is requested by the decoder
    // - the initialization of the code block merge is provided by the hasher

    // initialize the request state.
    let mut split_state = [ZERO; STATE_WIDTH];
    fill_state_from_decoder_with_domain(&trace, &mut split_state, 0.into());
    // request the initialization of the span hash
    let split_init =
        build_expected(&alphas, LINEAR_HASH_LABEL, split_state, [ZERO; STATE_WIDTH], ONE, ZERO);
    let mut expected = split_init.inverse();

    // provide the initialization of the span hash
    expected *= build_expected_from_trace(&trace, &alphas, 0.into());
    assert_eq!(expected, b_chip[1]);

    // at cycle 1 the initialization of the span block hash for the false branch is requested by the
    // decoder
    let mut f_branch_state = [ZERO; STATE_WIDTH];
    fill_state_from_decoder_with_domain(&trace, &mut f_branch_state, 1.into());
    // request the initialization of the false branch hash
    let f_branch_init = build_expected(
        &alphas,
        LINEAR_HASH_LABEL,
        f_branch_state,
        [ZERO; STATE_WIDTH],
        Felt::from_u64(9),
        ZERO,
    );
    expected *= f_branch_init.inverse();
    assert_eq!(expected, b_chip[2]);

    // Nothing changes when there is no communication with the hash chiplet.
    assert_eq!(expected, b_chip[3]);

    // at cycle 3 the result hash of the span block for the false branch is requested by the decoder
    apply_permutation(&mut f_branch_state);
    let f_branch_result = build_expected(
        &alphas,
        RETURN_HASH_LABEL,
        f_branch_state,
        [ZERO; STATE_WIDTH],
        Felt::from_u64(16),
        ZERO,
    );
    expected *= f_branch_result.inverse();
    assert_eq!(expected, b_chip[4]);

    // at cycle 4 the result of the split code block's hash is requested by the decoder
    apply_permutation(&mut split_state);
    let split_result = build_expected(
        &alphas,
        RETURN_HASH_LABEL,
        split_state,
        [ZERO; STATE_WIDTH],
        Felt::from_u64(8),
        ZERO,
    );
    expected *= split_result.inverse();
    assert_eq!(expected, b_chip[5]);

    // Nothing changes when there is no communication with the hash chiplet.
    for row in 6..8 {
        assert_eq!(expected, b_chip[row]);
    }

    // at cycle 7 the result of the merge is provided by the hasher
    expected *= build_expected_from_trace(&trace, &alphas, 7.into());
    assert_eq!(expected, b_chip[8]);

    // at cycle 8 the initialization of the hash of the span block for the false branch is provided
    // by the hasher
    expected *= build_expected_from_trace(&trace, &alphas, 8.into());
    assert_eq!(expected, b_chip[9]);

    // Nothing changes when there is no communication with the hash chiplet.
    for row in 9..16 {
        assert_eq!(expected, b_chip[row]);
    }

    // at cycle 15 the result of the span block for the false branch is provided by the hasher
    expected *= build_expected_from_trace(&trace, &alphas, 15.into());
    assert_eq!(expected, b_chip[16]);

    // The value in b_chip should be ONE now and for the rest of the trace.
    for row in 16..trace.length() - NUM_RAND_ROWS {
        assert_eq!(ONE, b_chip[row]);
    }
}

/// Tests the generation of the `b_chip` bus column when the hasher performs a permutation
/// requested by the `HPerm` user operation.
#[test]
#[allow(clippy::needless_range_loop)]
pub fn b_chip_permutation() {
    let program = {
        let mut mast_forest = MastForest::new();

        let basic_block_id = mast_forest.add_block(vec![Operation::HPerm], Vec::new()).unwrap();
        mast_forest.make_root(basic_block_id);

        Program::new(mast_forest.into(), basic_block_id)
    };
    let stack = vec![8, 0, 0, 0, 1, 2, 3, 4, 5, 6, 7, 8];
    let trace = build_trace_from_program(&program, &stack);

    let mut hperm_state: [Felt; STATE_WIDTH] = stack
        .iter()
        .map(|v| Felt::from_u64(*v))
        .collect::<Vec<_>>()
        .try_into()
        .expect("failed to convert vector to array");
    let alphas = rand_array::<Felt, AUX_TRACE_RAND_ELEMENTS>();
    let aux_columns = trace.build_aux_trace(&alphas).unwrap();
    let b_chip = aux_columns.get_column(CHIPLETS_BUS_AUX_TRACE_OFFSET);

    assert_eq!(trace.length(), b_chip.len());
    assert_eq!(ONE, b_chip[0]);

    // at cycle 0 the following are added for inclusion in the next row:
    // - the initialization of the span hash is requested by the decoder
    // - the initialization of the span hash is provided by the hasher

    // initialize the request state.
    let mut span_state = [ZERO; STATE_WIDTH];
    fill_state_from_decoder_with_domain(&trace, &mut span_state, 0.into());
    // request the initialization of the span hash
    let span_init =
        build_expected(&alphas, LINEAR_HASH_LABEL, span_state, [ZERO; STATE_WIDTH], ONE, ZERO);
    let mut expected = span_init.inverse();
    // provide the initialization of the span hash
    expected *= build_expected_from_trace(&trace, &alphas, 0.into());
    assert_eq!(expected, b_chip[1]);

    // at cycle 1 hperm is executed and the initialization and result of the hash are both
    // requested by the stack.
    let hperm_init = build_expected(
        &alphas,
        LINEAR_HASH_LABEL,
        hperm_state,
        [ZERO; STATE_WIDTH],
        Felt::from_u64(9),
        ZERO,
    );
    // request the hperm initialization.
    expected *= hperm_init.inverse();
    apply_permutation(&mut hperm_state);
    let hperm_result = build_expected(
        &alphas,
        RETURN_STATE_LABEL,
        hperm_state,
        [ZERO; STATE_WIDTH],
        Felt::from_u64(16),
        ZERO,
    );
    // request the hperm result.
    expected *= hperm_result.inverse();
    assert_eq!(expected, b_chip[2]);

    // at cycle 2 the result of the span hash is requested by the decoder
    apply_permutation(&mut span_state);
    let span_result = build_expected(
        &alphas,
        RETURN_HASH_LABEL,
        span_state,
        [ZERO; STATE_WIDTH],
        Felt::from_u64(8),
        ZERO,
    );
    expected *= span_result.inverse();
    assert_eq!(expected, b_chip[3]);

    // Nothing changes when there is no communication with the hash chiplet.
    for row in 4..8 {
        assert_eq!(expected, b_chip[row]);
    }

    // at cycle 7 the result of the span hash is provided by the hasher
    expected *= build_expected_from_trace(&trace, &alphas, 7.into());
    assert_eq!(expected, b_chip[8]);

    // at cycle 8 the initialization of the hperm hash is provided by the hasher
    expected *= build_expected_from_trace(&trace, &alphas, 8.into());
    assert_eq!(expected, b_chip[9]);

    // Nothing changes when there is no communication with the hash chiplet.
    for row in 10..16 {
        assert_eq!(expected, b_chip[row]);
    }

    // at cycle 15 the result of the hperm hash is provided by the hasher
    expected *= build_expected_from_trace(&trace, &alphas, 15.into());
    assert_eq!(expected, b_chip[16]);

    // The value in b_chip should be ONE now and for the rest of the trace.
    for row in 16..trace.length() - NUM_RAND_ROWS {
        assert_eq!(ONE, b_chip[row]);
    }
}

/// Tests the generation of the `b_chip` bus column when the hasher performs a Merkle path
/// verification requested by the `MpVerify` user operation.
#[test]
#[allow(clippy::needless_range_loop)]
fn b_chip_mpverify() {
    let index = 5usize;
    let leaves = init_leaves(&[1, 2, 3, 4, 5, 6, 7, 8]);
    let tree = MerkleTree::new(&leaves).unwrap();

    let stack_inputs = [
        tree.root()[0].as_canonical_u64(),
        tree.root()[1].as_canonical_u64(),
        tree.root()[2].as_canonical_u64(),
        tree.root()[3].as_canonical_u64(),
        index as u64,
        tree.depth() as u64,
        leaves[index][0].as_canonical_u64(),
        leaves[index][1].as_canonical_u64(),
        leaves[index][2].as_canonical_u64(),
        leaves[index][3].as_canonical_u64(),
    ];
    let stack_inputs = StackInputs::try_from_ints(stack_inputs).unwrap();
    let store = MerkleStore::from(&tree);
    let advice_inputs = AdviceInputs::default().with_merkle_store(store);

    let trace = build_trace_from_ops_with_inputs(
        vec![Operation::MpVerify(ZERO)],
        stack_inputs,
        advice_inputs,
    );
    let alphas = rand_array::<Felt, AUX_TRACE_RAND_ELEMENTS>();
    let aux_columns = trace.build_aux_trace(&alphas).unwrap();
    let b_chip = aux_columns.get_column(CHIPLETS_BUS_AUX_TRACE_OFFSET);

    assert_eq!(trace.length(), b_chip.len());
    assert_eq!(ONE, b_chip[0]);

    // at cycle 0 the following are added for inclusion in the next row:
    // - the initialization of the span hash is requested by the decoder
    // - the initialization of the span hash is provided by the hasher

    // initialize the request state.
    let mut span_state = [ZERO; STATE_WIDTH];
    fill_state_from_decoder_with_domain(&trace, &mut span_state, 0.into());
    // request the initialization of the span hash
    let span_init =
        build_expected(&alphas, LINEAR_HASH_LABEL, span_state, [ZERO; STATE_WIDTH], ONE, ZERO);
    let mut expected = span_init.inverse();
    // provide the initialization of the span hash
    expected *= build_expected_from_trace(&trace, &alphas, 0.into());
    assert_eq!(expected, b_chip[1]);

    // at cycle 1 a merkle path verification is executed and the initialization and result of the
    // hash are both requested by the stack.
    let path = tree
        .get_path(NodeIndex::new(tree.depth(), index as u64).unwrap())
        .expect("failed to get Merkle tree path");
    let mp_state = init_state_from_words(
        &[path[0][0], path[0][1], path[0][2], path[0][3]].into(),
        &[leaves[index][0], leaves[index][1], leaves[index][2], leaves[index][3]].into(),
    );
    let mp_init = build_expected(
        &alphas,
        MP_VERIFY_LABEL,
        mp_state,
        [ZERO; STATE_WIDTH],
        Felt::from_u64(9),
        Felt::from_u64(index as u64),
    );
    // request the initialization of the Merkle path verification
    expected *= mp_init.inverse();

    let mp_verify_complete = HASH_CYCLE_LEN + (tree.depth() as usize) * HASH_CYCLE_LEN;
    let mp_result = build_expected(
        &alphas,
        RETURN_HASH_LABEL,
        // for the return hash, only the state digest matters, and it should match the root
        [
            ZERO,
            ZERO,
            ZERO,
            ZERO,
            tree.root()[0],
            tree.root()[1],
            tree.root()[2],
            tree.root()[3],
            ZERO,
            ZERO,
            ZERO,
            ZERO,
        ],
        [ZERO; STATE_WIDTH],
        Felt::from_u64(mp_verify_complete as u64),
        Felt::from_u64(index as u64 >> tree.depth()),
    );
    // request the result of the Merkle path verification
    expected *= mp_result.inverse();
    assert_eq!(expected, b_chip[2]);

    // at cycle 2 the result of the span hash is requested by the decoder
    apply_permutation(&mut span_state);
    let span_result = build_expected(
        &alphas,
        RETURN_HASH_LABEL,
        span_state,
        [ZERO; STATE_WIDTH],
        Felt::from_u64(8),
        ZERO,
    );
    expected *= span_result.inverse();
    assert_eq!(expected, b_chip[3]);

    // Nothing changes when there is no communication with the hash chiplet.
    for row in 3..8 {
        assert_eq!(expected, b_chip[row]);
    }

    // at cycle 7 the result of the span hash is provided by the hasher
    expected *= build_expected_from_trace(&trace, &alphas, 7.into());
    assert_eq!(expected, b_chip[8]);

    // at cycle 8 the initialization of the merkle path is provided by the hasher
    expected *= build_expected_from_trace(&trace, &alphas, 8.into());
    assert_eq!(expected, b_chip[9]);

    // Nothing changes when there is no communication with the hash chiplet.
    for row in 10..(mp_verify_complete) {
        assert_eq!(expected, b_chip[row]);
    }

    // when the merkle path verification has been completed the hasher provides the result
    expected *= build_expected_from_trace(&trace, &alphas, (mp_verify_complete - 1).into());
    assert_eq!(expected, b_chip[mp_verify_complete]);

    // The value in b_chip should be ONE now and for the rest of the trace.
    for row in mp_verify_complete..trace.length() - NUM_RAND_ROWS {
        assert_eq!(ONE, b_chip[row]);
    }
}

/// Tests the generation of the `b_chip` bus column when the hasher performs a Merkle root update
/// requested by the `MrUpdate` user operation.
#[test]
#[allow(clippy::needless_range_loop)]
fn b_chip_mrupdate() {
    let index = 5usize;
    let leaves = init_leaves(&[1, 2, 3, 4, 5, 6, 7, 8]);
    let mut tree = MerkleTree::new(&leaves).unwrap();

    let old_root = tree.root();
    let old_leaf_value = leaves[index];

    let new_leaf_value = leaves[0];

    let stack_inputs = [
        new_leaf_value[0].as_canonical_u64(),
        new_leaf_value[1].as_canonical_u64(),
        new_leaf_value[2].as_canonical_u64(),
        new_leaf_value[3].as_canonical_u64(),
        old_root[0].as_canonical_u64(),
        old_root[1].as_canonical_u64(),
        old_root[2].as_canonical_u64(),
        old_root[3].as_canonical_u64(),
        index as u64,
        tree.depth() as u64,
        old_leaf_value[0].as_canonical_u64(),
        old_leaf_value[1].as_canonical_u64(),
        old_leaf_value[2].as_canonical_u64(),
        old_leaf_value[3].as_canonical_u64(),
    ];
    let stack_inputs = StackInputs::try_from_ints(stack_inputs).unwrap();
    let store = MerkleStore::from(&tree);
    let advice_inputs = AdviceInputs::default().with_merkle_store(store);

    let trace =
        build_trace_from_ops_with_inputs(vec![Operation::MrUpdate], stack_inputs, advice_inputs);
    let alphas = rand_array::<Felt, AUX_TRACE_RAND_ELEMENTS>();
    let aux_columns = trace.build_aux_trace(&alphas).unwrap();
    let b_chip = aux_columns.get_column(CHIPLETS_BUS_AUX_TRACE_OFFSET);

    assert_eq!(trace.length(), b_chip.len());
    assert_eq!(ONE, b_chip[0]);

    // at cycle 0 the following are added for inclusion in the next row:
    // - the initialization of the span hash is requested by the decoder
    // - the initialization of the span hash is provided by the hasher

    // initialize the request state.
    let mut span_state = [ZERO; STATE_WIDTH];
    fill_state_from_decoder_with_domain(&trace, &mut span_state, 0.into());
    // request the initialization of the span hash
    let span_init =
        build_expected(&alphas, LINEAR_HASH_LABEL, span_state, [ZERO; STATE_WIDTH], ONE, ZERO);
    let mut expected = span_init.inverse();
    // provide the initialization of the span hash
    expected *= build_expected_from_trace(&trace, &alphas, 0.into());
    assert_eq!(expected, b_chip[1]);

    // at cycle 1 a merkle path verification is executed and the initialization and result of the
    // hash are both requested by the stack.
    let path = tree
        .get_path(NodeIndex::new(tree.depth(), index as u64).unwrap())
        .expect("failed to get Merkle tree path");
    let mp_state = init_state_from_words(
        &[path[0][0], path[0][1], path[0][2], path[0][3]].into(),
        &[leaves[index][0], leaves[index][1], leaves[index][2], leaves[index][3]].into(),
    );
    let mp_init_old = build_expected(
        &alphas,
        MR_UPDATE_OLD_LABEL,
        mp_state,
        [ZERO; STATE_WIDTH],
        Felt::from_u64(9),
        Felt::from_u64(index as u64),
    );
    // request the initialization of the (first) Merkle path verification
    expected *= mp_init_old.inverse();

    let mp_old_verify_complete = HASH_CYCLE_LEN + (tree.depth() as usize) * HASH_CYCLE_LEN;
    let mp_result_old = build_expected(
        &alphas,
        RETURN_HASH_LABEL,
        // for the return hash, only the state digest matters, and it should match the root
        [
            ZERO,
            ZERO,
            ZERO,
            ZERO,
            tree.root()[0],
            tree.root()[1],
            tree.root()[2],
            tree.root()[3],
            ZERO,
            ZERO,
            ZERO,
            ZERO,
        ],
        [ZERO; STATE_WIDTH],
        Felt::from_u64(mp_old_verify_complete as u64),
        Felt::from_u64(index as u64 >> tree.depth()),
    );

    // request the result of the first Merkle path verification
    expected *= mp_result_old.inverse();

    let new_leaf_value = leaves[0];
    tree.update_leaf(index as u64, new_leaf_value).unwrap();
    let new_root = tree.root();

    // a second merkle path verification is executed and the initialization and result of the
    // hash are both requested by the stack.
    let path = tree
        .get_path(NodeIndex::new(tree.depth(), index as u64).unwrap())
        .expect("failed to get Merkle tree path");
    let mp_state = init_state_from_words(
        &[path[0][0], path[0][1], path[0][2], path[0][3]].into(),
        &[new_leaf_value[0], new_leaf_value[1], new_leaf_value[2], new_leaf_value[3]].into(),
    );

    let mp_new_verify_complete = mp_old_verify_complete + (tree.depth() as usize) * HASH_CYCLE_LEN;
    let mp_init_new = build_expected(
        &alphas,
        MR_UPDATE_NEW_LABEL,
        mp_state,
        [ZERO; STATE_WIDTH],
        Felt::from_u64(mp_old_verify_complete as u64 + 1),
        Felt::from_u64(index as u64),
    );

    // request the initialization of the second Merkle path verification
    expected *= mp_init_new.inverse();

    let mp_result_new = build_expected(
        &alphas,
        RETURN_HASH_LABEL,
        // for the return hash, only the state digest matters, and it should match the root
        [
            ZERO,
            ZERO,
            ZERO,
            ZERO,
            new_root[0],
            new_root[1],
            new_root[2],
            new_root[3],
            ZERO,
            ZERO,
            ZERO,
            ZERO,
        ],
        [ZERO; STATE_WIDTH],
        Felt::from_u64(mp_new_verify_complete as u64),
        Felt::from_u64(index as u64 >> tree.depth()),
    );

    // request the result of the second Merkle path verification
    expected *= mp_result_new.inverse();
    assert_eq!(expected, b_chip[2]);

    // at cycle 2 the result of the span hash is requested by the decoder
    apply_permutation(&mut span_state);
    let span_result = build_expected(
        &alphas,
        RETURN_HASH_LABEL,
        span_state,
        [ZERO; STATE_WIDTH],
        Felt::from_u64(8),
        ZERO,
    );
    expected *= span_result.inverse();
    assert_eq!(expected, b_chip[3]);

    // Nothing changes when there is no communication with the hash chiplet.
    for row in 3..8 {
        assert_eq!(expected, b_chip[row]);
    }

    // at cycle 7 the result of the span hash is provided by the hasher
    expected *= build_expected_from_trace(&trace, &alphas, 7.into());
    assert_eq!(expected, b_chip[8]);

    // at cycle 8 the initialization of the first merkle path is provided by the hasher
    expected *= build_expected_from_trace(&trace, &alphas, 8.into());
    assert_eq!(expected, b_chip[9]);

    // Nothing changes when there is no communication with the hash chiplet.
    for row in 10..(mp_old_verify_complete) {
        assert_eq!(expected, b_chip[row]);
    }

    // when the first merkle path verification has been completed the hasher provides the result
    expected *= build_expected_from_trace(&trace, &alphas, (mp_old_verify_complete - 1).into());
    assert_eq!(expected, b_chip[mp_old_verify_complete]);

    // at cycle 32 the initialization of the second merkle path is provided by the hasher
    expected *= build_expected_from_trace(&trace, &alphas, mp_old_verify_complete.into());
    assert_eq!(expected, b_chip[mp_old_verify_complete + 1]);

    // Nothing changes when there is no communication with the hash chiplet.
    for row in (mp_old_verify_complete + 1)..(mp_new_verify_complete) {
        assert_eq!(expected, b_chip[row]);
    }

    // when the merkle path verification has been completed the hasher provides the result
    expected *= build_expected_from_trace(&trace, &alphas, (mp_new_verify_complete - 1).into());
    assert_eq!(expected, b_chip[mp_new_verify_complete]);

    // The value in b_chip should be ONE now and for the rest of the trace.
    for row in (mp_new_verify_complete)..trace.length() - NUM_RAND_ROWS {
        assert_eq!(ONE, b_chip[row]);
    }
}

// TEST HELPERS
// ================================================================================================

/// Reduces the provided hasher row information to an expected value.
fn build_expected(
    alphas: &[Felt],
    label: u8,
    state: HasherState,
    next_state: HasherState,
    addr: Felt,
    index: Felt,
) -> Felt {
    let first_cycle_row = addr_to_cycle_row(addr) == 0;
    let transition_label = if first_cycle_row { label + 16_u8 } else { label + 32_u8 };
    let header = alphas[0]
        + alphas[1] * Felt::from_u8(transition_label)
        + alphas[2] * addr
        + alphas[3] * index;
    let mut value = header;

    if (first_cycle_row && label == LINEAR_HASH_LABEL) || label == RETURN_STATE_LABEL {
        // include the entire state (words a, b, c)
        value += build_value(&alphas[4..16], &state);
    } else if label == LINEAR_HASH_LABEL {
        // include the next rate elements
        value += build_value(&alphas[8..16], &next_state[CAPACITY_LEN..]);
    } else if label == RETURN_HASH_LABEL {
        // include the digest (word b)
        value += build_value(&alphas[8..12], &state[DIGEST_RANGE]);
    } else {
        assert!(
            label == MP_VERIFY_LABEL
                || label == MR_UPDATE_NEW_LABEL
                || label == MR_UPDATE_OLD_LABEL
        );
        let bit = index.as_canonical_u64() & 1;
        let left_word = build_value(&alphas[8..12], &state[DIGEST_RANGE]);
        let right_word = build_value(&alphas[8..12], &state[DIGEST_RANGE.end..]);

        value += Felt::from_u64(1 - bit) * left_word + Felt::from_u64(bit) * right_word;
    }

    value
}

/// Reduces the specified row in the execution trace to an expected value representing a hash
/// operation lookup.
fn build_expected_from_trace(trace: &ExecutionTrace, alphas: &[Felt], row: RowIndex) -> Felt {
    let s0 = trace.main_trace.get_column(HASHER_TRACE_OFFSET)[row];
    let s1 = trace.main_trace.get_column(HASHER_TRACE_OFFSET + 1)[row];
    let s2 = trace.main_trace.get_column(HASHER_TRACE_OFFSET + 2)[row];
    let selectors: Selectors = [s0, s1, s2];

    let label = get_label_from_selectors(selectors)
        .expect("unrecognized hasher operation label in hasher trace");

    let addr = trace.main_trace.get_column(CLK_COL_IDX)[row] + ONE;
    let index = trace.main_trace.get_column(HASHER_NODE_INDEX_COL_IDX)[row];

    let cycle_row = addr_to_cycle_row(addr);

    let mut state = [ZERO; STATE_WIDTH];
    let mut next_state = [ZERO; STATE_WIDTH];
    for (i, col_idx) in HASHER_STATE_COL_RANGE.enumerate() {
        state[i] = trace.main_trace.get_column(col_idx)[row];
        if cycle_row == 7 && label == LINEAR_HASH_LABEL {
            // fill the next state with the elements being absorbed.
            next_state[i] = trace.main_trace.get_column(col_idx)[row + 1];
        }
    }

    build_expected(alphas, label, state, next_state, addr, index)
}

/// Builds a value from alphas and elements of matching lengths. This can be used to build the
/// value for a single word or for the entire state.
fn build_value(alphas: &[Felt], elements: &[Felt]) -> Felt {
    let mut value = ZERO;
    for (&alpha, &element) in alphas.iter().zip(elements.iter()) {
        value += alpha * element;
    }
    value
}

/// Returns the hash operation label for the specified selectors.
fn get_label_from_selectors(selectors: Selectors) -> Option<u8> {
    if selectors == LINEAR_HASH {
        Some(LINEAR_HASH_LABEL)
    } else if selectors == MP_VERIFY {
        Some(MP_VERIFY_LABEL)
    } else if selectors == MR_UPDATE_OLD {
        Some(MR_UPDATE_OLD_LABEL)
    } else if selectors == MR_UPDATE_NEW {
        Some(MR_UPDATE_NEW_LABEL)
    } else if selectors == RETURN_HASH {
        Some(RETURN_HASH_LABEL)
    } else if selectors == RETURN_STATE {
        Some(RETURN_STATE_LABEL)
    } else {
        None
    }
}

/// Populates the provided HasherState with the state stored in the decoder's execution trace at the
/// specified row.
fn fill_state_from_decoder_with_domain(
    trace: &ExecutionTrace,
    state: &mut HasherState,
    row: RowIndex,
) {
    let domain = extract_control_block_domain_from_trace(trace, row);
    state[CAPACITY_DOMAIN_IDX] = domain;

    fill_state_from_decoder(trace, state, row);
}

/// Populates the provided HasherState with the state stored in the decoder's execution trace at the
/// specified row.
fn fill_state_from_decoder(trace: &ExecutionTrace, state: &mut HasherState, row: RowIndex) {
    for (i, col_idx) in DECODER_HASHER_STATE_RANGE.enumerate() {
        state[CAPACITY_LEN + i] = trace.main_trace.get_column(col_idx)[row];
    }
}

/// Extract the control block domain from the execution trace.  This is achieved
/// by calculating the op code as [bit_0 * 2**0 + bit_1 * 2**1 + ... + bit_6 * 2**6]
fn extract_control_block_domain_from_trace(trace: &ExecutionTrace, row: RowIndex) -> Felt {
    // calculate the op code
    let opcode_value = DECODER_OP_BITS_RANGE.rev().fold(0u8, |result, bit_index| {
        let op_bit = trace.main_trace.get_column(bit_index)[row].as_canonical_u64() as u8;
        (result << 1) ^ op_bit
    });

    // opcode values that represent control block initialization (excluding span)
    let control_block_initializers = [
        Operation::Call.op_code(),
        Operation::Join.op_code(),
        Operation::Loop.op_code(),
        Operation::Split.op_code(),
        Operation::SysCall.op_code(),
    ];

    if control_block_initializers.contains(&opcode_value) {
        Felt::from_u8(opcode_value)
    } else {
        ZERO
    }
}

/// Returns the row of the hash cycle which corresponds to the provided Hasher address.
fn addr_to_cycle_row(addr: Felt) -> usize {
    let cycle = (addr.as_canonical_u64() - 1) as usize;
    let cycle_row = cycle % HASH_CYCLE_LEN;
    debug_assert!(
        cycle_row == 0 || cycle_row == HASH_CYCLE_LEN - 1,
        "invalid address for hasher lookup"
    );

    cycle_row
}

/// Initializes Merkle tree leaves with the specified values.
fn init_leaves(values: &[u64]) -> Vec<Word> {
    values.iter().map(|&v| init_leaf(v)).collect()
}

/// Initializes a Merkle tree leaf with the specified value.
fn init_leaf(value: u64) -> Word {
<<<<<<< HEAD
    [Felt::new(value), ZERO, ZERO, ZERO].into()
=======
    [Felt::from_u64(value), ZERO, ZERO, ZERO]
>>>>>>> b4c46020
}<|MERGE_RESOLUTION|>--- conflicted
+++ resolved
@@ -17,13 +17,10 @@
         decoder::{NUM_OP_BITS, OP_BITS_OFFSET},
     },
 };
-<<<<<<< HEAD
 use miden_core::{
-    Program, Word,
-=======
-use vm_core::{
+    Program, Word,};
+use miden_core::{
     Field, PrimeCharacteristicRing, PrimeField64, Program, Word,
->>>>>>> b4c46020
     chiplets::hasher::apply_permutation,
     crypto::merkle::{MerkleStore, MerkleTree, NodeIndex},
     mast::MastForest,
@@ -31,13 +28,10 @@
 };
 
 use super::{
-<<<<<<< HEAD
     AUX_TRACE_RAND_ELEMENTS, AdviceInputs, CHIPLETS_BUS_AUX_TRACE_OFFSET, ExecutionTrace, Felt,
     FieldElement, NUM_RAND_ROWS, ONE, Operation, Trace, ZERO, build_span_with_respan_ops,
-=======
     AUX_TRACE_RAND_ELEMENTS, AdviceInputs, CHIPLETS_AUX_TRACE_OFFSET, ExecutionTrace, Felt,
     NUM_RAND_ROWS, ONE, Operation, ZERO, build_span_with_respan_ops,
->>>>>>> b4c46020
     build_trace_from_ops_with_inputs, build_trace_from_program, init_state_from_words, rand_array,
 };
 use crate::StackInputs;
@@ -975,9 +969,5 @@
 
 /// Initializes a Merkle tree leaf with the specified value.
 fn init_leaf(value: u64) -> Word {
-<<<<<<< HEAD
     [Felt::new(value), ZERO, ZERO, ZERO].into()
-=======
-    [Felt::from_u64(value), ZERO, ZERO, ZERO]
->>>>>>> b4c46020
 }