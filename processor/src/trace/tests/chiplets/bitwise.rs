--- conflicted
+++ resolved
@@ -8,14 +8,11 @@
 use vm_core::{Field, PrimeCharacteristicRing};
 
 use super::{
-<<<<<<< HEAD
     AUX_TRACE_RAND_ELEMENTS, CHIPLETS_BUS_AUX_TRACE_OFFSET, ExecutionTrace, Felt, FieldElement,
     HASH_CYCLE_LEN, NUM_RAND_ROWS, ONE, Operation, Trace, build_trace_from_ops, rand_array,
     rand_value,
-=======
     AUX_TRACE_RAND_ELEMENTS, CHIPLETS_AUX_TRACE_OFFSET, ExecutionTrace, Felt, HASH_CYCLE_LEN,
     NUM_RAND_ROWS, ONE, Operation, build_trace_from_ops, rand_array, rand_value,
->>>>>>> b4c46020
 };
 
 /// Tests the generation of the `b_chip` bus column when only bitwise lookups are included. It
