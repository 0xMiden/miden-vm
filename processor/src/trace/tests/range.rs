use miden_air::trace::{
    AUX_TRACE_RAND_ELEMENTS, chiplets::hasher::HASH_CYCLE_LEN, range::B_RANGE_COL_IDX,
};
<<<<<<< HEAD
use miden_core::{ExtensionOf, Operation};
use miden_utils_testing::rand::rand_array;
=======
use test_utils::rand::rand_array;
use vm_core::{Field, Operation, PrimeCharacteristicRing};
>>>>>>> b4c46020

use super::{Felt, NUM_RAND_ROWS, ONE, ZERO, build_trace_from_ops};

/// This test checks that range check lookups from stack operations are balanced by the range checks
/// processed in the Range Checker.
///
/// The `U32add` operation results in 4 16-bit range checks of 256, 0, 0, 0.
#[test]
fn b_range_trace_stack() {
    let stack = [1, 255];
    let operations = vec![Operation::U32add];
    let trace = build_trace_from_ops(operations, &stack);

    let rand_elements = rand_array::<Felt, AUX_TRACE_RAND_ELEMENTS>();
    let alpha = rand_elements[0];
    let aux_columns = trace.build_aux_trace(&rand_elements).unwrap();
    let b_range = aux_columns.get_column(B_RANGE_COL_IDX);

    assert_eq!(trace.length(), b_range.len());

    // --- Check the stack processor's range check lookups. ---------------------------------------

    // Before any range checks are executed, the value in b_range should be zero.
    assert_eq!(ZERO, b_range[0]);
    assert_eq!(ZERO, b_range[1]);

    // The first range check lookup from the stack will happen when the add operation is executed,
    // at cycle 1. (The trace begins by executing `span`). It must be subtracted out of `b_range`.
<<<<<<< HEAD
    // The range-checked values are 0, 256, 0, 0, so the values to subtract are 3/(alpha + 0) and
    // 1/(alpha + 256).
    let lookups = alpha.inv().mul_base(Felt::new(3)) + (alpha + Felt::new(256)).inv();
=======
    // The range-checked values are 0, 256, 0, 0, so the values to subtract are 3/(alpha - 0) and
    // 1/(alpha - 256).
    let lookups = alpha.inverse() * (Felt::from_u64(3)) + (alpha - Felt::from_u64(256)).inverse();
>>>>>>> b4c46020
    let mut expected = b_range[1] - lookups;
    assert_eq!(expected, b_range[2]);

    // --- Check the range checker's lookups. -----------------------------------------------------

    // 44 rows are needed for 0, 243, 252, 255, 256, ... 38 additional bridge rows of powers of
    // 3 ..., 65535. (0 and 256 are range-checked. 65535 is the max, and the rest are "bridge"
    // values.) An extra row is added to pad the u16::MAX value.
    let len_16bit = 44 + 1;
    // The start of the values in the range checker table.
    let values_start = trace.length() - len_16bit - NUM_RAND_ROWS;

    // After the padded rows, the first value will be unchanged.
    assert_eq!(expected, b_range[values_start]);
    // We include 3 lookups of 0.
    expected += alpha.inverse() * (Felt::from_u64(3));
    assert_eq!(expected, b_range[values_start + 1]);
    // Then we have 3 bridge rows between 0 and 255 where the value does not change
    assert_eq!(expected, b_range[values_start + 2]);
    assert_eq!(expected, b_range[values_start + 3]);
    assert_eq!(expected, b_range[values_start + 4]);
    // Then we include 1 lookup of 256, so it should be multiplied by alpha + 256.
<<<<<<< HEAD
    expected += (alpha + Felt::new(256)).inv();
=======
    expected += (alpha - Felt::from_u64(256)).inverse();
>>>>>>> b4c46020
    assert_eq!(expected, b_range[values_start + 5]);

    // --- Check the last value of the b_range column is zero --------------------------------------

    let last_row = b_range.len() - NUM_RAND_ROWS - 1;
    assert_eq!(ZERO, b_range[last_row]);
}

/// This test checks that range check lookups from memory operations are balanced by the
/// range checks processed in the Range Checker.
///
/// The `StoreW` memory operation results in 2 16-bit range checks of 1, 0.
/// The `LoadW` memory operation results in 2 16-bit range checks of 5, 0.
#[test]
#[allow(clippy::needless_range_loop)]
fn b_range_trace_mem() {
    let stack = [0, 1, 2, 3, 4, 0];
    let operations = vec![
        Operation::MStoreW,
        Operation::Drop,
        Operation::Drop,
        Operation::Drop,
        Operation::Drop,
        Operation::MLoadW,
    ];
    let trace = build_trace_from_ops(operations, &stack);

    let rand_elements = rand_array::<Felt, AUX_TRACE_RAND_ELEMENTS>();
    let alpha = rand_elements[0];
    let aux_columns = trace.build_aux_trace(&rand_elements).unwrap();
    let b_range = aux_columns.get_column(B_RANGE_COL_IDX);

    assert_eq!(trace.length(), b_range.len());

    // The memory section of the chiplets trace starts after the span hash.
    let memory_start = HASH_CYCLE_LEN;

    // 40 rows are needed for 0, 3, 4, ... 36 bridge additional bridge rows of powers of
    // 3  ..., 65535. (0 and 4 are both range-checked. 65535 is the max, and the rest are "bridge"
    // values.) An extra row is added to pad the u16::MAX value.
    let len_16bit = 40 + 1;
    let values_start = trace.length() - len_16bit - NUM_RAND_ROWS;

    // The value should start at ZERO and be unchanged until the memory processor section begins.
    let mut expected = ZERO;
    for row in 0..memory_start {
        assert_eq!(expected, b_range[row]);
    }

    // --- Check the memory processor's range check lookups. --------------------------------------

    // There are two memory lookups. For each memory lookup, the context and address are unchanged,
    // so the delta values indicated the clock cycle change clk' - clk.
    // StoreW is executed at cycle 1 (after the initial span), so clk' - clk = 1.
    let (d0_store, d1_store) = (ONE, ZERO);
    // LoadW is executed at cycle 6, so i' - i = 6 - 1 = 5.
    let (d0_load, d1_load) = (Felt::from_u64(5), ZERO);

    // Include the lookups from the `MStoreW` operation at the next row.
<<<<<<< HEAD
    expected -= (alpha + d0_store).inv() + (alpha + d1_store).inv();
    assert_eq!(expected, b_range[memory_start + 1]);
    // Include the lookup from the `MLoadW` operation at the next row.
    expected -= (alpha + d0_load).inv() + (alpha + d1_load).inv();
=======
    expected -= (alpha - d0_store).inverse() + (alpha - d1_store).inverse();
    assert_eq!(expected, b_range[memory_start + 1]);
    // Include the lookup from the `MLoadW` operation at the next row.
    expected -= (alpha - d0_load).inverse() + (alpha - d1_load).inverse();
>>>>>>> b4c46020
    assert_eq!(expected, b_range[memory_start + 2]);

    // The value should be unchanged until the range checker's lookups are included.
    for row in memory_start + 2..=values_start {
        assert_eq!(expected, b_range[row]);
    }

    // --- Check the range checker's lookups. -----------------------------------------------------

    // We include 2 lookups of ZERO in the next row.
    expected += alpha.inverse() * (Felt::from_u64(2));
    assert_eq!(expected, b_range[values_start + 1]);

    // We include 1 lookup of ONE in the next row.
<<<<<<< HEAD
    expected += (alpha + d0_store).inv();
=======
    expected += (alpha - d0_store).inverse();
>>>>>>> b4c46020
    assert_eq!(expected, b_range[values_start + 2]);

    // We have one bridge row between 1 and 5 where the value does not change.
    assert_eq!(expected, b_range[values_start + 3]);

    // We include 1 lookup of 5 in the next row.
<<<<<<< HEAD
    expected += (alpha + d0_load).inv();
=======
    expected += (alpha - d0_load).inverse();
>>>>>>> b4c46020
    assert_eq!(expected, b_range[values_start + 4]);

    // --- The value should now be ZERO for the rest of the trace. ---------------------------------
    assert_eq!(expected, ZERO);
    for i in (values_start + 4)..(b_range.len() - NUM_RAND_ROWS) {
        assert_eq!(ZERO, b_range[i]);
    }
}<|MERGE_RESOLUTION|>--- conflicted
+++ resolved
@@ -1,13 +1,10 @@
 use miden_air::trace::{
     AUX_TRACE_RAND_ELEMENTS, chiplets::hasher::HASH_CYCLE_LEN, range::B_RANGE_COL_IDX,
 };
-<<<<<<< HEAD
 use miden_core::{ExtensionOf, Operation};
 use miden_utils_testing::rand::rand_array;
-=======
 use test_utils::rand::rand_array;
-use vm_core::{Field, Operation, PrimeCharacteristicRing};
->>>>>>> b4c46020
+use miden_core::{Field, Operation, PrimeCharacteristicRing};
 
 use super::{Felt, NUM_RAND_ROWS, ONE, ZERO, build_trace_from_ops};
 
@@ -36,15 +33,9 @@
 
     // The first range check lookup from the stack will happen when the add operation is executed,
     // at cycle 1. (The trace begins by executing `span`). It must be subtracted out of `b_range`.
-<<<<<<< HEAD
     // The range-checked values are 0, 256, 0, 0, so the values to subtract are 3/(alpha + 0) and
     // 1/(alpha + 256).
     let lookups = alpha.inv().mul_base(Felt::new(3)) + (alpha + Felt::new(256)).inv();
-=======
-    // The range-checked values are 0, 256, 0, 0, so the values to subtract are 3/(alpha - 0) and
-    // 1/(alpha - 256).
-    let lookups = alpha.inverse() * (Felt::from_u64(3)) + (alpha - Felt::from_u64(256)).inverse();
->>>>>>> b4c46020
     let mut expected = b_range[1] - lookups;
     assert_eq!(expected, b_range[2]);
 
@@ -67,11 +58,7 @@
     assert_eq!(expected, b_range[values_start + 3]);
     assert_eq!(expected, b_range[values_start + 4]);
     // Then we include 1 lookup of 256, so it should be multiplied by alpha + 256.
-<<<<<<< HEAD
     expected += (alpha + Felt::new(256)).inv();
-=======
-    expected += (alpha - Felt::from_u64(256)).inverse();
->>>>>>> b4c46020
     assert_eq!(expected, b_range[values_start + 5]);
 
     // --- Check the last value of the b_range column is zero --------------------------------------
@@ -131,17 +118,10 @@
     let (d0_load, d1_load) = (Felt::from_u64(5), ZERO);
 
     // Include the lookups from the `MStoreW` operation at the next row.
-<<<<<<< HEAD
     expected -= (alpha + d0_store).inv() + (alpha + d1_store).inv();
     assert_eq!(expected, b_range[memory_start + 1]);
     // Include the lookup from the `MLoadW` operation at the next row.
     expected -= (alpha + d0_load).inv() + (alpha + d1_load).inv();
-=======
-    expected -= (alpha - d0_store).inverse() + (alpha - d1_store).inverse();
-    assert_eq!(expected, b_range[memory_start + 1]);
-    // Include the lookup from the `MLoadW` operation at the next row.
-    expected -= (alpha - d0_load).inverse() + (alpha - d1_load).inverse();
->>>>>>> b4c46020
     assert_eq!(expected, b_range[memory_start + 2]);
 
     // The value should be unchanged until the range checker's lookups are included.
@@ -156,22 +136,14 @@
     assert_eq!(expected, b_range[values_start + 1]);
 
     // We include 1 lookup of ONE in the next row.
-<<<<<<< HEAD
     expected += (alpha + d0_store).inv();
-=======
-    expected += (alpha - d0_store).inverse();
->>>>>>> b4c46020
     assert_eq!(expected, b_range[values_start + 2]);
 
     // We have one bridge row between 1 and 5 where the value does not change.
     assert_eq!(expected, b_range[values_start + 3]);
 
     // We include 1 lookup of 5 in the next row.
-<<<<<<< HEAD
     expected += (alpha + d0_load).inv();
-=======
-    expected += (alpha - d0_load).inverse();
->>>>>>> b4c46020
     assert_eq!(expected, b_range[values_start + 4]);
 
     // --- The value should now be ZERO for the rest of the trace. ---------------------------------
