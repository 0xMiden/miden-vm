--- conflicted
+++ resolved
@@ -4,16 +4,13 @@
     AUX_TRACE_RAND_ELEMENTS,
     decoder::{P1_COL_IDX, P2_COL_IDX, P3_COL_IDX},
 };
-<<<<<<< HEAD
 use miden_core::{
     FieldElement, ONE, Operation, Program, Word, ZERO,
-    mast::{MastForest, MastNodeExt},
-=======
+    mast::{MastForest, MastNodeExt},};
 use test_utils::rand::rand_array;
-use vm_core::{
+use miden_core::{
     ExtensionField, Field, ONE, Operation, PrimeCharacteristicRing, Program, Word, ZERO,
     mast::{MastForest, MastNode},
->>>>>>> b4c46020
 };
 use miden_utils_testing::rand::rand_array;
 
