use alloc::vec::Vec;

use miden_air::trace::{
    AUX_TRACE_RAND_ELEMENTS,
    decoder::{P1_COL_IDX, P2_COL_IDX, P3_COL_IDX},
};
use miden_core::{
<<<<<<< HEAD
    ExtensionField, Field, ONE, Operation, PrimeCharacteristicRing, Program, Word, ZERO,
    mast::{MastForest, MastNodeExt},
=======
    FieldElement, ONE, Operation, Program, Word, ZERO,
    mast::{
        BasicBlockNodeBuilder, JoinNodeBuilder, LoopNodeBuilder, MastForest, MastForestContributor,
        MastNodeExt, SplitNodeBuilder,
    },
>>>>>>> 190480c5
};
use miden_utils_testing::rand::rand_array;

use super::{
    super::{
        NUM_RAND_ROWS,
        tests::{build_trace_from_ops, build_trace_from_program},
        utils::build_span_with_respan_ops,
    },
    Felt,
};
use crate::{
    ContextId,
    decoder::{BlockHashTableRow, build_op_group},
};

// BLOCK STACK TABLE TESTS
// ================================================================================================

#[test]
#[allow(clippy::needless_range_loop)]
fn decoder_p1_span_with_respan() {
    let (ops, _) = build_span_with_respan_ops();
    let trace = build_trace_from_ops(ops, &[]);
    let alphas = rand_array::<Felt, AUX_TRACE_RAND_ELEMENTS>();
    let aux_columns = trace.build_aux_trace(&alphas).unwrap();
    let p1 = aux_columns.get_column(P1_COL_IDX);

    let row_values = [
        BlockStackTableRow::new(ONE, ZERO, false).to_value(&alphas),
        BlockStackTableRow::new(Felt::from_u64(9), ZERO, false).to_value(&alphas),
    ];

    // make sure the first entry is ONE
    assert_eq!(ONE, p1[0]);

    // when SPAN operation is executed, entry for span block is added to the table
    let expected_value = row_values[0];
    assert_eq!(expected_value, p1[1]);

    // for the next 8 cycles (as we execute user ops), the table is not affected
    for i in 2..10 {
        assert_eq!(expected_value, p1[i]);
    }

    // when RESPAN is executed, the first entry is replaced with a new entry
    let expected_value = expected_value * row_values[0].inverse_unwrap_zero() * row_values[1];
    assert_eq!(expected_value, p1[10]);

    // for the next 11 cycles (as we execute user ops), the table is not affected
    for i in 11..22 {
        assert_eq!(expected_value, p1[i]);
    }

    // at cycle 22, the END operation is executed and the table is cleared
    let expected_value = expected_value * row_values[1].inverse_unwrap_zero();
    assert_eq!(expected_value, ONE);
    for i in 22..(p1.len() - NUM_RAND_ROWS) {
        assert_eq!(ONE, p1[i]);
    }
}

#[test]
#[allow(clippy::needless_range_loop)]
fn decoder_p1_join() {
    let program = {
        let mut mast_forest = MastForest::new();

        let basic_block_1_id = BasicBlockNodeBuilder::new(vec![Operation::Mul], Vec::new())
            .add_to_forest(&mut mast_forest)
            .unwrap();
        let basic_block_2_id = BasicBlockNodeBuilder::new(vec![Operation::Add], Vec::new())
            .add_to_forest(&mut mast_forest)
            .unwrap();
        let join_id = JoinNodeBuilder::new([basic_block_1_id, basic_block_2_id])
            .add_to_forest(&mut mast_forest)
            .unwrap();
        mast_forest.make_root(join_id);

        Program::new(mast_forest.into(), join_id)
    };

    let trace = build_trace_from_program(&program, &[]);
    let alphas = rand_array::<Felt, AUX_TRACE_RAND_ELEMENTS>();
    let aux_columns = trace.build_aux_trace(&alphas).unwrap();
    let p1 = aux_columns.get_column(P1_COL_IDX);

    let a_9 = Felt::from_u64(9);
    let a_17 = Felt::from_u64(17);
    let row_values = [
        BlockStackTableRow::new(ONE, ZERO, false).to_value(&alphas),
        BlockStackTableRow::new(a_9, ONE, false).to_value(&alphas),
        BlockStackTableRow::new(a_17, ONE, false).to_value(&alphas),
    ];

    // make sure the first entry is ONE
    assert_eq!(ONE, p1[0]);

    // when JOIN operation is executed, entry for the JOIN block is added to the table
    let mut expected_value = row_values[0];
    assert_eq!(expected_value, p1[1]);

    // when the first SPAN is executed, its entry is added to the table
    expected_value *= row_values[1];
    assert_eq!(expected_value, p1[2]);

    // when the user op is executed, the table is not affected
    assert_eq!(expected_value, p1[3]);

    // when the first SPAN block ends, its entry is removed from the table
    expected_value *= row_values[1].inverse_unwrap_zero();
    assert_eq!(expected_value, p1[4]);

    // when the second SPAN is executed, its entry is added to the table
    expected_value *= row_values[2];
    assert_eq!(expected_value, p1[5]);

    // when the user op is executed, the table is not affected
    assert_eq!(expected_value, p1[6]);

    // when the second SPAN block ends, its entry is removed from the table
    expected_value *= row_values[2].inverse_unwrap_zero();
    assert_eq!(expected_value, p1[7]);

    // when the JOIN block ends, its entry is removed from the table
    expected_value *= row_values[0].inverse_unwrap_zero();
    assert_eq!(expected_value, p1[8]);

    // at this point the table should be empty, and thus, all subsequent values must be ONE
    assert_eq!(expected_value, ONE);
    for i in 9..(p1.len() - NUM_RAND_ROWS) {
        assert_eq!(ONE, p1[i]);
    }
}

#[test]
#[allow(clippy::needless_range_loop)]
fn decoder_p1_split() {
    let program = {
        let mut mast_forest = MastForest::new();

        let basic_block_1_id = BasicBlockNodeBuilder::new(vec![Operation::Mul], Vec::new())
            .add_to_forest(&mut mast_forest)
            .unwrap();
        let basic_block_2_id = BasicBlockNodeBuilder::new(vec![Operation::Add], Vec::new())
            .add_to_forest(&mut mast_forest)
            .unwrap();
        let split_id = SplitNodeBuilder::new([basic_block_1_id, basic_block_2_id])
            .add_to_forest(&mut mast_forest)
            .unwrap();
        mast_forest.make_root(split_id);

        Program::new(mast_forest.into(), split_id)
    };

    let trace = build_trace_from_program(&program, &[1]);
    let alphas = rand_array::<Felt, AUX_TRACE_RAND_ELEMENTS>();
    let aux_columns = trace.build_aux_trace(&alphas).unwrap();
    let p1 = aux_columns.get_column(P1_COL_IDX);

    let a_9 = Felt::from_u64(9);
    let row_values = [
        BlockStackTableRow::new(ONE, ZERO, false).to_value(&alphas),
        BlockStackTableRow::new(a_9, ONE, false).to_value(&alphas),
    ];

    // make sure the first entry is ONE
    assert_eq!(ONE, p1[0]);

    // when SPLIT operation is executed, entry for the SPLIT block is added to the table
    let mut expected_value = row_values[0];
    assert_eq!(expected_value, p1[1]);

    // when the true branch SPAN is executed, its entry is added to the table
    expected_value *= row_values[1];
    assert_eq!(expected_value, p1[2]);

    // when the user op is executed, the table is not affected
    assert_eq!(expected_value, p1[3]);

    // when the SPAN block ends, its entry is removed from the table
    expected_value *= row_values[1].inverse_unwrap_zero();
    assert_eq!(expected_value, p1[4]);

    // when the SPLIT block ends, its entry is removed from the table
    expected_value *= row_values[0].inverse_unwrap_zero();
    assert_eq!(expected_value, p1[5]);

    // at this point the table should be empty, and thus, all subsequent values must be ONE
    assert_eq!(expected_value, ONE);
    for i in 6..(p1.len() - NUM_RAND_ROWS) {
        assert_eq!(ONE, p1[i]);
    }
}

#[test]
#[allow(clippy::needless_range_loop)]
fn decoder_p1_loop_with_repeat() {
    let program = {
        let mut mast_forest = MastForest::new();

        let basic_block_1_id = BasicBlockNodeBuilder::new(vec![Operation::Pad], Vec::new())
            .add_to_forest(&mut mast_forest)
            .unwrap();
        let basic_block_2_id = BasicBlockNodeBuilder::new(vec![Operation::Drop], Vec::new())
            .add_to_forest(&mut mast_forest)
            .unwrap();
        let join_id = JoinNodeBuilder::new([basic_block_1_id, basic_block_2_id])
            .add_to_forest(&mut mast_forest)
            .unwrap();
        let loop_node_id = LoopNodeBuilder::new(join_id).add_to_forest(&mut mast_forest).unwrap();
        mast_forest.make_root(loop_node_id);

        Program::new(mast_forest.into(), loop_node_id)
    };

    let trace = build_trace_from_program(&program, &[0, 1, 1]);
    let alphas = rand_array::<Felt, AUX_TRACE_RAND_ELEMENTS>();
    let aux_columns = trace.build_aux_trace(&alphas).unwrap();
    let p1 = aux_columns.get_column(P1_COL_IDX);

    let a_9 = Felt::from_u64(9); // address of the JOIN block in the first iteration
    let a_17 = Felt::from_u64(17); // address of the first SPAN block in the first iteration
    let a_25 = Felt::from_u64(25); // address of the second SPAN block in the first iteration
    let a_33 = Felt::from_u64(33); // address of the JOIN block in the second iteration
    let a_41 = Felt::from_u64(41); // address of the first SPAN block in the second iteration
    let a_49 = Felt::from_u64(49); // address of the second SPAN block in the second iteration
    let row_values = [
        BlockStackTableRow::new(ONE, ZERO, true).to_value(&alphas),
        BlockStackTableRow::new(a_9, ONE, false).to_value(&alphas),
        BlockStackTableRow::new(a_17, a_9, false).to_value(&alphas),
        BlockStackTableRow::new(a_25, a_9, false).to_value(&alphas),
        BlockStackTableRow::new(a_33, ONE, false).to_value(&alphas),
        BlockStackTableRow::new(a_41, a_33, false).to_value(&alphas),
        BlockStackTableRow::new(a_49, a_33, false).to_value(&alphas),
    ];

    // make sure the first entry is ONE
    assert_eq!(ONE, p1[0]);

    // --- first iteration ----------------------------------------------------

    // when LOOP operation is executed, entry for the LOOP block is added to the table
    let mut expected_value = row_values[0];
    assert_eq!(expected_value, p1[1]);

    // when JOIN operation is executed, entry for the JOIN block is added to the table
    expected_value *= row_values[1];
    assert_eq!(expected_value, p1[2]);

    // when the first SPAN is executed, its entry is added to the table
    expected_value *= row_values[2];
    assert_eq!(expected_value, p1[3]);

    // when the user op is executed, the table is not affected
    assert_eq!(expected_value, p1[4]);

    // when the first SPAN block ends, its entry is removed from the table
    expected_value *= row_values[2].inverse_unwrap_zero();
    assert_eq!(expected_value, p1[5]);

    // when the second SPAN is executed, its entry is added to the table
    expected_value *= row_values[3];
    assert_eq!(expected_value, p1[6]);

    // when the user op is executed, the table is not affected
    assert_eq!(expected_value, p1[7]);

    // when the second SPAN block ends, its entry is removed from the table
    expected_value *= row_values[3].inverse_unwrap_zero();
    assert_eq!(expected_value, p1[8]);

    // when the JOIN block ends, its entry is removed from the table
    expected_value *= row_values[1].inverse_unwrap_zero();
    assert_eq!(expected_value, p1[9]);

    // --- second iteration ---------------------------------------------------

    // when REPEAT operation is executed, the table is not affected
    assert_eq!(expected_value, p1[10]);

    // when JOIN operation is executed, entry for the JOIN block is added to the table
    expected_value *= row_values[4];
    assert_eq!(expected_value, p1[11]);

    // when the first SPAN is executed, its entry is added to the table
    expected_value *= row_values[5];
    assert_eq!(expected_value, p1[12]);

    // when the user op is executed, the table is not affected
    assert_eq!(expected_value, p1[13]);

    // when the first SPAN block ends, its entry is removed from the table
    expected_value *= row_values[5].inverse_unwrap_zero();
    assert_eq!(expected_value, p1[14]);

    // when the second SPAN is executed, its entry is added to the table
    expected_value *= row_values[6];
    assert_eq!(expected_value, p1[15]);

    // when the user op is executed, the table is not affected
    assert_eq!(expected_value, p1[16]);

    // when the second SPAN block ends, its entry is removed from the table
    expected_value *= row_values[6].inverse_unwrap_zero();
    assert_eq!(expected_value, p1[17]);

    // when the JOIN block ends, its entry is removed from the table
    expected_value *= row_values[4].inverse_unwrap_zero();
    assert_eq!(expected_value, p1[18]);

    // when the LOOP block ends, its entry is removed from the table
    expected_value *= row_values[0].inverse_unwrap_zero();
    assert_eq!(expected_value, p1[19]);

    // at this point the table should be empty, and thus, all subsequent values must be ONE
    assert_eq!(expected_value, ONE);
    for i in 20..(p1.len() - NUM_RAND_ROWS) {
        assert_eq!(ONE, p1[i]);
    }
}

// BLOCK HASH TABLE TESTS
// ================================================================================================

#[test]
#[allow(clippy::needless_range_loop)]
fn decoder_p2_span_with_respan() {
    let program = {
        let mut mast_forest = MastForest::new();

        let (ops, _) = build_span_with_respan_ops();
        let basic_block_id = BasicBlockNodeBuilder::new(ops, Vec::new())
            .add_to_forest(&mut mast_forest)
            .unwrap();
        mast_forest.make_root(basic_block_id);

        Program::new(mast_forest.into(), basic_block_id)
    };
    let trace = build_trace_from_program(&program, &[]);
    let alphas = rand_array::<Felt, AUX_TRACE_RAND_ELEMENTS>();
    let aux_columns = trace.build_aux_trace(&alphas).unwrap();
    let p2 = aux_columns.get_column(P2_COL_IDX);

    let row_values =
        [BlockHashTableRow::new_test(ZERO, program.hash(), false, false).collapse(&alphas)];

    // make sure the first entry is initialized to program hash
    let mut expected_value = row_values[0];
    assert_eq!(expected_value, p2[0]);

    // as operations inside the span execute (including RESPAN), the table is not affected
    for i in 1..22 {
        assert_eq!(expected_value, p2[i]);
    }

    // at cycle 22, the END operation is executed and the table is cleared
    expected_value *= row_values[0].inverse_unwrap_zero();
    assert_eq!(expected_value, ONE);
    for i in 22..(p2.len() - NUM_RAND_ROWS) {
        assert_eq!(ONE, p2[i]);
    }
}

#[test]
#[allow(clippy::needless_range_loop)]
fn decoder_p2_join() {
    let mut mast_forest = MastForest::new();

    let basic_block_1_id = BasicBlockNodeBuilder::new(vec![Operation::Mul], Vec::new())
        .add_to_forest(&mut mast_forest)
        .unwrap();
    let basic_block_2_id = BasicBlockNodeBuilder::new(vec![Operation::Add], Vec::new())
        .add_to_forest(&mut mast_forest)
        .unwrap();

    let join_id = JoinNodeBuilder::new([basic_block_1_id, basic_block_2_id])
        .add_to_forest(&mut mast_forest)
        .unwrap();
    let basic_block_1 = mast_forest[basic_block_1_id].clone();
    let basic_block_2 = mast_forest[basic_block_2_id].clone();
    let join = mast_forest[join_id].clone();
    mast_forest.make_root(join_id);

    let program = Program::new(mast_forest.into(), join_id);

    let trace = build_trace_from_program(&program, &[]);
    let alphas = rand_array::<Felt, AUX_TRACE_RAND_ELEMENTS>();
    let aux_columns = trace.build_aux_trace(&alphas).unwrap();
    let p2 = aux_columns.get_column(P2_COL_IDX);

    let row_values = [
        BlockHashTableRow::new_test(ZERO, join.digest(), false, false).collapse(&alphas),
        BlockHashTableRow::new_test(ONE, basic_block_1.digest(), true, false).collapse(&alphas),
        BlockHashTableRow::new_test(ONE, basic_block_2.digest(), false, false).collapse(&alphas),
    ];

    // make sure the first entry is initialized to program hash
    let mut expected_value = row_values[0];
    assert_eq!(expected_value, p2[0]);

    // when JOIN operation is executed, entries for both children are added to the table
    expected_value *= row_values[1] * row_values[2];
    assert_eq!(expected_value, p2[1]);

    // for the next 2 cycles, the table is not affected
    assert_eq!(expected_value, p2[2]);
    assert_eq!(expected_value, p2[3]);

    // when the first SPAN block ends, its entry is removed from the table
    expected_value *= row_values[1].inverse_unwrap_zero();
    assert_eq!(expected_value, p2[4]);

    // for the next 2 cycles, the table is not affected
    assert_eq!(expected_value, p2[5]);
    assert_eq!(expected_value, p2[6]);

    // when the second SPAN block ends, its entry is removed from the table
    expected_value *= row_values[2].inverse_unwrap_zero();
    assert_eq!(expected_value, p2[7]);

    // when the JOIN block ends, its entry is removed from the table
    expected_value *= row_values[0].inverse_unwrap_zero();
    assert_eq!(expected_value, p2[8]);

    // at this point the table should be empty, and thus, all subsequent values must be ONE
    assert_eq!(expected_value, ONE);
    for i in 9..(p2.len() - NUM_RAND_ROWS) {
        assert_eq!(ONE, p2[i]);
    }
}

#[test]
#[allow(clippy::needless_range_loop)]
fn decoder_p2_split_true() {
    // build program
    let mut mast_forest = MastForest::new();

    let basic_block_1_id = BasicBlockNodeBuilder::new(vec![Operation::Mul], Vec::new())
        .add_to_forest(&mut mast_forest)
        .unwrap();
    let basic_block_2_id = BasicBlockNodeBuilder::new(vec![Operation::Add], Vec::new())
        .add_to_forest(&mut mast_forest)
        .unwrap();
    let basic_block_1 = mast_forest[basic_block_1_id].clone();
    let _basic_block_2 = mast_forest[basic_block_2_id].clone();
    let split_id = SplitNodeBuilder::new([basic_block_1_id, basic_block_2_id])
        .add_to_forest(&mut mast_forest)
        .unwrap();
    mast_forest.make_root(split_id);

    let program = Program::new(mast_forest.into(), split_id);

    // build trace from program
    let trace = build_trace_from_program(&program, &[1]);
    let alphas = rand_array::<Felt, AUX_TRACE_RAND_ELEMENTS>();
    let aux_columns = trace.build_aux_trace(&alphas).unwrap();
    let p2 = aux_columns.get_column(P2_COL_IDX);

    let row_values = [
        BlockHashTableRow::new_test(ZERO, program.hash(), false, false).collapse(&alphas),
        BlockHashTableRow::new_test(ONE, basic_block_1.digest(), false, false).collapse(&alphas),
    ];

    // make sure the first entry is initialized to program hash
    let mut expected_value = row_values[0];
    assert_eq!(expected_value, p2[0]);

    // when SPLIT operation is executed, entry for the true branch is added to the table
    expected_value *= row_values[1];
    assert_eq!(expected_value, p2[1]);

    // for the next 2 cycles, the table is not affected
    assert_eq!(expected_value, p2[2]);
    assert_eq!(expected_value, p2[3]);

    // when the SPAN block ends, its entry is removed from the table
    expected_value *= row_values[1].inverse_unwrap_zero();
    assert_eq!(expected_value, p2[4]);

    // when the SPLIT block ends, its entry is removed from the table
    expected_value *= row_values[0].inverse_unwrap_zero();
    assert_eq!(expected_value, p2[5]);

    // at this point the table should be empty, and thus, all subsequent values must be ONE
    assert_eq!(expected_value, ONE);
    for i in 6..(p2.len() - NUM_RAND_ROWS) {
        assert_eq!(ONE, p2[i]);
    }
}

#[test]
#[allow(clippy::needless_range_loop)]
fn decoder_p2_split_false() {
    // build program
    let mut mast_forest = MastForest::new();

    let basic_block_1_id = BasicBlockNodeBuilder::new(vec![Operation::Mul], Vec::new())
        .add_to_forest(&mut mast_forest)
        .unwrap();
    let basic_block_2_id = BasicBlockNodeBuilder::new(vec![Operation::Add], Vec::new())
        .add_to_forest(&mut mast_forest)
        .unwrap();
    let _basic_block_1 = mast_forest[basic_block_1_id].clone();
    let basic_block_2 = mast_forest[basic_block_2_id].clone();

    let split_id = SplitNodeBuilder::new([basic_block_1_id, basic_block_2_id])
        .add_to_forest(&mut mast_forest)
        .unwrap();
    mast_forest.make_root(split_id);

    let program = Program::new(mast_forest.into(), split_id);

    // build trace from program
    let trace = build_trace_from_program(&program, &[0]);
    let alphas = rand_array::<Felt, AUX_TRACE_RAND_ELEMENTS>();
    let aux_columns = trace.build_aux_trace(&alphas).unwrap();
    let p2 = aux_columns.get_column(P2_COL_IDX);

    let row_values = [
        BlockHashTableRow::new_test(ZERO, program.hash(), false, false).collapse(&alphas),
        BlockHashTableRow::new_test(ONE, basic_block_2.digest(), false, false).collapse(&alphas),
    ];

    // make sure the first entry is initialized to program hash
    let mut expected_value = row_values[0];
    assert_eq!(expected_value, p2[0]);

    // when SPLIT operation is executed, entry for the false branch is added to the table
    expected_value *= row_values[1];
    assert_eq!(expected_value, p2[1]);

    // for the next 2 cycles, the table is not affected
    assert_eq!(expected_value, p2[2]);
    assert_eq!(expected_value, p2[3]);

    // when the SPAN block ends, its entry is removed from the table
    expected_value *= row_values[1].inverse_unwrap_zero();
    assert_eq!(expected_value, p2[4]);

    // when the SPLIT block ends, its entry is removed from the table
    expected_value *= row_values[0].inverse_unwrap_zero();
    assert_eq!(expected_value, p2[5]);

    // at this point the table should be empty, and thus, all subsequent values must be ONE
    assert_eq!(expected_value, ONE);
    for i in 6..(p2.len() - NUM_RAND_ROWS) {
        assert_eq!(ONE, p2[i]);
    }
}

#[test]
#[allow(clippy::needless_range_loop)]
fn decoder_p2_loop_with_repeat() {
    // build program
    let mut mast_forest = MastForest::new();

    let basic_block_1_id = BasicBlockNodeBuilder::new(vec![Operation::Pad], Vec::new())
        .add_to_forest(&mut mast_forest)
        .unwrap();
    let basic_block_2_id = BasicBlockNodeBuilder::new(vec![Operation::Drop], Vec::new())
        .add_to_forest(&mut mast_forest)
        .unwrap();

    let join_id = JoinNodeBuilder::new([basic_block_1_id, basic_block_2_id])
        .add_to_forest(&mut mast_forest)
        .unwrap();
    let basic_block_1 = mast_forest[basic_block_1_id].clone();
    let basic_block_2 = mast_forest[basic_block_2_id].clone();
    let join = mast_forest[join_id].clone();

    let loop_node_id = LoopNodeBuilder::new(join_id).add_to_forest(&mut mast_forest).unwrap();
    mast_forest.make_root(loop_node_id);

    let program = Program::new(mast_forest.into(), loop_node_id);

    // build trace from program
    let trace = build_trace_from_program(&program, &[0, 1, 1]);
    let alphas = rand_array::<Felt, AUX_TRACE_RAND_ELEMENTS>();
    let aux_columns = trace.build_aux_trace(&alphas).unwrap();
    let p2 = aux_columns.get_column(P2_COL_IDX);

    let a_9 = Felt::from_u64(9); // address of the JOIN block in the first iteration
    let a_33 = Felt::from_u64(33); // address of the JOIN block in the second iteration
    let row_values = [
        BlockHashTableRow::new_test(ZERO, program.hash(), false, false).collapse(&alphas),
        BlockHashTableRow::new_test(ONE, join.digest(), false, true).collapse(&alphas),
        BlockHashTableRow::new_test(a_9, basic_block_1.digest(), true, false).collapse(&alphas),
        BlockHashTableRow::new_test(a_9, basic_block_2.digest(), false, false).collapse(&alphas),
        BlockHashTableRow::new_test(a_33, basic_block_1.digest(), true, false).collapse(&alphas),
        BlockHashTableRow::new_test(a_33, basic_block_2.digest(), false, false).collapse(&alphas),
    ];

    // make sure the first entry is initialized to program hash
    let mut expected_value = row_values[0];
    assert_eq!(expected_value, p2[0]);

    // --- first iteration ----------------------------------------------------

    // when LOOP operation is executed, entry for loop body is added to the table
    expected_value *= row_values[1];
    assert_eq!(expected_value, p2[1]);

    // when JOIN operation is executed, entries for both children are added to the table
    expected_value *= row_values[2] * row_values[3];
    assert_eq!(expected_value, p2[2]);

    // for the next 2 cycles, the table is not affected
    assert_eq!(expected_value, p2[3]);
    assert_eq!(expected_value, p2[4]);

    // when the first SPAN block ends, its entry is removed from the table
    expected_value *= row_values[2].inverse_unwrap_zero();
    assert_eq!(expected_value, p2[5]);

    // for the next 2 cycles, the table is not affected
    assert_eq!(expected_value, p2[6]);
    assert_eq!(expected_value, p2[7]);

    // when the second SPAN block ends, its entry is removed from the table
    expected_value *= row_values[3].inverse_unwrap_zero();
    assert_eq!(expected_value, p2[8]);

    // when the JOIN block ends, its entry is removed from the table
    expected_value *= row_values[1].inverse_unwrap_zero();
    assert_eq!(expected_value, p2[9]);

    // --- second iteration ---------------------------------------------------

    // when REPEAT operation is executed, entry for loop body is again added to the table
    expected_value *= row_values[1];
    assert_eq!(expected_value, p2[10]);

    // when JOIN operation is executed, entries for both children are added to the table
    expected_value *= row_values[4] * row_values[5];
    assert_eq!(expected_value, p2[11]);

    // for the next 2 cycles, the table is not affected
    assert_eq!(expected_value, p2[12]);
    assert_eq!(expected_value, p2[13]);

    // when the first SPAN block ends, its entry is removed from the table
    expected_value *= row_values[4].inverse_unwrap_zero();
    assert_eq!(expected_value, p2[14]);

    // for the next 2 cycles, the table is not affected
    assert_eq!(expected_value, p2[15]);
    assert_eq!(expected_value, p2[16]);

    // when the second SPAN block ends, its entry is removed from the table
    expected_value *= row_values[5].inverse_unwrap_zero();
    assert_eq!(expected_value, p2[17]);

    // when the JOIN block ends, its entry is removed from the table
    expected_value *= row_values[1].inverse_unwrap_zero();
    assert_eq!(expected_value, p2[18]);

    // when the LOOP block ends, its entry is removed from the table
    expected_value *= row_values[0].inverse_unwrap_zero();
    assert_eq!(expected_value, p2[19]);

    // at this point the table should be empty, and thus, all subsequent values must be ONE
    assert_eq!(expected_value, ONE);
    for i in 20..(p2.len() - NUM_RAND_ROWS) {
        assert_eq!(ONE, p2[i]);
    }
}

// OP GROUP TABLE TESTS
// ================================================================================================

#[test]
fn decoder_p3_trace_empty_table() {
    let stack = [1, 2];
    let operations = vec![Operation::Add];
    let trace = build_trace_from_ops(operations, &stack);

    let rand_elements = rand_array::<Felt, AUX_TRACE_RAND_ELEMENTS>();
    let aux_columns = trace.build_aux_trace(&rand_elements).unwrap();

    // no rows should have been added or removed from the op group table, and thus, all values
    // in the column must be ONE
    let p3 = aux_columns.get_column(P3_COL_IDX);
    for &value in p3.iter().take(p3.len() - NUM_RAND_ROWS) {
        assert_eq!(ONE, value);
    }
}

#[test]
#[allow(clippy::needless_range_loop)]
fn decoder_p3_trace_one_batch() {
    let stack = [1, 2, 3, 4, 5, 6, 7, 8];
    let ops = vec![
        Operation::Add,
        Operation::Mul,
        Operation::Add,
        Operation::Push(ONE),
        Operation::Add,
        Operation::Mul,
        Operation::Add,
        Operation::Push(Felt::from_u64(2)),
        Operation::Add,
        Operation::Swap,
        Operation::Mul,
        Operation::Add,
    ];
    let trace = build_trace_from_ops(ops.clone(), &stack);
    let alphas = rand_array::<Felt, AUX_TRACE_RAND_ELEMENTS>();
    let aux_columns = trace.build_aux_trace(&alphas).unwrap();
    let p3 = aux_columns.get_column(P3_COL_IDX);

    // make sure the first entry is ONE
    assert_eq!(ONE, p3[0]);

    // make sure 3 groups were inserted at clock cycle 1; these entries are for the two immediate
    // values and the second operation group consisting of [SWAP, MUL, ADD]
    let g1_value = OpGroupTableRow::new(ONE, Felt::from_u64(3), ONE).to_value(&alphas);
    let g2_value =
        OpGroupTableRow::new(ONE, Felt::from_u64(2), Felt::from_u64(2)).to_value(&alphas);
    let g3_value = OpGroupTableRow::new(ONE, ONE, build_op_group(&ops[9..])).to_value(&alphas);
    let expected_value = g1_value * g2_value * g3_value;
    assert_eq!(expected_value, p3[1]);

    // for the next 3 cycles (2, 3, 4), op group table doesn't change
    for i in 2..5 {
        assert_eq!(expected_value, p3[i]);
    }

    // at cycle 5, when PUSH(1) is executed, the entry for the first group is removed from the
    // table
    let expected_value = expected_value / g1_value;
    assert_eq!(expected_value, p3[5]);

    // for the next 3 cycles (6, 7, 8), op group table doesn't change
    for i in 6..9 {
        assert_eq!(expected_value, p3[i]);
    }

    // at cycle 9, when PUSH(2) is executed, the entry for the second group is removed from the
    // table
    let expected_value = expected_value / g2_value;
    assert_eq!(expected_value, p3[9]);

    // at cycle 10, op group 0 is completed, and the entry for the next op group is removed from
    // the table
    let expected_value = expected_value / g3_value;
    assert_eq!(expected_value, p3[10]);

    // at this point, the table should be empty and thus, running product should be ONE
    assert_eq!(expected_value, ONE);
    for i in 11..(p3.len() - NUM_RAND_ROWS) {
        assert_eq!(ONE, p3[i]);
    }
}

#[test]
#[allow(clippy::needless_range_loop)]
fn decoder_p3_trace_two_batches() {
    let (ops, iv) = build_span_with_respan_ops();
    let trace = build_trace_from_ops(ops, &[]);
    let alphas = rand_array::<Felt, AUX_TRACE_RAND_ELEMENTS>();
    let aux_columns = trace.build_aux_trace(&alphas).unwrap();
    let p3 = aux_columns.get_column(P3_COL_IDX);

    // make sure the first entry is ONE
    assert_eq!(ONE, p3[0]);

    // --- first batch ----------------------------------------------------------------------------
    // make sure entries for 7 groups were inserted at clock cycle 1
    let b0_values = [
        OpGroupTableRow::new(ONE, Felt::from_u64(11), iv[0]).to_value(&alphas),
        OpGroupTableRow::new(ONE, Felt::from_u64(10), iv[1]).to_value(&alphas),
        OpGroupTableRow::new(ONE, Felt::from_u64(9), iv[2]).to_value(&alphas),
        OpGroupTableRow::new(ONE, Felt::from_u64(8), iv[3]).to_value(&alphas),
        OpGroupTableRow::new(ONE, Felt::from_u64(7), iv[4]).to_value(&alphas),
        OpGroupTableRow::new(ONE, Felt::from_u64(6), iv[5]).to_value(&alphas),
        OpGroupTableRow::new(ONE, Felt::from_u64(5), iv[6]).to_value(&alphas),
    ];
    let mut expected_value: Felt = b0_values.iter().fold(ONE, |acc, &val| acc * val);
    assert_eq!(expected_value, p3[1]);

    // for the next 7 cycles (2, 3, 4, 5, 6, 7, 8), an entry for an op group is removed from the
    // table
    for (i, clk) in (2..9).enumerate() {
        expected_value = expected_value / b0_values[i];
        assert_eq!(expected_value, p3[clk]);
    }

    // at cycle 9, when we execute a NOOP to finish the first batch, op group table doesn't change;
    // also, at this point op group table must be empty
    assert_eq!(expected_value, p3[9]);
    assert_eq!(expected_value, ONE);

    // --- second batch ---------------------------------------------------------------------------
    // make sure entries for 3 group are inserted at clock cycle 10 (when RESPAN is executed)
    // group 3 consists of two DROP operations which do not fit into group 0
    let batch1_addr = ONE + Felt::from_u64(8);
    let op_group3 = build_op_group(&[Operation::Drop; 2]);
    let b1_values = [
        OpGroupTableRow::new(batch1_addr, Felt::from_u64(3), iv[7]).to_value(&alphas),
        OpGroupTableRow::new(batch1_addr, Felt::from_u64(2), iv[8]).to_value(&alphas),
        OpGroupTableRow::new(batch1_addr, ONE, op_group3).to_value(&alphas),
    ];
    let mut expected_value: Felt = b1_values.iter().fold(ONE, |acc, &val| acc * val);
    assert_eq!(expected_value, p3[10]);

    // for the next 2 cycles (11, 12), an entry for an op group is removed from the table
    for (i, clk) in (11..13).enumerate() {
        expected_value *= b1_values[i].inverse_unwrap_zero();
        assert_eq!(expected_value, p3[clk]);
    }

    // then, as we executed ADD and DROP operations for group 0, op group table doesn't change
    for i in 13..19 {
        assert_eq!(expected_value, p3[i]);
    }

    // at cycle 19 we start executing group 3 - so, the entry for the last op group is removed
    // from the table
    expected_value *= b1_values[2].inverse_unwrap_zero();
    assert_eq!(expected_value, p3[19]);

    // at this point, the table should be empty and thus, running product should be ONE
    assert_eq!(expected_value, ONE);
    for i in 20..(p3.len() - NUM_RAND_ROWS) {
        assert_eq!(ONE, p3[i]);
    }
}

// HELPER STRUCTS AND METHODS
// ================================================================================================

/// Describes a single entry in the block stack table.
#[derive(Debug, Clone, PartialEq, Eq)]
pub struct BlockStackTableRow {
    block_id: Felt,
    parent_id: Felt,
    is_loop: bool,
    parent_ctx: ContextId,
    parent_fn_hash: Word,
    parent_fmp: Felt,
    parent_stack_depth: u32,
    parent_next_overflow_addr: Felt,
}

impl BlockStackTableRow {
    /// Returns a new [BlockStackTableRow] instantiated with the specified parameters. This is
    /// used for test purpose only.
    #[cfg(test)]
    pub fn new(block_id: Felt, parent_id: Felt, is_loop: bool) -> Self {
        Self {
            block_id,
            parent_id,
            is_loop,
            parent_ctx: ContextId::root(),
            parent_fn_hash: miden_core::EMPTY_WORD,
            parent_fmp: ZERO,
            parent_stack_depth: 0,
            parent_next_overflow_addr: ZERO,
        }
    }
}

impl BlockStackTableRow {
    /// Reduces this row to a single field element in the field specified by E. This requires
    /// at least 12 alpha values.
    pub fn to_value<E: ExtensionField<Felt>>(&self, alphas: &[E]) -> E {
        let is_loop = if self.is_loop { ONE } else { ZERO };
        alphas[0]
            + alphas[1] * (self.block_id)
            + alphas[2] * (self.parent_id)
            + alphas[3] * (is_loop)
            + alphas[4] * (Felt::from_u32(self.parent_ctx.into()))
            + alphas[5] * (self.parent_fmp)
            + alphas[6] * (Felt::from_u32(self.parent_stack_depth))
            + alphas[7] * (self.parent_next_overflow_addr)
            + alphas[8] * (self.parent_fn_hash[0])
            + alphas[9] * (self.parent_fn_hash[1])
            + alphas[10] * (self.parent_fn_hash[2])
            + alphas[11] * (self.parent_fn_hash[3])
    }
}

/// Describes a single entry in the op group table. An entry in the op group table is a tuple
/// (batch_id, group_pos, group_value).
#[derive(Debug, Clone, PartialEq, Eq)]
pub struct OpGroupTableRow {
    batch_id: Felt,
    group_pos: Felt,
    group_value: Felt,
}

impl OpGroupTableRow {
    /// Returns a new [OpGroupTableRow] instantiated with the specified parameters.
    pub fn new(batch_id: Felt, group_pos: Felt, group_value: Felt) -> Self {
        Self { batch_id, group_pos, group_value }
    }
}

impl OpGroupTableRow {
    /// Reduces this row to a single field element in the field specified by E. This requires
    /// at least 4 alpha values.
    pub fn to_value<E: ExtensionField<Felt>>(&self, alphas: &[E]) -> E {
        alphas[0]
            + alphas[1] * (self.batch_id)
            + alphas[2] * (self.group_pos)
            + alphas[3] * (self.group_value)
    }
}<|MERGE_RESOLUTION|>--- conflicted
+++ resolved
@@ -5,16 +5,12 @@
     decoder::{P1_COL_IDX, P2_COL_IDX, P3_COL_IDX},
 };
 use miden_core::{
-<<<<<<< HEAD
-    ExtensionField, Field, ONE, Operation, PrimeCharacteristicRing, Program, Word, ZERO,
-    mast::{MastForest, MastNodeExt},
-=======
-    FieldElement, ONE, Operation, Program, Word, ZERO,
+    ExtensionField, Field, FieldElement, ONE, Operation, PrimeCharacteristicRing, Program, Word,
+    ZERO,
     mast::{
         BasicBlockNodeBuilder, JoinNodeBuilder, LoopNodeBuilder, MastForest, MastForestContributor,
         MastNodeExt, SplitNodeBuilder,
     },
->>>>>>> 190480c5
 };
 use miden_utils_testing::rand::rand_array;
 
