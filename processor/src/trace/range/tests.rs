use super::{
    super::NUM_RAND_ROWS,
    super::{utils::build_trace_from_ops, Trace},
    Felt, FieldElement, P0_COL_IDX, P1_COL_IDX,
};
<<<<<<< HEAD
use rand_utils::rand_value;
use vm_core::{program::blocks::CodeBlock, DecoratorMap, Operation, ProgramInputs};
use winterfell::Trace;
=======
use rand_utils::rand_array;
use vm_core::{Operation, AUX_TRACE_RAND_ELEMENTS};
>>>>>>> 0444d6c9

#[test]
fn p0_trace() {
    // --- Range check 256_u32 (4 16-bit range checks: 0, 256 and 0, 0) ---------------------------
    let stack = [1, 255];
    let operations = vec![Operation::U32add];
    let mut trace = build_trace_from_ops(operations, &stack);

    let rand_elements = rand_array::<Felt, AUX_TRACE_RAND_ELEMENTS>();
    let alpha = rand_elements[0];
    let aux_columns = trace.build_aux_segment(&[], &rand_elements).unwrap();
    let p0 = aux_columns.get_column(P0_COL_IDX);

    assert_eq!(trace.length(), p0.len());

    // 256 8-bit rows are needed to for each value 0-255. 64 8-bit rows are needed to check 256
    // increments of 255 in the 16-bit portion of the table, for a total of 256 + 63 = 319 rows.
    let len_8bit = 319;
    // 260 16-bit rows are needed for 0, 0, 255, 256, ... 255 increments of 255 ..., 65535. (0 is
    // range-checked in 2 rows for a total of 3 lookups. 256 is range-checked in one row. 65535 is
    // the max, and the rest are "bridge" values.)
    let len_16bit = 260;
    // The range checker is padded at the beginning, so the padding must be skipped.
    let start_8bit = trace.length() - len_8bit - len_16bit - NUM_RAND_ROWS;
    let start_16bit = trace.length() - len_16bit - NUM_RAND_ROWS;

    // The padded portion of the column should be all ones.
    let expected_padding = vec![Felt::ONE; start_8bit];
    assert_eq!(expected_padding, p0[..start_8bit]);

    // The first value in the 8-bit portion should be one.
    assert_eq!(Felt::ONE, p0[start_8bit]);

    // At the start of the 16-bit portion, the value of `p0` should include all the 8-bit lookups:
    // 1 lookup of zero; 1 lookup of one; 1 lookup of 254; 256 lookups of 255.
    // Therefore, the value should be: alpha * (alpha + 1) * (alpha + 254) + (alpha + 255)^256
    let mut acc_255 = alpha + Felt::new(255);
    for _ in 0..8 {
        acc_255 *= acc_255;
    }
    let expected_acc = alpha * (alpha + Felt::ONE) * (alpha + Felt::new(254)) * acc_255;
    assert_eq!(expected_acc, p0[start_16bit]);

    // The final value at the end of the 16-bit portion should be 1. This will be the last row
    // before the random row.
    assert_eq!(Felt::ONE, p0[p0.len() - 1 - NUM_RAND_ROWS]);
}

#[test]
fn p1_trace() {
    // --- Range check 256_u32 (4 16-bit range checks: 0, 256 and 0, 0) ---------------------------
    let stack = [1, 255];
    let operations = vec![Operation::U32add];
    let mut trace = build_trace_from_ops(operations, &stack);

    let rand_elements = rand_array::<Felt, AUX_TRACE_RAND_ELEMENTS>();
    let alpha = rand_elements[0];
    let aux_columns = trace.build_aux_segment(&[], &rand_elements).unwrap();
    let p1 = aux_columns.get_column(P1_COL_IDX);

    assert_eq!(trace.length(), p1.len());

    // 256 8-bit rows are needed to for each value 0-255. 64 8-bit rows are needed to check 256
    // increments of 255 in the 16-bit portion of the table, for a total of 256 + 63 = 319 rows.
    let len_8bit = 319;
    // 260 16-bit rows are needed for 0, 0, 255, 256, ... 255 increments of 255 ..., 65535. (0 is
    // range-checked in 2 rows for a total of 3 lookups. 256 is range-checked in one row. 65535 is
    // the max, and the rest are "bridge" values.)
    let len_16bit = 260;
    // The range checker is padded at the beginning, so the padding must be skipped.
    let padding_end = trace.length() - len_8bit - len_16bit - NUM_RAND_ROWS;
    let start_16bit = trace.length() - len_16bit - NUM_RAND_ROWS;

    // The values in p1 should be one for the length of the 8-bit table.
    let expected_8bit = vec![Felt::ONE; len_8bit];
    assert_eq!(expected_8bit, p1[padding_end..start_16bit]);

    // Once the 16-bit portion of the table starts, the first value will be one.
    assert_eq!(p1[start_16bit], Felt::ONE);
    // We include 2 lookups of 0, so the next value should be multiplied by alpha squared.
    let mut expected = alpha.square();
    assert_eq!(expected, p1[start_16bit + 1]);
    // Then we include our third lookup of 0, so the next value should be multiplied by alpha.
    expected *= alpha;
    assert_eq!(expected, p1[start_16bit + 2]);
    // Then we have a bridge row for 255 where the value does not change
    assert_eq!(expected, p1[start_16bit + 3]);
    // Then we include 1 lookup of 256, so it should be multiplied by alpha + 256.
    expected *= alpha + Felt::new(256);
    assert_eq!(expected, p1[start_16bit + 4]);
<<<<<<< HEAD
}

// HELPER FUNCTIONS
// ================================================================================================

/// Builds a sample trace by executing a span block containing the specified operations. This
/// results in 1 additional hash cycle at the beginning of the hasher coprocessor.
fn build_trace(stack: &[u64], operations: Vec<Operation>) -> ExecutionTrace {
    let inputs = ProgramInputs::new(stack, &[], vec![]).unwrap();
    let mut process = Process::new(inputs);
    let program = CodeBlock::new_span(operations, DecoratorMap::new());
    process.execute_code_block(&program).unwrap();

    ExecutionTrace::new(process)
=======
>>>>>>> 0444d6c9
}<|MERGE_RESOLUTION|>--- conflicted
+++ resolved
@@ -3,14 +3,8 @@
     super::{utils::build_trace_from_ops, Trace},
     Felt, FieldElement, P0_COL_IDX, P1_COL_IDX,
 };
-<<<<<<< HEAD
-use rand_utils::rand_value;
-use vm_core::{program::blocks::CodeBlock, DecoratorMap, Operation, ProgramInputs};
-use winterfell::Trace;
-=======
 use rand_utils::rand_array;
 use vm_core::{Operation, AUX_TRACE_RAND_ELEMENTS};
->>>>>>> 0444d6c9
 
 #[test]
 fn p0_trace() {
@@ -101,21 +95,4 @@
     // Then we include 1 lookup of 256, so it should be multiplied by alpha + 256.
     expected *= alpha + Felt::new(256);
     assert_eq!(expected, p1[start_16bit + 4]);
-<<<<<<< HEAD
-}
-
-// HELPER FUNCTIONS
-// ================================================================================================
-
-/// Builds a sample trace by executing a span block containing the specified operations. This
-/// results in 1 additional hash cycle at the beginning of the hasher coprocessor.
-fn build_trace(stack: &[u64], operations: Vec<Operation>) -> ExecutionTrace {
-    let inputs = ProgramInputs::new(stack, &[], vec![]).unwrap();
-    let mut process = Process::new(inputs);
-    let program = CodeBlock::new_span(operations, DecoratorMap::new());
-    process.execute_code_block(&program).unwrap();
-
-    ExecutionTrace::new(process)
-=======
->>>>>>> 0444d6c9
 }