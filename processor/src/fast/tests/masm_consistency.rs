use super::*;

#[rstest]
// ---- syscalls --------------------------------

// check stack is preserved after syscall
#[case(Some("export.foo add end"), "begin push.1 syscall.foo swap.8 drop end", vec![16_u32.into(); 16])]
// check that `fn_hash` register is updated correctly
#[case(Some("export.foo caller end"), "begin syscall.foo end", vec![16_u32.into(); 16])]
#[case(Some("export.foo caller end"), "proc.bar syscall.foo end begin call.bar end", vec![16_u32.into(); 16])]
// check that clk works correctly through syscalls
#[case(Some("export.foo clk add end"), "begin syscall.foo end", vec![16_u32.into(); 16])]
// check that fmp register is updated correctly after syscall
#[case(Some("export.foo.2 locaddr.0 locaddr.1 swap.8 drop swap.8 drop end"), "proc.bar syscall.foo end begin call.bar end", vec![16_u32.into(); 16])]
// check that memory context is updated correctly across a syscall (i.e. anything stored before the
// syscall is retrievable after, but not during)
#[case(Some("export.foo add end"), "proc.bar push.100 mem_store.44 syscall.foo mem_load.44 swap.8 drop end begin call.bar end", vec![16_u32.into(); 16])]
// check that syscalls share the same memory context
#[case(Some("export.foo push.100 mem_store.44 end export.baz mem_load.44 swap.8 drop end"), 
    "proc.bar 
        syscall.foo syscall.baz 
    end 
    begin call.bar end", 
    vec![16_u32.into(); 16]
)]
// ---- calls ------------------------

// check stack is preserved after call
#[case(None, "proc.foo add end begin push.1 call.foo swap.8 drop end", vec![16_u32.into(); 16])]
// check that `clk` works correctly though calls
#[case(None, "
    proc.foo clk add end 
    begin push.1 
    if.true call.foo else swap end 
    clk swap.8 drop
    end", 
    vec![16_u32.into(); 16]
)]
// check that fmp register is updated correctly after call
#[case(None,"
    proc.foo.2 locaddr.0 locaddr.1 swap.8 drop swap.8 drop end
    begin call.foo end", 
    vec![16_u32.into(); 16]
)]
// check that 2 functions creating different memory contexts don't interfere with each other
#[case(None,"
    proc.foo push.100 mem_store.44 end
    proc.bar mem_load.44 assertz end
    begin call.foo mem_load.44 assertz call.bar end", 
    vec![16_u32.into(); 16]
)]
// check that memory context is updated correctly across a call (i.e. anything stored before the
// call is retrievable after, but not during)
#[case(None,"
    proc.foo mem_load.44 assertz end
    proc.bar push.100 mem_store.44 call.foo mem_load.44 swap.8 drop end
    begin call.bar end", 
    vec![16_u32.into(); 16]
)]
// ---- dyncalls ------------------------

// check stack is preserved after dyncall
#[case(None, "
    proc.foo add end 
    begin 
        procref.foo mem_storew_be.100 dropw push.100
        dyncall swap.8 drop 
    end", 
    vec![16_u32.into(); 16]
)]
// check that `clk` works correctly though dyncalls
#[case(None, "
    proc.foo clk add end 
    begin 
        push.1 
        if.true 
            procref.foo mem_storew_be.100 dropw
            push.100 dyncall
            push.100 dyncall
        else 
            swap 
        end 
        clk swap.8 drop
    end", 
    vec![16_u32.into(); 16]
)]
// check that fmp register is updated correctly after dyncall
#[case(None,"
    proc.foo.2 locaddr.0 locaddr.1 swap.8 drop swap.8 drop end
    begin 
        procref.foo mem_storew_be.100 dropw push.100
        dyncall
    end", 
    vec![16_u32.into(); 16]
)]
// check that 2 functions creating different memory contexts don't interfere with each other
#[case(None,"
    proc.foo push.100 mem_store.44 end
    proc.bar mem_load.44 assertz end
    begin 
        procref.foo mem_storew_be.100 dropw push.100 dyncall
        mem_load.44 assertz 
        procref.bar mem_storew_be.104 dropw push.104 dyncall
    end", 
    vec![16_u32.into(); 16]
)]
// check that memory context is updated correctly across a dyncall (i.e. anything stored before the
// call is retrievable after, but not during)
#[case(None,"
    proc.foo mem_load.44 assertz end
    proc.bar 
        push.100 mem_store.44 
        procref.foo mem_storew_be.104 dropw push.104 dyncall
        mem_load.44 swap.8 drop 
    end
    begin 
        procref.bar mem_storew_be.104 dropw push.104 dyncall
    end", 
    vec![16_u32.into(); 16]
)]
// ---- dyn ------------------------

// check stack is preserved after dynexec
#[case(None, "
    proc.foo add end 
    begin 
        procref.foo mem_storew_be.100 dropw push.100
        dynexec swap.8 drop 
    end", 
    vec![16_u32.into(); 16]
)]
// check that `clk` works correctly though dynexecs
#[case(None, "
    proc.foo clk add end 
    begin 
        push.1 
        if.true 
            procref.foo mem_storew_be.100 dropw
            push.100 dynexec
            push.100 dynexec
        else 
            swap 
        end 
        clk swap.8 drop
    end", 
    vec![16_u32.into(); 16]
)]
// check that fmp register is updated correctly after dynexec
#[case(None,"
    proc.foo.2 locaddr.0 locaddr.1 swap.8 drop swap.8 drop end
    begin 
        procref.foo mem_storew_be.100 dropw push.100
        dynexec
    end", 
    vec![16_u32.into(); 16]
)]
// check that dynexec doesn't create a new memory context
#[case(None,"
    proc.foo push.100 mem_store.44 end
    proc.bar mem_load.44 sub.100 assertz end
    begin 
        procref.foo mem_storew_be.104 dropw push.104 dynexec
        mem_load.44 sub.100 assertz 
        procref.bar mem_storew_be.108 dropw push.108 dynexec
    end", 
    vec![16_u32.into(); 16]
)]
// ---- loop --------------------------------

// check that the loop is never entered if the condition is false (and that clk is properly updated)
#[case(None, "begin while.true push.1 assertz end clk swap.8 drop end", vec![3_u32.into(), 2_u32.into(), 1_u32.into(), ZERO])]
// check that the loop is entered if the condition is true, and that the stack and clock are managed
// properly
#[case(None,
    "begin 
        while.true 
            clk swap.15 drop
        end 
        clk swap.8 drop 
        end",
    vec![42_u32.into(), ZERO, ONE, ONE, ONE, ONE]
)]
// ---- horner ops --------------------------------
#[case(None,
<<<<<<< HEAD
    "begin 
        push.1.2.0.0 mem_storew_be.40 dropw
=======
    "begin
        push.1.2.3.4 mem_storew_be.40 dropw
>>>>>>> 0344fcf6
        horner_eval_base
        end",
    // first 3 addresses in the vec are the alpha_ptr, acc_high and acc_low, respectively.
    vec![100_u32.into(), 4_u32.into(), 40_u32.into(), 4_u32.into(), 5_u32.into(), 6_u32.into(), 7_u32.into(),
        8_u32.into(), 9_u32.into(), 10_u32.into(), 11_u32.into(), 12_u32.into(), 13_u32.into(),
        14_u32.into(), 15_u32.into(), 16_u32.into()]
)]
// ---- log precompile ops --------------------------------
#[case(None,
    "begin
        log_precompile
        end",
    vec![1_u32.into(), 2_u32.into(), 3_u32.into(), 4_u32.into(),
         5_u32.into(), 6_u32.into(), 7_u32.into(), 8_u32.into()],
)]
#[case(None,
    "begin 
        push.1.2.0.0 mem_storew_be.40 dropw
        horner_eval_ext
        end",
    // first 3 addresses in the vec are the alpha_ptr, acc_high and acc_low, respectively.
    vec![100_u32.into(), 4_u32.into(), 40_u32.into(), 4_u32.into(), 5_u32.into(), 6_u32.into(), 7_u32.into(),
        8_u32.into(), 9_u32.into(), 10_u32.into(), 11_u32.into(), 12_u32.into(), 13_u32.into(),
        14_u32.into(), 15_u32.into(), 16_u32.into()]
)]
// ---- u32 ops --------------------------------
// check that u32 6/3 works as expected
#[case(None,"
    begin 
        u32divmod
    end", 
    vec![6_u32.into(), 3_u32.into()]
)]
// check that overflowing add properly sets the overflow bit
#[case(None,"
    begin 
        u32overflowing_add sub.1 assertz
    end", 
    vec![Felt::from(u32::MAX), ONE]
)]
fn test_masm_consistency(
    #[case] kernel_source: Option<&'static str>,
    #[case] program_source: &'static str,
    #[case] stack_inputs: Vec<Felt>,
) {
    let (program, kernel_lib) = {
        let source_manager = Arc::new(DefaultSourceManager::default());

        match kernel_source {
            Some(kernel_source) => {
                let kernel_lib =
                    Assembler::new(source_manager.clone()).assemble_kernel(kernel_source).unwrap();
                let program = Assembler::with_kernel(source_manager, kernel_lib.clone())
                    .assemble_program(program_source)
                    .unwrap();

                (program, Some(kernel_lib))
            },
            None => {
                let program =
                    Assembler::new(source_manager).assemble_program(program_source).unwrap();
                (program, None)
            },
        }
    };

    let mut host = DefaultHost::default();
    if let Some(kernel_lib) = &kernel_lib {
        host.load_library(kernel_lib.mast_forest()).unwrap();
    }

    // fast processor
    let processor = FastProcessor::new(&stack_inputs);
    let fast_stack_outputs = processor.execute_sync(&program, &mut host).unwrap();

    // slow processor
    let mut slow_processor = Process::new(
        kernel_lib.map(|k| k.kernel().clone()).unwrap_or_default(),
        StackInputs::new(stack_inputs).unwrap(),
        AdviceInputs::default(),
        ExecutionOptions::default(),
    );
    let slow_stack_outputs = slow_processor.execute(&program, &mut host).unwrap();

    assert_eq!(fast_stack_outputs, slow_stack_outputs);
}

/// Tests that emitted errors are consistent between the fast and slow processors.
#[rstest]
// check that error is returned if condition is not a boolean
#[case(None, "begin while.true swap end end", vec![2_u32.into(); 16])]
#[case(None, "begin while.true push.100 end end", vec![ONE; 16])]
// check that dynamically calling a hash that doesn't exist fails
#[case(None,"
    begin 
        dyncall
    end", 
    vec![16_u32.into(); 16]
)]
// check that dynamically calling a hash that doesn't exist fails
#[case(None,"
    begin 
        dynexec
    end", 
    vec![16_u32.into(); 16]
)]
// check that u32 division by 0 results in an error
#[case(None,"
    begin 
        u32divmod
    end", 
    vec![ZERO; 16]
)]
// check that adding any value to a u32::MAX results in an error
#[case(None,"
    begin 
        u32overflowing_add
    end", 
    vec![Felt::from(u32::MAX) + ONE, ZERO]
)]
fn test_masm_errors_consistency(
    #[case] kernel_source: Option<&'static str>,
    #[case] program_source: &'static str,
    #[case] stack_inputs: Vec<Felt>,
) {
    let (program, kernel_lib) = {
        let source_manager = Arc::new(DefaultSourceManager::default());

        match kernel_source {
            Some(kernel_source) => {
                let kernel_lib =
                    Assembler::new(source_manager.clone()).assemble_kernel(kernel_source).unwrap();
                let program = Assembler::with_kernel(source_manager, kernel_lib.clone())
                    .assemble_program(program_source)
                    .unwrap();

                (program, Some(kernel_lib))
            },
            None => {
                let program =
                    Assembler::new(source_manager).assemble_program(program_source).unwrap();
                (program, None)
            },
        }
    };

    let mut host = DefaultHost::default();
    if let Some(kernel_lib) = &kernel_lib {
        host.load_library(kernel_lib.mast_forest()).unwrap();
    }

    // fast processor
    let processor = FastProcessor::new(&stack_inputs);
    let fast_stack_outputs = processor.execute_sync(&program, &mut host).unwrap_err();

    // slow processor
    let mut slow_processor = Process::new(
        kernel_lib.map(|k| k.kernel().clone()).unwrap_or_default(),
        StackInputs::new(stack_inputs).unwrap(),
        AdviceInputs::default(),
        ExecutionOptions::default(),
    );
    let slow_stack_outputs = slow_processor.execute(&program, &mut host).unwrap_err();

    assert_eq!(fast_stack_outputs.to_string(), slow_stack_outputs.to_string());
}

/// Tests that `log_precompile` correctly computes the RPO permutation and updates the stack.
///
/// This test verifies:
/// 1. The RPO permutation is applied correctly to [CAP_PREV, TAG, COMM]
/// 2. The stack is updated with [R0, R1, CAP_NEXT] as expected
/// 3. The capacity is properly initialized to [0,0,0,0] for the first call
#[test]
fn test_log_precompile_correctness() {
    use miden_core::crypto::hash::Rpo256;

    // Stack inputs: [1,2,3,4,5,6,7,8] (provided to both processors)
    // Taking into account big-endian encoding, the stack is [COMM, TAG]
    let stack_inputs = [1, 2, 3, 4, 5, 6, 7, 8].map(Felt::new);
    let cap_prev = Word::empty();
    let tag: Word = [1, 2, 3, 4].map(Felt::new).into();
    let comm_calldata: Word = [5, 6, 7, 8].map(Felt::new).into();

    // Compute expected output using RPO permutation
    // Input state: [CAP_PREV, TAG, COMM], with CAP_PREV = [0,0,0,0]
    let mut hasher_state = [ZERO; 12];
    hasher_state[0..4].copy_from_slice(cap_prev.as_slice());
    hasher_state[4..8].copy_from_slice(tag.as_slice());
    hasher_state[8..12].copy_from_slice(comm_calldata.as_slice());

    // Apply RPO permutation
    Rpo256::apply_permutation(&mut hasher_state);

    // Execute the program
    let program_source = "begin log_precompile end";
    let program = {
        let source_manager = Arc::new(DefaultSourceManager::default());
        Assembler::new(source_manager).assemble_program(program_source).unwrap()
    };

    let mut host = DefaultHost::default();
    let processor = FastProcessor::new(&stack_inputs);
    let stack_outputs = processor.execute_sync(&program, &mut host).unwrap();

    // Verify stack outputs: [R1, R0, CAP_NEXT, ...]
    let r1 = stack_outputs.get_stack_word_be(0).unwrap();
    let r0 = stack_outputs.get_stack_word_be(4).unwrap();
    let cap_next = stack_outputs.get_stack_word_be(8).unwrap();

    assert_eq!(&hasher_state[0..4], cap_next.as_slice(), "CAP_NEXT on stack mismatch");
    assert_eq!(&hasher_state[4..8], r0.as_slice(), "R0 on stack mismatch");
    assert_eq!(&hasher_state[8..12], r1.as_slice(), "R1 on stack mismatch");
}<|MERGE_RESOLUTION|>--- conflicted
+++ resolved
@@ -182,13 +182,8 @@
 )]
 // ---- horner ops --------------------------------
 #[case(None,
-<<<<<<< HEAD
     "begin 
         push.1.2.0.0 mem_storew_be.40 dropw
-=======
-    "begin
-        push.1.2.3.4 mem_storew_be.40 dropw
->>>>>>> 0344fcf6
         horner_eval_base
         end",
     // first 3 addresses in the vec are the alpha_ptr, acc_high and acc_low, respectively.
