--- conflicted
+++ resolved
@@ -88,11 +88,7 @@
         host: &mut impl AsyncHost,
         err_ctx: &impl ErrorContext,
     ) -> Result<(), ExecutionError> {
-<<<<<<< HEAD
-        let mut process = self.state(op_idx);
-=======
-        let process = &mut self.state();
->>>>>>> fdb113c3
+        let mut process = self.state();
         // If it's a system event, handle it directly. Otherwise, forward it to the host.
         if let Some(system_event) = SystemEvent::from_event_id(event_id) {
             handle_system_event(&mut process, system_event, err_ctx)
