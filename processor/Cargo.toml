[package]
name = "miden-processor"
version.workspace = true
description = "Miden VM processor"
documentation = "https://docs.rs/miden-processor"
readme = "README.md"
categories = ["emulators", "no-std"]
keywords = ["miden", "virtual-machine"]
license.workspace = true
authors.workspace = true
homepage.workspace = true
repository.workspace = true
rust-version.workspace = true
edition.workspace = true
exclude = ["*.snap"]

[lib]
bench = false
doctest = false

[features]
concurrent = ["std", "winter-prover/concurrent"]
default = ["std"]
std = [
    "miden-core/std",
    "miden-debug-types/std",
    "miden-utils-diagnostics/std",
    "winter-prover/std",
    "thiserror/std",
]
testing = ["miden-air/testing"]
# Removes proper error context from the error messages. Enable in production builds that need
# maximal performance.
no_err_ctx = []
# Like `testing`, but slows down the processor speed to make it easier to debug.
bus-debugger = ["testing", "miden-air/testing"]

[dependencies]
# Miden dependencies
miden-air.workspace = true
miden-core.workspace = true
miden-debug-types.workspace = true
miden-utils-diagnostics.workspace = true
miden-utils-indexing.workspace = true

# External dependencies
paste.workspace = true
rayon = { version = "1.10", default-features = false }
tracing.workspace = true
thiserror.workspace = true
tokio = { workspace = true, features = ["rt"] }
winter-prover.workspace = true
itertools.workspace = true

[dev-dependencies]
miden-assembly.workspace = true
miden-utils-testing.workspace = true
insta.workspace = true
<<<<<<< HEAD
pretty_assertions = "1.4"
=======
pretty_assertions = { version = "1.4" }
>>>>>>> 7958ba49
rstest = { version = "0.26" }
winter-fri.workspace = true
winter-utils.workspace = true<|MERGE_RESOLUTION|>--- conflicted
+++ resolved
@@ -56,11 +56,7 @@
 miden-assembly.workspace = true
 miden-utils-testing.workspace = true
 insta.workspace = true
-<<<<<<< HEAD
-pretty_assertions = "1.4"
-=======
 pretty_assertions = { version = "1.4" }
->>>>>>> 7958ba49
 rstest = { version = "0.26" }
 winter-fri.workspace = true
 winter-utils.workspace = true