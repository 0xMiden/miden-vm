[package]
name = "miden-assembly"
version = "0.3.0"
description = "Miden VM assembly language"
authors = ["miden contributors"]
readme = "README.md"
license = "MIT"
repository = "https://github.com/maticnetwork/miden"
categories = ["compilers", "no-std"]
keywords = ["assembler", "assembly", "language", "miden"]
edition = "2021"
rust-version = "1.62"

[lib]
bench = false
doctest = false

[[bench]]
name = "program_compilation"
harness = false

[features]
default = ["std"]
std = ["vm-core/std"]

[dependencies]
crypto = { package = "winter-crypto", version = "0.4", default-features = false }
num_enum = "0.5.7"
vm-core = { package = "miden-core", path = "../core", version = "0.3", default-features = false }
<<<<<<< HEAD
vm-stdlib = { package = "miden-stdlib", path = "../stdlib", version = "0.2", default-features = false }
strum = { version = "0.24", features = ["derive"] }
=======
>>>>>>> 1dc1297f

[dev-dependencies]
criterion = "0.3"<|MERGE_RESOLUTION|>--- conflicted
+++ resolved
@@ -27,11 +27,7 @@
 crypto = { package = "winter-crypto", version = "0.4", default-features = false }
 num_enum = "0.5.7"
 vm-core = { package = "miden-core", path = "../core", version = "0.3", default-features = false }
-<<<<<<< HEAD
-vm-stdlib = { package = "miden-stdlib", path = "../stdlib", version = "0.2", default-features = false }
 strum = { version = "0.24", features = ["derive"] }
-=======
->>>>>>> 1dc1297f
 
 [dev-dependencies]
 criterion = "0.3"