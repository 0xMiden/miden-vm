--- conflicted
+++ resolved
@@ -355,12 +355,9 @@
             Instruction::PushU32(imm) => env_ops::push_one(*imm, block_builder),
             Instruction::PushFelt(imm) => env_ops::push_one(*imm, block_builder),
             Instruction::PushWord(imms) => env_ops::push_many(&imms.0, block_builder),
-<<<<<<< HEAD
-=======
             Instruction::PushSlice(imm, range) => {
                 env_ops::push_word_slice(imm, range, block_builder)?
             },
->>>>>>> 3c521ccc
             Instruction::PushFeltList(imms) => env_ops::push_many(imms, block_builder),
             Instruction::Sdepth => block_builder.push_op(SDepth),
             Instruction::Caller => env_ops::caller(block_builder, proc_ctx, instruction.span())?,
