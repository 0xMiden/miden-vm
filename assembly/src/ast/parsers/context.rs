--- conflicted
+++ resolved
@@ -543,13 +543,10 @@
             "u32rotl" => u32_ops::parse_u32_rotl(op),
 
             "u32popcnt" => simple_instruction(op, U32Popcnt),
-<<<<<<< HEAD
-=======
             "u32clz" => simple_instruction(op, U32Clz),
             "u32ctz" => simple_instruction(op, U32Ctz),
             "u32clo" => simple_instruction(op, U32Clo),
             "u32cto" => simple_instruction(op, U32Cto),
->>>>>>> 3a957f7c
 
             "u32lt" => simple_instruction(op, U32Lt),
             "u32lte" => simple_instruction(op, U32Lte),
