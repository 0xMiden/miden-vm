--- conflicted
+++ resolved
@@ -1,15 +1,11 @@
 use crate::{
     ast::{
-<<<<<<< HEAD
         self, AliasTarget, Export, FullyQualifiedProcedureName, Instruction, InvocationTarget,
         InvokeKind, Module, ModuleKind, ProcedureIndex,
     },
     compiled_library::{
         CompiledFullyQualifiedProcedureName, CompiledLibrary, CompiledLibraryMetadata,
         ProcedureInfo,
-=======
-        self, FullyQualifiedProcedureName, Instruction, InvocationTarget, InvokeKind, ModuleKind,
->>>>>>> 454d3441
     },
     diagnostics::Report,
     sema::SemanticAnalysisError,
@@ -18,15 +14,8 @@
 };
 use alloc::{sync::Arc, vec::Vec};
 use mast_forest_builder::MastForestBuilder;
-<<<<<<< HEAD
 use miette::miette;
-use vm_core::{
-    mast::{MastForest, MastNode, MastNodeId, MerkleTreeNode},
-    Decorator, DecoratorList, Kernel, Operation, Program,
-};
-=======
 use vm_core::{mast::MastNodeId, Decorator, DecoratorList, Kernel, Operation, Program};
->>>>>>> 454d3441
 
 mod basic_block_builder;
 mod id;
@@ -295,10 +284,9 @@
             .collect::<Result<_, Report>>()?;
         self.module_graph.recompute()?;
 
-        let mut mast_forest_builder = core::mem::take(&mut self.mast_forest_builder);
-        let mut context = AssemblyContext::default();
-
-        self.assemble_graph(&mut context, &mut mast_forest_builder)?;
+        let mut mast_forest_builder = MastForestBuilder::default();
+
+        self.assemble_graph(&mut mast_forest_builder)?;
 
         let exports = {
             let mut exports = Vec::new();
@@ -306,9 +294,8 @@
                 let module = self.module_graph.get_module(module_id).unwrap();
                 let module_path = module.path();
 
-                let exports_in_module: Vec<CompiledFullyQualifiedProcedureName> = self
-                    .get_module_exports(module_id, mast_forest_builder.forest())
-                    .map(|procedures| {
+                let exports_in_module: Vec<CompiledFullyQualifiedProcedureName> =
+                    self.get_module_exports(module_id, &mast_forest_builder).map(|procedures| {
                         procedures
                             .into_iter()
                             .map(|proc| {
@@ -329,176 +316,19 @@
         Ok(CompiledLibrary::new(mast_forest_builder.build(), exports, metadata)?)
     }
 
-    /// Compiles the provided module into a [`Program`]. The resulting program can be executed on
-    /// Miden VM.
-    ///
-    /// # Errors
-    ///
-    /// Returns an error if parsing or compilation of the specified program fails, or if the source
-    /// doesn't have an entrypoint.
-    pub fn assemble(self, source: impl Compile) -> Result<Program, Report> {
-        let opts = CompileOptions {
-            warnings_as_errors: self.warnings_as_errors,
-            ..CompileOptions::default()
-        };
-
-        self.assemble_with_options(source, opts)
-    }
-
-    /// Compiles the provided module into a [Program] using the provided options.
-    ///
-    /// The resulting program can be executed on Miden VM.
-    ///
-    /// # Errors
-    ///
-    /// Returns an error if parsing or compilation of the specified program fails, or the options
-    /// are invalid.
-    fn assemble_with_options(
-        mut self,
-        source: impl Compile,
-        options: CompileOptions,
-    ) -> Result<Program, Report> {
-        if options.kind != ModuleKind::Executable {
-            return Err(Report::msg(
-                "invalid compile options: assemble_with_opts_in_context requires that the kind be 'executable'",
-            ));
-        }
-
-        let mast_forest_builder = MastForestBuilder::default();
-
-        let program = source.compile_with_options(CompileOptions {
-            // Override the module name so that we always compile the executable
-            // module as #exe
-            path: Some(LibraryPath::from(LibraryNamespace::Exec)),
-            ..options
-        })?;
-        assert!(program.is_executable());
-
-        // Recompute graph with executable module, and start compiling
-        let module_index = self.module_graph.add_ast_module(program)?;
-        self.module_graph.recompute()?;
-
-        // Find the executable entrypoint
-        let entrypoint = self.module_graph[module_index]
-            .unwrap_ast()
-            .index_of(|p| p.is_main())
-            .map(|index| GlobalProcedureIndex {
-                module: module_index,
-                index,
-            })
-            .ok_or(SemanticAnalysisError::MissingEntrypoint)?;
-
-<<<<<<< HEAD
-        self.compile_program(entrypoint, context, mast_forest_builder)
-    }
-
-    /// Compile and assembles all procedures in the specified module, adding them to the procedure
-    /// cache.
-    ///
-    /// Returns a vector of procedure digests for all exported procedures in the module.
-    ///
-    /// The provided context is used to determine what type of module to assemble, i.e. either
-    /// a kernel or library module.
-    pub fn assemble_module(
-        &mut self,
-        module: impl Compile,
-        options: CompileOptions,
-        context: &mut AssemblyContext,
-    ) -> Result<Vec<RpoDigest>, Report> {
-        match context.kind() {
-            _ if options.kind.is_executable() => {
-                return Err(Report::msg(
-                    "invalid compile options: expected configuration for library or kernel module ",
-                ))
-            }
-            ArtifactKind::Executable => {
-                return Err(Report::msg(
-                    "invalid context: expected context configured for library or kernel modules",
-                ))
-            }
-            ArtifactKind::Kernel if !options.kind.is_kernel() => {
-                return Err(Report::msg(
-                    "invalid context: cannot assemble a kernel from a module compiled as a library",
-                ))
-            }
-            ArtifactKind::Library if !options.kind.is_library() => {
-                return Err(Report::msg(
-                    "invalid context: cannot assemble a library from a module compiled as a kernel",
-                ))
-            }
-            ArtifactKind::Kernel | ArtifactKind::Library => (),
-        }
-
-        // Compile module
-        let module = module.compile_with_options(options)?;
-
-        // Recompute graph with the provided module, and start assembly
-        let module_id = self.module_graph.add_ast_module(module)?;
-        self.module_graph.recompute()?;
-
-        let mut mast_forest_builder = core::mem::take(&mut self.mast_forest_builder);
-
-        self.assemble_graph(context, &mut mast_forest_builder)?;
-        let exported_procedure_digests = self
-            .get_module_exports(module_id, mast_forest_builder.forest())
-            .map(|procedures| procedures.into_iter().map(|proc| proc.digest).collect());
-
-        // Reassign the mast_forest to the assembler for use is a future program assembly
-        self.mast_forest_builder = mast_forest_builder;
-
-        exported_procedure_digests
-    }
-
-    /// Compiles the given kernel module, returning both the compiled kernel and its index in the
-    /// graph.
-    fn assemble_kernel_module(
-        &mut self,
-        module: Box<ast::Module>,
-        mast_forest_builder: &mut MastForestBuilder,
-    ) -> Result<(ModuleIndex, Kernel), Report> {
-        if !module.is_kernel() {
-            return Err(Report::msg(format!("expected kernel module, got {}", module.kind())));
-        }
-
-        let mut context = AssemblyContext::for_kernel(module.path());
-        context.set_warnings_as_errors(self.warnings_as_errors);
-
-        let kernel_index = self.module_graph.add_ast_module(module)?;
-        self.module_graph.recompute()?;
-        let kernel_module = self.module_graph[kernel_index].clone();
-        let mut kernel = Vec::new();
-        for (index, _syscall) in kernel_module
-            .unwrap_ast()
-            .procedures()
-            .enumerate()
-            .filter(|(_, p)| p.visibility().is_syscall())
-        {
-            let gid = GlobalProcedureIndex {
-                module: kernel_index,
-                index: ProcedureIndex::new(index),
-            };
-            let compiled = self.compile_subgraph(gid, false, &mut context, mast_forest_builder)?;
-            kernel.push(compiled.mast_root(mast_forest_builder.forest()));
-        }
-
-        Kernel::new(&kernel)
-            .map(|kernel| (kernel_index, kernel))
-            .map_err(|err| Report::new(AssemblyError::Kernel(err)))
-    }
-
     /// Get the set of exported procedure infos of the given module.
     ///
     /// Returns an error if the provided Miden Assembly is invalid.
     fn get_module_exports(
         &mut self,
         module_index: ModuleIndex,
-        mast_forest: &MastForest,
+        mast_forest_builder: &MastForestBuilder,
     ) -> Result<Vec<ProcedureInfo>, Report> {
         assert!(self.module_graph.contains_module(module_index), "invalid module index");
 
         let exports: Vec<ProcedureInfo> = match &self.module_graph[module_index] {
             module_graph::WrappedModule::Ast(module) => {
-                self.get_module_exports_ast(module_index, module, mast_forest)?
+                self.get_module_exports_ast(module_index, module, mast_forest_builder)?
             }
             module_graph::WrappedModule::Info(module) => {
                 module.procedure_infos().map(|(_idx, proc)| proc).cloned().collect()
@@ -514,7 +344,7 @@
         &self,
         module_index: ModuleIndex,
         module: &Arc<Module>,
-        mast_forest: &MastForest,
+        mast_forest_builder: &MastForestBuilder,
     ) -> Result<Vec<ProcedureInfo>, Report> {
         let mut exports = Vec::new();
         for (index, procedure) in module.procedures().enumerate() {
@@ -531,7 +361,7 @@
                         Export::Alias(ref alias) => {
                             match alias.target() {
                                 AliasTarget::MastRoot(digest) => {
-                                    self.procedure_cache.contains_mast_root(digest)
+                                    self.module_graph.get_procedure_index_by_digest(digest)
                                         .unwrap_or_else(|| {
                                             panic!(
                                                 "compilation apparently succeeded, but did not find a \
@@ -547,7 +377,7 @@
                             }
                         }
                     };
-            let proc = self.procedure_cache.get(gid).unwrap_or_else(|| match procedure {
+            let proc = mast_forest_builder.get_procedure(gid).unwrap_or_else(|| match procedure {
                 Export::Procedure(ref proc) => {
                     panic!(
                         "compilation apparently succeeded, but did not find a \
@@ -567,16 +397,75 @@
 
             let compiled_proc = ProcedureInfo {
                 name: proc.name().clone(),
-                digest: mast_forest[proc.body_node_id()].digest(),
+                digest: mast_forest_builder[proc.body_node_id()].digest(),
             };
 
             exports.push(compiled_proc);
         }
 
         Ok(exports)
-=======
+    }
+
+    /// Compiles the provided module into a [`Program`]. The resulting program can be executed on
+    /// Miden VM.
+    ///
+    /// # Errors
+    ///
+    /// Returns an error if parsing or compilation of the specified program fails, or if the source
+    /// doesn't have an entrypoint.
+    pub fn assemble(self, source: impl Compile) -> Result<Program, Report> {
+        let opts = CompileOptions {
+            warnings_as_errors: self.warnings_as_errors,
+            ..CompileOptions::default()
+        };
+
+        self.assemble_with_options(source, opts)
+    }
+
+    /// Compiles the provided module into a [Program] using the provided options.
+    ///
+    /// The resulting program can be executed on Miden VM.
+    ///
+    /// # Errors
+    ///
+    /// Returns an error if parsing or compilation of the specified program fails, or the options
+    /// are invalid.
+    fn assemble_with_options(
+        mut self,
+        source: impl Compile,
+        options: CompileOptions,
+    ) -> Result<Program, Report> {
+        if options.kind != ModuleKind::Executable {
+            return Err(Report::msg(
+                "invalid compile options: assemble_with_opts_in_context requires that the kind be 'executable'",
+            ));
+        }
+
+        let mast_forest_builder = MastForestBuilder::default();
+
+        let program = source.compile_with_options(CompileOptions {
+            // Override the module name so that we always compile the executable
+            // module as #exe
+            path: Some(LibraryPath::from(LibraryNamespace::Exec)),
+            ..options
+        })?;
+        assert!(program.is_executable());
+
+        // Recompute graph with executable module, and start compiling
+        let module_index = self.module_graph.add_ast_module(program)?;
+        self.module_graph.recompute()?;
+
+        // Find the executable entrypoint
+        let entrypoint = self.module_graph[module_index]
+            .unwrap_ast()
+            .index_of(|p| p.is_main())
+            .map(|index| GlobalProcedureIndex {
+                module: module_index,
+                index,
+            })
+            .ok_or(SemanticAnalysisError::MissingEntrypoint)?;
+
         self.compile_program(entrypoint, mast_forest_builder)
->>>>>>> 454d3441
     }
 
     /// Compile the provided [Module] into a [Program].
@@ -602,6 +491,20 @@
         ))
     }
 
+    /// Compile all of the uncompiled procedures in the module graph, placing them
+    /// in the procedure cache once compiled.
+    ///
+    /// Returns an error if any of the provided Miden Assembly is invalid.
+    fn assemble_graph(
+        &mut self,
+        mast_forest_builder: &mut MastForestBuilder,
+    ) -> Result<(), Report> {
+        let mut worklist = self.module_graph.topological_sort().to_vec();
+        assert!(!worklist.is_empty());
+        self.process_graph_worklist(&mut worklist, None, mast_forest_builder)
+            .map(|_| ())
+    }
+
     /// Compile the uncompiled procedure in the module graph which are members of the subgraph
     /// rooted at `root`, placing them in the MAST forest builder once compiled.
     ///
@@ -612,17 +515,16 @@
         is_entrypoint: bool,
         mast_forest_builder: &mut MastForestBuilder,
     ) -> Result<Arc<Procedure>, Report> {
-        let mut worklist =
-            self.module_graph.topological_sort_ast_procs_from_root(root).map_err(|cycle| {
-                let iter = cycle.into_node_ids();
-                let mut nodes = Vec::with_capacity(iter.len());
-                for node in iter {
-                    let module = self.module_graph[node.module].path();
-                    let proc = self.module_graph.get_procedure_unsafe(node);
-                    nodes.push(format!("{}::{}", module, proc.name()));
-                }
-                AssemblyError::Cycle { nodes }
-            })?;
+        let mut worklist = self.module_graph.topological_sort_from_root(root).map_err(|cycle| {
+            let iter = cycle.into_node_ids();
+            let mut nodes = Vec::with_capacity(iter.len());
+            for node in iter {
+                let module = self.module_graph[node.module].path();
+                let proc = self.module_graph.get_procedure_unsafe(node);
+                nodes.push(format!("{}::{}", module, proc.name()));
+            }
+            AssemblyError::Cycle { nodes }
+        })?;
 
         assert!(!worklist.is_empty());
 
@@ -694,14 +596,9 @@
         let gid = proc_ctx.id();
         let num_locals = proc_ctx.num_locals();
 
-<<<<<<< HEAD
         let wrapper_proc = self.module_graph.get_procedure_unsafe(gid);
         let proc = wrapper_proc.unwrap_ast().unwrap_procedure();
-        let proc_body_root = if num_locals > 0 {
-=======
-        let proc = self.module_graph[gid].unwrap_procedure();
         let proc_body_id = if num_locals > 0 {
->>>>>>> 454d3441
             // for procedures with locals, we need to update fmp register before and after the
             // procedure body is executed. specifically:
             // - to allocate procedure locals we need to increment fmp by the number of locals
@@ -833,18 +730,6 @@
         };
         let resolved = self.module_graph.resolve_target(&caller, target)?;
         match resolved {
-<<<<<<< HEAD
-            ResolvedTarget::Phantom(digest) | ResolvedTarget::Cached { digest, .. } => Ok(digest),
-            ResolvedTarget::Exact { gid } | ResolvedTarget::Resolved { gid, .. } => Ok(
-                // first look in the module graph, and fallback to the procedure cache
-                self.module_graph.get_mast_root(gid).copied().unwrap_or_else(|| {
-                    self.procedure_cache
-                        .get(gid)
-                        .map(|p| p.mast_root(mast_forest))
-                        .expect("expected callee to have been compiled already")
-                }),
-            ),
-=======
             ResolvedTarget::Phantom(digest) => Ok(digest),
             ResolvedTarget::Exact { gid } | ResolvedTarget::Resolved { gid, .. } => {
                 Ok(mast_forest_builder
@@ -852,7 +737,6 @@
                     .map(|p| p.mast_root())
                     .expect("expected callee to have been compiled already"))
             }
->>>>>>> 454d3441
         }
     }
 }
