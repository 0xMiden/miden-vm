use alloc::{
    collections::{BTreeMap, BTreeSet},
    vec::Vec,
};
<<<<<<< HEAD
use core::ops::{Index, IndexMut};
=======
>>>>>>> b192c612

use vm_core::{
    crypto::hash::RpoDigest,
    mast::{DecoratorId, MastForest, MastNode, MastNodeId},
    Decorator, DecoratorList, Operation,
};

use super::{GlobalProcedureIndex, Procedure};
use crate::AssemblyError;

// CONSTANTS
// ================================================================================================

/// Constant that decides how many operation batches disqualify a procedure from inlining.
const PROCEDURE_INLINING_THRESHOLD: usize = 32;

// MAST FOREST BUILDER
// ================================================================================================

/// Builder for a [`MastForest`].
///
/// The purpose of the builder is to ensure that the underlying MAST forest contains as little
/// information as possible needed to adequately describe the logical MAST forest. Specifically:
/// - The builder ensures that only one copy of a given node exists in the MAST forest (i.e., no two
///   nodes have the same hash).
/// - The builder tries to merge adjacent basic blocks and eliminate the source block whenever this
///   does not have an impact on other nodes in the forest.
#[derive(Clone, Debug, Default)]
pub struct MastForestBuilder {
    /// The MAST forest being built by this builder; this MAST forest is up-to-date - i.e., all
    /// nodes added to the MAST forest builder are also immediately added to the underlying MAST
    /// forest.
    mast_forest: MastForest,
    /// A map of MAST node digests to their corresponding positions in the MAST forest. It is
    /// guaranteed that a given digests maps to exactly one node in the MAST forest.
    node_id_by_hash: BTreeMap<RpoDigest, MastNodeId>,
    /// A map of all procedures added to the MAST forest indexed by their global procedure ID.
    /// This includes all local, exported, and re-exported procedures. In case multiple procedures
    /// with the same digest are added to the MAST forest builder, only the first procedure is
    /// added to the map, and all subsequent insertions are ignored.
    procedures: BTreeMap<GlobalProcedureIndex, Procedure>,
    /// A map from procedure MAST root to its global procedure index. Similar to the `procedures`
    /// map, this map contains only the first inserted procedure for procedures with the same MAST
    /// root.
    proc_gid_by_hash: BTreeMap<RpoDigest, GlobalProcedureIndex>,
    /// A set of IDs for basic blocks which have been merged into a bigger basic blocks. This is
    /// used as a candidate set of nodes that may be eliminated if the are not referenced by any
    /// other node in the forest and are not a root of any procedure.
    merged_basic_block_ids: BTreeSet<MastNodeId>,
}

impl MastForestBuilder {
    /// Removes the unused nodes that were created as part of the assembly process, and returns the
    /// resulting MAST forest.
    ///
    /// It also returns the map from old node IDs to new node IDs; or `None` if the `MastForest` was
    /// unchanged. Any [`MastNodeId`] used in reference to the old [`MastForest`] should be remapped
    /// using this map.
    pub fn build(mut self) -> (MastForest, Option<BTreeMap<MastNodeId, MastNodeId>>) {
        let nodes_to_remove = get_nodes_to_remove(self.merged_basic_block_ids, &self.mast_forest);
        let id_remappings = self.mast_forest.remove_nodes(&nodes_to_remove);

        (self.mast_forest, id_remappings)
    }
}

/// Takes the set of MAST node ids (all basic blocks) that were merged as part of the assembly
/// process (i.e. they were contiguous and were merged into a single basic block), and returns the
/// subset of nodes that can be removed from the MAST forest.
///
/// Specifically, MAST node ids can be reused, so merging a basic block doesn't mean it should be
/// removed (specifically in the case where another node refers to it). Hence, we cycle through all
/// nodes of the forest and only mark for removal those nodes that are not referenced by any node.
/// We also ensure that procedure roots are not removed.
fn get_nodes_to_remove(
    merged_node_ids: BTreeSet<MastNodeId>,
    mast_forest: &MastForest,
) -> BTreeSet<MastNodeId> {
    // make sure not to remove procedure roots
    let mut nodes_to_remove: BTreeSet<MastNodeId> = merged_node_ids
        .iter()
        .filter(|&&mast_node_id| !mast_forest.is_procedure_root(mast_node_id))
        .copied()
        .collect();

    for node in mast_forest.nodes() {
        match node {
            MastNode::Join(node) => {
                if nodes_to_remove.contains(&node.first()) {
                    nodes_to_remove.remove(&node.first());
                }
                if nodes_to_remove.contains(&node.second()) {
                    nodes_to_remove.remove(&node.second());
                }
            },
            MastNode::Split(node) => {
                if nodes_to_remove.contains(&node.on_true()) {
                    nodes_to_remove.remove(&node.on_true());
                }
                if nodes_to_remove.contains(&node.on_false()) {
                    nodes_to_remove.remove(&node.on_false());
                }
            },
            MastNode::Loop(node) => {
                if nodes_to_remove.contains(&node.body()) {
                    nodes_to_remove.remove(&node.body());
                }
            },
            MastNode::Call(node) => {
                if nodes_to_remove.contains(&node.callee()) {
                    nodes_to_remove.remove(&node.callee());
                }
            },
            MastNode::Block(_) | MastNode::Dyn(_) | MastNode::External(_) => (),
        }
    }

    nodes_to_remove
}

// ------------------------------------------------------------------------------------------------
/// Public accessors
impl MastForestBuilder {
    /// Returns a reference to the procedure with the specified [`GlobalProcedureIndex`], or None
    /// if such a procedure is not present in this MAST forest builder.
    #[inline(always)]
    pub fn get_procedure(&self, gid: GlobalProcedureIndex) -> Option<&Procedure> {
        self.procedures.get(&gid)
    }

    /// Returns the hash of the procedure with the specified [`GlobalProcedureIndex`], or None if
    /// such a procedure is not present in this MAST forest builder.
    #[inline(always)]
    pub fn get_procedure_hash(&self, gid: GlobalProcedureIndex) -> Option<RpoDigest> {
        self.procedures.get(&gid).map(|proc| proc.mast_root())
    }

    /// Returns a reference to the procedure with the specified MAST root, or None
    /// if such a procedure is not present in this MAST forest builder.
    #[inline(always)]
    pub fn find_procedure(&self, mast_root: &RpoDigest) -> Option<&Procedure> {
        self.proc_gid_by_hash.get(mast_root).and_then(|gid| self.get_procedure(*gid))
    }

    /// Returns the [`MastNodeId`] of the procedure associated with a given MAST root, or None
    /// if such a procedure is not present in this MAST forest builder.
    #[inline(always)]
    pub fn find_procedure_node_id(&self, digest: RpoDigest) -> Option<MastNodeId> {
        self.mast_forest.find_procedure_root(digest)
    }

    /// Returns the [`MastNode`] for the provided MAST node ID, or None if a node with this ID is
    /// not present in this MAST forest builder.
    pub fn get_mast_node(&self, id: MastNodeId) -> Option<&MastNode> {
        self.mast_forest.get_node_by_id(id)
    }
}

// ------------------------------------------------------------------------------------------------
/// Procedure insertion
impl MastForestBuilder {
    /// Inserts a procedure into this MAST forest builder.
    ///
    /// If the procedure with the same ID already exists in this forest builder, this will have
    /// no effect.
    pub fn insert_procedure(
        &mut self,
        gid: GlobalProcedureIndex,
        procedure: Procedure,
    ) -> Result<(), AssemblyError> {
        let proc_root = self.mast_forest[procedure.body_node_id()].digest();

        // Check if an entry is already in this cache slot.
        //
        // If there is already a cache entry, but it conflicts with what we're trying to cache,
        // then raise an error.
        if self.procedures.contains_key(&gid) {
            // The global procedure index and the MAST root resolve to an already cached version of
            // this procedure, or an alias of it, nothing to do.
            //
            // TODO: We should emit a warning for this, because while it is not an error per se, it
            // does reflect that we're doing work we don't need to be doing. However, emitting a
            // warning only makes sense if this is controllable by the user, and it isn't yet
            // clear whether this edge case will ever happen in practice anyway.
            return Ok(());
        }

        // We don't have a cache entry yet, but we do want to make sure we don't have a conflicting
        // cache entry with the same MAST root:
        if let Some(cached) = self.find_procedure(&proc_root) {
            // Handle the case where a procedure with no locals is lowered to a MastForest
            // consisting only of an `External` node to another procedure which has one or more
            // locals. This will result in the calling procedure having the same digest as the
            // callee, but the two procedures having mismatched local counts. When this occurs,
            // we want to use the procedure with non-zero local count as the definition, and treat
            // the other procedure as an alias, which can be referenced like any other procedure,
            // but the MAST returned for it will be that of the "real" definition.
            let cached_locals = cached.num_locals();
            let procedure_locals = procedure.num_locals();
            let mismatched_locals = cached_locals != procedure_locals;
            let is_valid =
                !mismatched_locals || core::cmp::min(cached_locals, procedure_locals) == 0;
            if !is_valid {
                return Err(AssemblyError::ConflictingDefinitions {
                    first: cached.fully_qualified_name().clone(),
                    second: procedure.fully_qualified_name().clone(),
                });
            }
        }

        self.mast_forest.make_root(procedure.body_node_id());
        self.proc_gid_by_hash.insert(proc_root, gid);
        self.procedures.insert(gid, procedure);

        Ok(())
    }
}

// ------------------------------------------------------------------------------------------------
/// Joining nodes
impl MastForestBuilder {
    /// Builds a tree of `JOIN` operations to combine the provided MAST node IDs.
    pub fn join_nodes(&mut self, node_ids: Vec<MastNodeId>) -> Result<MastNodeId, AssemblyError> {
        debug_assert!(!node_ids.is_empty(), "cannot combine empty MAST node id list");

        let mut node_ids = self.merge_contiguous_basic_blocks(node_ids)?;

        // build a binary tree of blocks joining them using JOIN blocks
        while node_ids.len() > 1 {
            let last_mast_node_id = if node_ids.len() % 2 == 0 { None } else { node_ids.pop() };

            let mut source_node_ids = Vec::new();
            core::mem::swap(&mut node_ids, &mut source_node_ids);

            let mut source_mast_node_iter = source_node_ids.drain(0..);
            while let (Some(left), Some(right)) =
                (source_mast_node_iter.next(), source_mast_node_iter.next())
            {
                let join_mast_node_id = self.ensure_join(left, right)?;

                node_ids.push(join_mast_node_id);
            }
            if let Some(mast_node_id) = last_mast_node_id {
                node_ids.push(mast_node_id);
            }
        }

        Ok(node_ids.remove(0))
    }

    /// Returns a list of [`MastNodeId`]s built from merging the contiguous basic blocks
    /// found in the provided list of [`MastNodeId`]s.
    fn merge_contiguous_basic_blocks(
        &mut self,
        node_ids: Vec<MastNodeId>,
    ) -> Result<Vec<MastNodeId>, AssemblyError> {
        let mut merged_node_ids = Vec::with_capacity(node_ids.len());
        let mut contiguous_basic_block_ids: Vec<MastNodeId> = Vec::new();

        for mast_node_id in node_ids {
            if self.mast_forest[mast_node_id].is_basic_block() {
                contiguous_basic_block_ids.push(mast_node_id);
            } else {
                merged_node_ids.extend(self.merge_basic_blocks(&contiguous_basic_block_ids)?);
                contiguous_basic_block_ids.clear();

                merged_node_ids.push(mast_node_id);
            }
        }

        merged_node_ids.extend(self.merge_basic_blocks(&contiguous_basic_block_ids)?);

        Ok(merged_node_ids)
    }

    /// Creates a new basic block by appending all operations and decorators in the provided list of
    /// basic blocks (which are assumed to be contiguous).
    ///
    /// # Panics
    /// - Panics if a provided [`MastNodeId`] doesn't refer to a basic block node.
    fn merge_basic_blocks(
        &mut self,
        contiguous_basic_block_ids: &[MastNodeId],
    ) -> Result<Vec<MastNodeId>, AssemblyError> {
        if contiguous_basic_block_ids.is_empty() {
            return Ok(Vec::new());
        }
        if contiguous_basic_block_ids.len() == 1 {
            return Ok(contiguous_basic_block_ids.to_vec());
        }

        let mut operations: Vec<Operation> = Vec::new();
        let mut decorators = DecoratorList::new();

        let mut merged_basic_blocks: Vec<MastNodeId> = Vec::new();

        for &basic_block_id in contiguous_basic_block_ids {
            // It is safe to unwrap here, since we already checked that all IDs in
            // `contiguous_basic_block_ids` are `BasicBlockNode`s
            let basic_block_node =
                self.mast_forest[basic_block_id].get_basic_block().unwrap().clone();

            // check if the block should be merged with other blocks
            if should_merge(
                self.mast_forest.is_procedure_root(basic_block_id),
                basic_block_node.num_op_batches(),
            ) {
                for &(op_idx, decorator) in basic_block_node.decorators() {
                    decorators.push((op_idx + operations.len(), decorator));
                }
                for batch in basic_block_node.op_batches() {
                    operations.extend_from_slice(batch.ops());
                }
            } else {
                // if we don't want to merge this block, we flush the buffer of operations into a
                // new block, and add the un-merged block after it
                if !operations.is_empty() {
                    let block_ops = core::mem::take(&mut operations);
                    let block_decorators = core::mem::take(&mut decorators);
                    let merged_basic_block_id =
                        self.ensure_block(block_ops, Some(block_decorators))?;

                    merged_basic_blocks.push(merged_basic_block_id);
                }
                merged_basic_blocks.push(basic_block_id);
            }
        }

        // Mark the removed basic blocks as merged
        self.merged_basic_block_ids.extend(contiguous_basic_block_ids.iter());

        if !operations.is_empty() || !decorators.is_empty() {
            let merged_basic_block = self.ensure_block(operations, Some(decorators))?;
            merged_basic_blocks.push(merged_basic_block);
        }

        Ok(merged_basic_blocks)
    }
}

// ------------------------------------------------------------------------------------------------
/// Node inserters
impl MastForestBuilder {
    /// Adds a decorator to the forest, and returns the [`Decorator`] associated with it.
    pub fn add_decorator(&mut self, decorator: Decorator) -> Result<DecoratorId, AssemblyError> {
        let decorator_id = self.mast_forest.add_decorator(decorator)?;

        Ok(decorator_id)
    }

    /// Adds a node to the forest, and returns the [`MastNodeId`] associated with it.
    ///
    /// If a [`MastNode`] which is equal to the current node was previously added, the previously
    /// returned [`MastNodeId`] will be returned. This enforces this invariant that equal
    /// [`MastNode`]s have equal [`MastNodeId`]s.
    fn ensure_node(&mut self, node: MastNode) -> Result<MastNodeId, AssemblyError> {
        let node_digest = node.digest();

        if let Some(node_id) = self.node_id_by_hash.get(&node_digest) {
            // node already exists in the forest; return previously assigned id
            Ok(*node_id)
        } else {
            let new_node_id = self.mast_forest.add_node(node)?;
            self.node_id_by_hash.insert(node_digest, new_node_id);

            Ok(new_node_id)
        }
    }

    /// Adds a basic block node to the forest, and returns the [`MastNodeId`] associated with it.
    pub fn ensure_block(
        &mut self,
        operations: Vec<Operation>,
        decorators: Option<DecoratorList>,
    ) -> Result<MastNodeId, AssemblyError> {
        let block = MastNode::new_basic_block(operations, decorators)?;
        self.ensure_node(block)
    }

    /// Adds a join node to the forest, and returns the [`MastNodeId`] associated with it.
    pub fn ensure_join(
        &mut self,
        left_child: MastNodeId,
        right_child: MastNodeId,
    ) -> Result<MastNodeId, AssemblyError> {
        let join = MastNode::new_join(left_child, right_child, &self.mast_forest)?;
        self.ensure_node(join)
    }

    /// Adds a split node to the forest, and returns the [`MastNodeId`] associated with it.
    pub fn ensure_split(
        &mut self,
        if_branch: MastNodeId,
        else_branch: MastNodeId,
    ) -> Result<MastNodeId, AssemblyError> {
        let split = MastNode::new_split(if_branch, else_branch, &self.mast_forest)?;
        self.ensure_node(split)
    }

    /// Adds a loop node to the forest, and returns the [`MastNodeId`] associated with it.
    pub fn ensure_loop(&mut self, body: MastNodeId) -> Result<MastNodeId, AssemblyError> {
        let loop_node = MastNode::new_loop(body, &self.mast_forest)?;
        self.ensure_node(loop_node)
    }

    /// Adds a call node to the forest, and returns the [`MastNodeId`] associated with it.
    pub fn ensure_call(&mut self, callee: MastNodeId) -> Result<MastNodeId, AssemblyError> {
        let call = MastNode::new_call(callee, &self.mast_forest)?;
        self.ensure_node(call)
    }

    /// Adds a syscall node to the forest, and returns the [`MastNodeId`] associated with it.
    pub fn ensure_syscall(&mut self, callee: MastNodeId) -> Result<MastNodeId, AssemblyError> {
        let syscall = MastNode::new_syscall(callee, &self.mast_forest)?;
        self.ensure_node(syscall)
    }

    /// Adds a dyn node to the forest, and returns the [`MastNodeId`] associated with it.
    pub fn ensure_dyn(&mut self) -> Result<MastNodeId, AssemblyError> {
        self.ensure_node(MastNode::new_dyn())
    }

    /// Adds an external node to the forest, and returns the [`MastNodeId`] associated with it.
    pub fn ensure_external(&mut self, mast_root: RpoDigest) -> Result<MastNodeId, AssemblyError> {
        self.ensure_node(MastNode::new_external(mast_root))
    }

    pub fn set_before_enter(&mut self, node_id: MastNodeId, decorator_ids: Vec<DecoratorId>) {
        self.mast_forest[node_id].set_before_enter(decorator_ids)
    }

    pub fn set_after_exit(&mut self, node_id: MastNodeId, decorator_ids: Vec<DecoratorId>) {
        todo!()
    }
}

<<<<<<< HEAD
impl Index<MastNodeId> for MastForestBuilder {
    type Output = MastNode;

    #[inline(always)]
    fn index(&self, node_id: MastNodeId) -> &Self::Output {
        &self.mast_forest[node_id]
    }
}

impl Index<DecoratorId> for MastForestBuilder {
    type Output = Decorator;

    #[inline(always)]
    fn index(&self, decorator_id: DecoratorId) -> &Self::Output {
        &self.mast_forest[decorator_id]
    }
}

impl IndexMut<DecoratorId> for MastForestBuilder {
    #[inline(always)]
    fn index_mut(&mut self, decorator_id: DecoratorId) -> &mut Self::Output {
        &mut self.mast_forest[decorator_id]
    }
}

=======
>>>>>>> b192c612
// HELPER FUNCTIONS
// ================================================================================================

/// Determines if we want to merge a block with other blocks. Currently, this works as follows:
/// - If the block is a procedure, we merge it only if the number of operation batches is smaller
///   then the threshold (currently set at 32). The reasoning is based on an estimate of the the
///   runtime penalty of not inlining the procedure. We assume that this penalty is roughly 3 extra
///   nodes in the MAST and so would require 3 additional hashes at runtime. Since hashing each
///   operation batch requires 1 hash, this basically implies that if the runtime penalty is more
///   than 10%, we inline the block, but if it is less than 10% we accept the penalty to make
///   deserialization faster.
/// - If the block is not a procedure, we always merge it because: (1) if it is a large block, it is
///   likely to be unique and, thus, the original block will be orphaned and removed later; (2) if
///   it is a small block, there is a large run-time benefit for inlining it.
fn should_merge(is_procedure: bool, num_op_batches: usize) -> bool {
    if is_procedure {
        num_op_batches < PROCEDURE_INLINING_THRESHOLD
    } else {
        true
    }
}<|MERGE_RESOLUTION|>--- conflicted
+++ resolved
@@ -2,10 +2,7 @@
     collections::{BTreeMap, BTreeSet},
     vec::Vec,
 };
-<<<<<<< HEAD
 use core::ops::{Index, IndexMut};
-=======
->>>>>>> b192c612
 
 use vm_core::{
     crypto::hash::RpoDigest,
@@ -442,7 +439,6 @@
     }
 }
 
-<<<<<<< HEAD
 impl Index<MastNodeId> for MastForestBuilder {
     type Output = MastNode;
 
@@ -468,8 +464,6 @@
     }
 }
 
-=======
->>>>>>> b192c612
 // HELPER FUNCTIONS
 // ================================================================================================
 
