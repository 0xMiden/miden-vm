use alloc::{
    collections::{BTreeMap, BTreeSet},
    sync::Arc,
    vec::Vec,
};
use core::ops::{Index, IndexMut};

use vm_core::{
    AdviceMap, Decorator, DecoratorList, Felt, Operation,
    crypto::hash::RpoDigest,
    mast::{
        DecoratorFingerprint, DecoratorId, MastForest, MastNode, MastNodeFingerprint, MastNodeId,
        Remapping, SubtreeIterator,
    },
    utils::collections::KvMap,
};

use super::{GlobalProcedureIndex, Procedure};
<<<<<<< HEAD
use crate::{AssemblyError, Library, mast::MastForestError};
=======
use crate::{
    Library,
    diagnostics::{IntoDiagnostic, Report, WrapErr},
    report,
};
>>>>>>> 5d00d234

// CONSTANTS
// ================================================================================================

/// Constant that decides how many operation batches disqualify a procedure from inlining.
const PROCEDURE_INLINING_THRESHOLD: usize = 32;

// MAST FOREST BUILDER
// ================================================================================================

/// Builder for a [`MastForest`].
///
/// The purpose of the builder is to ensure that the underlying MAST forest contains as little
/// information as possible needed to adequately describe the logical MAST forest. Specifically:
/// - The builder ensures that only one copy of nodes that have the same MAST root and decorators is
///   added to the MAST forest (i.e., two nodes that have the same MAST root and decorators will
///   have the same [`MastNodeId`]).
/// - The builder tries to merge adjacent basic blocks and eliminate the source block whenever this
///   does not have an impact on other nodes in the forest.
#[derive(Clone, Debug, Default)]
pub struct MastForestBuilder {
    /// The MAST forest being built by this builder; this MAST forest is up-to-date - i.e., all
    /// nodes added to the MAST forest builder are also immediately added to the underlying MAST
    /// forest.
    mast_forest: MastForest,
    /// A map of all procedures added to the MAST forest indexed by their global procedure ID.
    /// This includes all local, exported, and re-exported procedures. In case multiple procedures
    /// with the same digest are added to the MAST forest builder, only the first procedure is
    /// added to the map, and all subsequent insertions are ignored.
    procedures: BTreeMap<GlobalProcedureIndex, Procedure>,
    /// A map from procedure MAST root to its global procedure index. Similar to the `procedures`
    /// map, this map contains only the first inserted procedure for procedures with the same MAST
    /// root.
    proc_gid_by_mast_root: BTreeMap<RpoDigest, GlobalProcedureIndex>,
    /// A map of MAST node fingerprints to their corresponding positions in the MAST forest.
    node_id_by_fingerprint: BTreeMap<MastNodeFingerprint, MastNodeId>,
    /// The reverse mapping of `node_id_by_fingerprint`. This map caches the fingerprints of all
    /// nodes (for performance reasons).
    hash_by_node_id: BTreeMap<MastNodeId, MastNodeFingerprint>,
    /// A map of decorator fingerprints to their corresponding positions in the MAST forest.
    decorator_id_by_fingerprint: BTreeMap<DecoratorFingerprint, DecoratorId>,
    /// A set of IDs for basic blocks which have been merged into a bigger basic blocks. This is
    /// used as a candidate set of nodes that may be eliminated if the are not referenced by any
    /// other node in the forest and are not a root of any procedure.
    merged_basic_block_ids: BTreeSet<MastNodeId>,
    /// A MastForest that contains the MAST of all statically-linked libraries, it's used to find
    /// precompiled procedures and copy their subtrees instead of inserting external nodes.
    statically_linked_mast: Arc<MastForest>,
    /// Keeps track of the new ids assigned to nodes that are copied from the MAST of
    /// statically-linked libraries.
    statically_linked_mast_remapping: Remapping,
}

impl MastForestBuilder {
    /// Creates a new builder which will transitively include the MAST of any procedures referenced
    /// in the provided set of statically-linked libraries.
    ///
    /// In all other cases, references to procedures not present in the main MastForest are assumed
    /// to be dynamically-linked, and are inserted as an external node. Dynamically-linked libraries
    /// must be provided separately to the processor at runtime.
    pub fn new<'a>(
        static_libraries: impl IntoIterator<Item = &'a Library>,
    ) -> Result<Self, Report> {
        // All statically-linked libraries are merged into a single MastForest.
        let forests = static_libraries.into_iter().map(|lib| lib.mast_forest().as_ref());
        let (statically_linked_mast, _remapping) = MastForest::merge(forests).into_diagnostic()?;
        // The AdviceMap of the statically-linkeed forest is copied to the forest being built.
        //
        // This might include excess advice map data in the built MastForest, but we currently do
        // not do any analysis to determine what advice map data is actually required by parts of
        // the library(s) that are actually linked into the output.
        let mut mast_forest = MastForest::default();
        *mast_forest.advice_map_mut() = statically_linked_mast.advice_map().clone();
        Ok(MastForestBuilder {
            mast_forest,
            statically_linked_mast: Arc::new(statically_linked_mast),
            ..Self::default()
        })
    }

    /// Removes the unused nodes that were created as part of the assembly process, and returns the
    /// resulting MAST forest.
    ///
    /// It also returns the map from old node IDs to new node IDs. Any [`MastNodeId`] used in
    /// reference to the old [`MastForest`] should be remapped using this map.
    pub fn build(mut self) -> (MastForest, BTreeMap<MastNodeId, MastNodeId>) {
        let nodes_to_remove = get_nodes_to_remove(self.merged_basic_block_ids, &self.mast_forest);
        let id_remappings = self.mast_forest.remove_nodes(&nodes_to_remove);

        (self.mast_forest, id_remappings)
    }
}

/// Takes the set of MAST node ids (all basic blocks) that were merged as part of the assembly
/// process (i.e. they were contiguous and were merged into a single basic block), and returns the
/// subset of nodes that can be removed from the MAST forest.
///
/// Specifically, MAST node ids can be reused, so merging a basic block doesn't mean it should be
/// removed (specifically in the case where another node refers to it). Hence, we cycle through all
/// nodes of the forest and only mark for removal those nodes that are not referenced by any node.
/// We also ensure that procedure roots are not removed.
fn get_nodes_to_remove(
    merged_node_ids: BTreeSet<MastNodeId>,
    mast_forest: &MastForest,
) -> BTreeSet<MastNodeId> {
    // make sure not to remove procedure roots
    let mut nodes_to_remove: BTreeSet<MastNodeId> = merged_node_ids
        .iter()
        .filter(|&&mast_node_id| !mast_forest.is_procedure_root(mast_node_id))
        .copied()
        .collect();

    for node in mast_forest.nodes() {
        match node {
            MastNode::Join(node) => {
                if nodes_to_remove.contains(&node.first()) {
                    nodes_to_remove.remove(&node.first());
                }
                if nodes_to_remove.contains(&node.second()) {
                    nodes_to_remove.remove(&node.second());
                }
            },
            MastNode::Split(node) => {
                if nodes_to_remove.contains(&node.on_true()) {
                    nodes_to_remove.remove(&node.on_true());
                }
                if nodes_to_remove.contains(&node.on_false()) {
                    nodes_to_remove.remove(&node.on_false());
                }
            },
            MastNode::Loop(node) => {
                if nodes_to_remove.contains(&node.body()) {
                    nodes_to_remove.remove(&node.body());
                }
            },
            MastNode::Call(node) => {
                if nodes_to_remove.contains(&node.callee()) {
                    nodes_to_remove.remove(&node.callee());
                }
            },
            MastNode::Block(_) | MastNode::Dyn(_) | MastNode::External(_) => (),
        }
    }

    nodes_to_remove
}

// ------------------------------------------------------------------------------------------------
/// Public accessors
impl MastForestBuilder {
    /// Returns a reference to the procedure with the specified [`GlobalProcedureIndex`], or None
    /// if such a procedure is not present in this MAST forest builder.
    #[inline(always)]
    pub fn get_procedure(&self, gid: GlobalProcedureIndex) -> Option<&Procedure> {
        self.procedures.get(&gid)
    }

    /// Returns a reference to the procedure with the specified MAST root, or None
    /// if such a procedure is not present in this MAST forest builder.
    #[inline(always)]
    pub fn find_procedure_by_mast_root(&self, mast_root: &RpoDigest) -> Option<&Procedure> {
        self.proc_gid_by_mast_root
            .get(mast_root)
            .and_then(|gid| self.get_procedure(*gid))
    }

    /// Returns the [`MastNode`] for the provided MAST node ID, or None if a node with this ID is
    /// not present in this MAST forest builder.
    pub fn get_mast_node(&self, id: MastNodeId) -> Option<&MastNode> {
        self.mast_forest.get_node_by_id(id)
    }
}

// ------------------------------------------------------------------------------------------------
/// Procedure insertion
impl MastForestBuilder {
    /// Inserts a procedure into this MAST forest builder.
    ///
    /// If the procedure with the same ID already exists in this forest builder, this will have
    /// no effect.
    pub fn insert_procedure(
        &mut self,
        gid: GlobalProcedureIndex,
        procedure: Procedure,
    ) -> Result<(), Report> {
        // Check if an entry is already in this cache slot.
        //
        // If there is already a cache entry, but it conflicts with what we're trying to cache,
        // then raise an error.
        if self.procedures.contains_key(&gid) {
            // The global procedure index and the MAST root resolve to an already cached version of
            // this procedure, or an alias of it, nothing to do.
            //
            // TODO: We should emit a warning for this, because while it is not an error per se, it
            // does reflect that we're doing work we don't need to be doing. However, emitting a
            // warning only makes sense if this is controllable by the user, and it isn't yet
            // clear whether this edge case will ever happen in practice anyway.
            return Ok(());
        }

        // We don't have a cache entry yet, but we do want to make sure we don't have a conflicting
        // cache entry with the same MAST root:
        if let Some(cached) = self.find_procedure_by_mast_root(&procedure.mast_root()) {
            // Handle the case where a procedure with no locals is lowered to a MastForest
            // consisting only of an `External` node to another procedure which has one or more
            // locals. This will result in the calling procedure having the same digest as the
            // callee, but the two procedures having mismatched local counts. When this occurs,
            // we want to use the procedure with non-zero local count as the definition, and treat
            // the other procedure as an alias, which can be referenced like any other procedure,
            // but the MAST returned for it will be that of the "real" definition.
            let cached_locals = cached.num_locals();
            let procedure_locals = procedure.num_locals();
            let mismatched_locals = cached_locals != procedure_locals;
            let is_valid =
                !mismatched_locals || core::cmp::min(cached_locals, procedure_locals) == 0;
            if !is_valid {
                let first = cached.fully_qualified_name();
                let second = procedure.fully_qualified_name();
                return Err(report!(
                    "two procedures found with same mast root, but conflicting definitions ('{}' and '{}')",
                    first,
                    second
                ));
            }
        }

        self.mast_forest.make_root(procedure.body_node_id());
        self.proc_gid_by_mast_root.insert(procedure.mast_root(), gid);
        self.procedures.insert(gid, procedure);

        Ok(())
    }
}

// ------------------------------------------------------------------------------------------------
/// Joining nodes
impl MastForestBuilder {
    /// Builds a tree of `JOIN` operations to combine the provided MAST node IDs.
    pub fn join_nodes(&mut self, node_ids: Vec<MastNodeId>) -> Result<MastNodeId, Report> {
        debug_assert!(!node_ids.is_empty(), "cannot combine empty MAST node id list");

        let mut node_ids = self.merge_contiguous_basic_blocks(node_ids)?;

        // build a binary tree of blocks joining them using JOIN blocks
        while node_ids.len() > 1 {
            let last_mast_node_id = if node_ids.len() % 2 == 0 { None } else { node_ids.pop() };

            let mut source_node_ids = Vec::new();
            core::mem::swap(&mut node_ids, &mut source_node_ids);

            let mut source_mast_node_iter = source_node_ids.drain(0..);
            while let (Some(left), Some(right)) =
                (source_mast_node_iter.next(), source_mast_node_iter.next())
            {
                let join_mast_node_id = self.ensure_join(left, right)?;

                node_ids.push(join_mast_node_id);
            }
            if let Some(mast_node_id) = last_mast_node_id {
                node_ids.push(mast_node_id);
            }
        }

        Ok(node_ids.remove(0))
    }

    /// Returns a list of [`MastNodeId`]s built from merging the contiguous basic blocks
    /// found in the provided list of [`MastNodeId`]s.
    fn merge_contiguous_basic_blocks(
        &mut self,
        node_ids: Vec<MastNodeId>,
    ) -> Result<Vec<MastNodeId>, Report> {
        let mut merged_node_ids = Vec::with_capacity(node_ids.len());
        let mut contiguous_basic_block_ids: Vec<MastNodeId> = Vec::new();

        for mast_node_id in node_ids {
            if self.mast_forest[mast_node_id].is_basic_block() {
                contiguous_basic_block_ids.push(mast_node_id);
            } else {
                merged_node_ids.extend(self.merge_basic_blocks(&contiguous_basic_block_ids)?);
                contiguous_basic_block_ids.clear();

                merged_node_ids.push(mast_node_id);
            }
        }

        merged_node_ids.extend(self.merge_basic_blocks(&contiguous_basic_block_ids)?);

        Ok(merged_node_ids)
    }

    /// Creates a new basic block by appending all operations and decorators in the provided list of
    /// basic blocks (which are assumed to be contiguous).
    ///
    /// # Panics
    /// - Panics if a provided [`MastNodeId`] doesn't refer to a basic block node.
    fn merge_basic_blocks(
        &mut self,
        contiguous_basic_block_ids: &[MastNodeId],
    ) -> Result<Vec<MastNodeId>, Report> {
        if contiguous_basic_block_ids.is_empty() {
            return Ok(Vec::new());
        }
        if contiguous_basic_block_ids.len() == 1 {
            return Ok(contiguous_basic_block_ids.to_vec());
        }

        let mut operations: Vec<Operation> = Vec::new();
        let mut decorators = DecoratorList::new();

        let mut merged_basic_blocks: Vec<MastNodeId> = Vec::new();

        for &basic_block_id in contiguous_basic_block_ids {
            // It is safe to unwrap here, since we already checked that all IDs in
            // `contiguous_basic_block_ids` are `BasicBlockNode`s
            let basic_block_node =
                self.mast_forest[basic_block_id].get_basic_block().unwrap().clone();

            // check if the block should be merged with other blocks
            if should_merge(
                self.mast_forest.is_procedure_root(basic_block_id),
                basic_block_node.num_op_batches(),
            ) {
                for &(op_idx, decorator) in basic_block_node.decorators() {
                    decorators.push((op_idx + operations.len(), decorator));
                }
                for batch in basic_block_node.op_batches() {
                    operations.extend_from_slice(batch.ops());
                }
            } else {
                // if we don't want to merge this block, we flush the buffer of operations into a
                // new block, and add the un-merged block after it
                if !operations.is_empty() {
                    let block_ops = core::mem::take(&mut operations);
                    let block_decorators = core::mem::take(&mut decorators);
                    let merged_basic_block_id =
                        self.ensure_block(block_ops, Some(block_decorators))?;

                    merged_basic_blocks.push(merged_basic_block_id);
                }
                merged_basic_blocks.push(basic_block_id);
            }
        }

        // Mark the removed basic blocks as merged
        self.merged_basic_block_ids.extend(contiguous_basic_block_ids.iter());

        if !operations.is_empty() || !decorators.is_empty() {
            let merged_basic_block = self.ensure_block(operations, Some(decorators))?;
            merged_basic_blocks.push(merged_basic_block);
        }

        Ok(merged_basic_blocks)
    }
}

// ------------------------------------------------------------------------------------------------
/// Node inserters
impl MastForestBuilder {
    /// Adds a decorator to the forest, and returns the [`Decorator`] associated with it.
    pub fn ensure_decorator(&mut self, decorator: Decorator) -> Result<DecoratorId, Report> {
        let decorator_hash = decorator.fingerprint();

        if let Some(decorator_id) = self.decorator_id_by_fingerprint.get(&decorator_hash) {
            // decorator already exists in the forest; return previously assigned id
            Ok(*decorator_id)
        } else {
            let new_decorator_id = self
                .mast_forest
                .add_decorator(decorator)
                .into_diagnostic()
                .wrap_err("assembler failed to add new decorator")?;
            self.decorator_id_by_fingerprint.insert(decorator_hash, new_decorator_id);

            Ok(new_decorator_id)
        }
    }

    /// Adds a node to the forest, and returns the [`MastNodeId`] associated with it.
    ///
    /// Note that only one copy of nodes that have the same MAST root and decorators is added to the
    /// MAST forest; two nodes that have the same MAST root and decorators will have the same
    /// [`MastNodeId`].
    pub fn ensure_node(&mut self, node: MastNode) -> Result<MastNodeId, Report> {
        let node_fingerprint = self.fingerprint_for_node(&node);

        if let Some(node_id) = self.node_id_by_fingerprint.get(&node_fingerprint) {
            // node already exists in the forest; return previously assigned id
            Ok(*node_id)
        } else {
            let new_node_id = self
                .mast_forest
                .add_node(node)
                .into_diagnostic()
                .wrap_err("assembler failed to add new node")?;
            self.node_id_by_fingerprint.insert(node_fingerprint, new_node_id);
            self.hash_by_node_id.insert(new_node_id, node_fingerprint);

            Ok(new_node_id)
        }
    }

    /// Adds a basic block node to the forest, and returns the [`MastNodeId`] associated with it.
    pub fn ensure_block(
        &mut self,
        operations: Vec<Operation>,
        decorators: Option<DecoratorList>,
    ) -> Result<MastNodeId, Report> {
        let block = MastNode::new_basic_block(operations, decorators)
            .into_diagnostic()
            .wrap_err("assembler failed to add new basic block node")?;
        self.ensure_node(block)
    }

    /// Adds a join node to the forest, and returns the [`MastNodeId`] associated with it.
    pub fn ensure_join(
        &mut self,
        left_child: MastNodeId,
        right_child: MastNodeId,
    ) -> Result<MastNodeId, Report> {
        let join = MastNode::new_join(left_child, right_child, &self.mast_forest)
            .into_diagnostic()
            .wrap_err("assembler failed to add new join node")?;
        self.ensure_node(join)
    }

    /// Adds a split node to the forest, and returns the [`MastNodeId`] associated with it.
    pub fn ensure_split(
        &mut self,
        if_branch: MastNodeId,
        else_branch: MastNodeId,
    ) -> Result<MastNodeId, Report> {
        let split = MastNode::new_split(if_branch, else_branch, &self.mast_forest)
            .into_diagnostic()
            .wrap_err("assembler failed to add new split node")?;
        self.ensure_node(split)
    }

    /// Adds a loop node to the forest, and returns the [`MastNodeId`] associated with it.
    pub fn ensure_loop(&mut self, body: MastNodeId) -> Result<MastNodeId, Report> {
        let loop_node = MastNode::new_loop(body, &self.mast_forest)
            .into_diagnostic()
            .wrap_err("assembler failed to add new loop node")?;
        self.ensure_node(loop_node)
    }

    /// Adds a call node to the forest, and returns the [`MastNodeId`] associated with it.
    pub fn ensure_call(&mut self, callee: MastNodeId) -> Result<MastNodeId, Report> {
        let call = MastNode::new_call(callee, &self.mast_forest)
            .into_diagnostic()
            .wrap_err("assembler failed to add new call node")?;
        self.ensure_node(call)
    }

    /// Adds a syscall node to the forest, and returns the [`MastNodeId`] associated with it.
    pub fn ensure_syscall(&mut self, callee: MastNodeId) -> Result<MastNodeId, Report> {
        let syscall = MastNode::new_syscall(callee, &self.mast_forest)
            .into_diagnostic()
            .wrap_err("assembler failed to add new syscall node")?;
        self.ensure_node(syscall)
    }

    /// Adds a dyn node to the forest, and returns the [`MastNodeId`] associated with it.
    pub fn ensure_dyn(&mut self) -> Result<MastNodeId, Report> {
        self.ensure_node(MastNode::new_dyn())
    }

    /// Adds a dyncall node to the forest, and returns the [`MastNodeId`] associated with it.
    pub fn ensure_dyncall(&mut self) -> Result<MastNodeId, Report> {
        self.ensure_node(MastNode::new_dyncall())
    }

    /// Adds a node corresponding to the given MAST root, according to how it is linked.
    ///
    /// * If statically-linked, then the entire subtree is copied, and the MastNodeId of the root of
    ///   the inserted subtree is returned.
    /// * If dynamically-linked, then an external node is inserted, and its MastNodeId is returned
    pub fn ensure_external_link(&mut self, mast_root: RpoDigest) -> Result<MastNodeId, Report> {
        if let Some(root_id) = self.statically_linked_mast.find_procedure_root(mast_root) {
            for old_id in SubtreeIterator::new(&root_id, &self.statically_linked_mast.clone()) {
                let node = self.statically_linked_mast[old_id]
                    .remap_children(&self.statically_linked_mast_remapping);
                let new_id = self.ensure_node(node)?;
                self.statically_linked_mast_remapping.insert(old_id, new_id);
            }
            Ok(root_id.remap(&self.statically_linked_mast_remapping))
        } else {
            self.ensure_node(MastNode::new_external(mast_root))
        }
    }

    /// Adds a list of decorators to the provided node to be executed before the node executes.
    ///
    /// If other decorators are already present, the new decorators are added to the end of the
    /// list.
    pub fn append_before_enter(&mut self, node_id: MastNodeId, decorator_ids: &[DecoratorId]) {
        self.mast_forest[node_id].append_before_enter(decorator_ids);

        let new_node_fingerprint = self.fingerprint_for_node(&self[node_id]);
        self.hash_by_node_id.insert(node_id, new_node_fingerprint);
    }

    pub fn append_after_exit(&mut self, node_id: MastNodeId, decorator_ids: &[DecoratorId]) {
        self.mast_forest[node_id].append_after_exit(decorator_ids);

        let new_node_fingerprint = self.fingerprint_for_node(&self[node_id]);
        self.hash_by_node_id.insert(node_id, new_node_fingerprint);
    }
}

impl MastForestBuilder {
    fn fingerprint_for_node(&self, node: &MastNode) -> MastNodeFingerprint {
        MastNodeFingerprint::from_mast_node(&self.mast_forest, &self.hash_by_node_id, node)
            .expect("hash_by_node_id should contain the fingerprints of all children of `node`")
    }

    /// Registers an error message in the MAST Forest and returns the
    /// corresponding error code as a Felt.
    pub fn register_error(&mut self, msg: Arc<str>) -> Felt {
        self.mast_forest.register_error(msg)
    }
}

impl Index<MastNodeId> for MastForestBuilder {
    type Output = MastNode;

    #[inline(always)]
    fn index(&self, node_id: MastNodeId) -> &Self::Output {
        &self.mast_forest[node_id]
    }
}

impl Index<DecoratorId> for MastForestBuilder {
    type Output = Decorator;

    #[inline(always)]
    fn index(&self, decorator_id: DecoratorId) -> &Self::Output {
        &self.mast_forest[decorator_id]
    }
}

impl IndexMut<DecoratorId> for MastForestBuilder {
    #[inline(always)]
    fn index_mut(&mut self, decorator_id: DecoratorId) -> &mut Self::Output {
        &mut self.mast_forest[decorator_id]
    }
}

// ------------------------------------------------------------------------------------------------

impl MastForestBuilder {
    /// Merges an AdviceMap into the one being built within the MAST Forest.
    ///
    /// # Errors
    ///
    /// Returns `AdviceMapKeyCollisionOnMerge` if any of the keys of the AdviceMap being merged
    /// are already present with a different value in the AdviceMap of the Mast Forest. In
    /// case of error the AdviceMap of the Mast Forest remains unchanged.
    pub fn merge_advice_map(&mut self, other: &AdviceMap) -> Result<(), AssemblyError> {
        let mut advice_map = self.mast_forest.advice_map().clone();
        for (digest, values) in other.iter() {
            if let Some(stored_values) = advice_map.get(digest) {
                if stored_values != values {
                    return Err(AssemblyError::Forest(
                        "AdviceMapKeyCollisionOnMerge",
                        MastForestError::AdviceMapKeyCollisionOnMerge(*digest),
                    ));
                }
            } else {
                advice_map.insert(*digest, values.clone());
            }
        }
        *self.mast_forest.advice_map_mut() = advice_map;
        Ok(())
    }
}

// HELPER FUNCTIONS
// ================================================================================================

/// Determines if we want to merge a block with other blocks. Currently, this works as follows:
/// - If the block is a procedure, we merge it only if the number of operation batches is smaller
///   then the threshold (currently set at 32). The reasoning is based on an estimate of the the
///   runtime penalty of not inlining the procedure. We assume that this penalty is roughly 3 extra
///   nodes in the MAST and so would require 3 additional hashes at runtime. Since hashing each
///   operation batch requires 1 hash, this basically implies that if the runtime penalty is more
///   than 10%, we inline the block, but if it is less than 10% we accept the penalty to make
///   deserialization faster.
/// - If the block is not a procedure, we always merge it because: (1) if it is a large block, it is
///   likely to be unique and, thus, the original block will be orphaned and removed later; (2) if
///   it is a small block, there is a large run-time benefit for inlining it.
fn should_merge(is_procedure: bool, num_op_batches: usize) -> bool {
    if is_procedure {
        num_op_batches < PROCEDURE_INLINING_THRESHOLD
    } else {
        true
    }
}<|MERGE_RESOLUTION|>--- conflicted
+++ resolved
@@ -16,15 +16,11 @@
 };
 
 use super::{GlobalProcedureIndex, Procedure};
-<<<<<<< HEAD
-use crate::{AssemblyError, Library, mast::MastForestError};
-=======
 use crate::{
     Library,
     diagnostics::{IntoDiagnostic, Report, WrapErr},
     report,
 };
->>>>>>> 5d00d234
 
 // CONSTANTS
 // ================================================================================================
