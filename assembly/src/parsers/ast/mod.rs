--- conflicted
+++ resolved
@@ -1,7 +1,3 @@
-<<<<<<< HEAD
-#![allow(dead_code)]
-=======
->>>>>>> b25ab1d6
 use super::{AssemblyError, Token, TokenStream, Vec};
 use crate::{errors::SerializationError, MODULE_PATH_DELIM};
 use serde::{ByteReader, ByteWriter, Deserializable, Serializable};
@@ -34,12 +30,8 @@
 /// A program AST consists of a list of internal procedure ASTs and a list of body nodes.
 #[derive(Debug, Eq, PartialEq)]
 pub struct ProgramAst {
-<<<<<<< HEAD
     pub imports: Vec<String>,
-    pub procedures: LocalProcMap,
-=======
     pub local_procs: Vec<ProcedureAst>,
->>>>>>> b25ab1d6
     pub body: Vec<Node>,
 }
 
@@ -49,7 +41,6 @@
     pub fn to_bytes(&self) -> Vec<u8> {
         let mut byte_writer = ByteWriter::new();
 
-<<<<<<< HEAD
         // imports
         byte_writer.write_u16(self.imports.len() as u16);
         for import in self.imports.iter() {
@@ -58,12 +49,8 @@
                 .expect("String serialization failure");
         }
 
-        // procedures
-        byte_writer.write_u16(self.procedures.len() as u16);
-=======
         // local procedures
         byte_writer.write_u16(self.local_procs.len() as u16);
->>>>>>> b25ab1d6
 
         self.local_procs
             .iter()
@@ -79,7 +66,6 @@
     pub fn from_bytes(bytes: &mut &[u8]) -> Result<Self, SerializationError> {
         let mut byte_reader = ByteReader::new(bytes);
 
-<<<<<<< HEAD
         let mut imports = Vec::<String>::new();
         let num_imports = byte_reader.read_u16()?;
         for _ in 0..num_imports {
@@ -87,10 +73,7 @@
             imports.push(import);
         }
 
-        let mut procedures = LocalProcMap::new();
-=======
         let num_local_procs = byte_reader.read_u16()?;
->>>>>>> b25ab1d6
 
         let local_procs = (0..num_local_procs)
             .map(|_| ProcedureAst::read_from(&mut byte_reader))
@@ -98,15 +81,11 @@
 
         let body = Deserializable::read_from(&mut byte_reader)?;
 
-<<<<<<< HEAD
         Ok(ProgramAst {
             imports,
-            procedures,
+            local_procs,
             body,
         })
-=======
-        Ok(ProgramAst { local_procs, body })
->>>>>>> b25ab1d6
     }
 }
 
@@ -115,12 +94,8 @@
 /// A module AST consists of a list of procedure ASTs. These procedures could be local or exported.
 #[derive(Debug, Eq, PartialEq)]
 pub struct ModuleAst {
-<<<<<<< HEAD
     pub imports: Vec<String>,
-    pub procedures: LocalProcMap
-=======
     pub local_procs: Vec<ProcedureAst>,
->>>>>>> b25ab1d6
 }
 
 impl ModuleAst {
@@ -128,7 +103,6 @@
     pub fn to_bytes(&self) -> Vec<u8> {
         let mut byte_writer = ByteWriter::new();
 
-<<<<<<< HEAD
         // imports
         byte_writer.write_u16(self.imports.len() as u16);
         for import in self.imports.iter() {
@@ -137,12 +111,8 @@
                 .expect("String serialization failure");
         }
 
-        // procedures
-        byte_writer.write_u16(self.procedures.len() as u16);
-=======
         // local procedures
         byte_writer.write_u16(self.local_procs.len() as u16);
->>>>>>> b25ab1d6
 
         self.local_procs
             .iter()
@@ -153,6 +123,8 @@
 
     /// Returns a `ModuleAst` struct by its byte representation.
     pub fn from_bytes(bytes: &[u8]) -> Result<Self, SerializationError> {
+        let mut byte_reader = ByteReader::new(bytes);
+
         let mut imports = Vec::<String>::new();
         let num_imports = byte_reader.read_u16()?;
         for _ in 0..num_imports {
@@ -160,22 +132,13 @@
             imports.push(import);
         }
 
-        let mut byte_reader = ByteReader::new(bytes);
-
         let local_procs_len = byte_reader.read_u16()?;
 
         let local_procs = (0..local_procs_len)
             .map(|_| ProcedureAst::read_from(&mut byte_reader))
             .collect::<Result<_, _>>()?;
 
-<<<<<<< HEAD
-        Ok(ModuleAst {
-            imports,
-            procedures,
-        })
-=======
-        Ok(ModuleAst { local_procs })
->>>>>>> b25ab1d6
+        Ok(ModuleAst { imports, local_procs })
     }
 }
 
@@ -294,19 +257,11 @@
         return Err(AssemblyError::dangling_ops_after_program(token));
     }
 
-<<<<<<< HEAD
     let imports = imports.into_iter().map(|(_, name)| name).collect();
 
-    let program = ProgramAst {
-        imports,
-        body,
-        procedures: context.local_procs,
-    };
-=======
     let local_procs = sort_procs_into_vec(context.local_procs);
 
-    let program = ProgramAst { body, local_procs };
->>>>>>> b25ab1d6
+    let program = ProgramAst { imports, body, local_procs };
 
     Ok(program)
 }
@@ -331,12 +286,8 @@
     let imports = imports.into_iter().map(|(_, name)| name).collect();
 
     let module = ModuleAst {
-<<<<<<< HEAD
         imports,
-        procedures: context.local_procs,
-=======
         local_procs: sort_procs_into_vec(context.local_procs),
->>>>>>> b25ab1d6
     };
 
     Ok(module)
