--- conflicted
+++ resolved
@@ -480,11 +480,7 @@
             Self::AdvU64Div => target.write_opcode(OpCode::AdvU64Div),
             Self::AdvPush(v) => {
                 target.write_opcode(OpCode::AdvPush);
-<<<<<<< HEAD
-                target.write_felt(*v);
-=======
-                target.write_u8(*v);
->>>>>>> 0f450510
+                target.write_u8(*v);
             }
             Self::AdvLoadW => target.write_opcode(OpCode::AdvLoadW),
 
