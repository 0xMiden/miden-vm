use crate::ProcedureId;

use super::{
<<<<<<< HEAD
    field_ops, io_ops, stack_ops, u32_ops, AssemblyError, Instruction, Node, ProcMap, ProcedureAst,
    Token, TokenStream, MODULE_PATH_DELIM,
};
use crate::parsers::ast::PROC_DIGEST_SIZE;
use crypto::{hashers::Blake3_192, Digest, Hasher};
use vm_core::{
    utils::{
        collections::{BTreeMap, Vec},
        string::{String, ToString},
    },
    Felt,
=======
    io_ops, stack_ops, u32_ops, AssemblyError, Instruction, LocalProcMap, Node, ProcedureAst,
    Token, TokenStream, MODULE_PATH_DELIM,
};
use vm_core::utils::{
    collections::{BTreeMap, Vec},
    string::{String, ToString},
>>>>>>> 1dc1297f
};

// Context
// ================================================================================================

/// AST Parser context that holds internal state to generate correct ASTs.
#[derive(Default)]
pub struct ParserContext {
    pub imports: BTreeMap<String, String>,
    pub local_procs: LocalProcMap,
}

impl ParserContext {
    // STATEMENT PARSERS
    // ================================================================================================

    // Parses an if-else statement from the provided token stream.
    fn parse_if(&self, tokens: &mut TokenStream) -> Result<Node, AssemblyError> {
        // record start of the if-else block and consume the 'if' token
        let if_start = tokens.pos();
        tokens.advance();

        let mut t_branch = Vec::<Node>::new();
        // read the `if` clause
        self.parse_body(tokens, &mut t_branch, true)?;

        // build the `else` clause; if the else clause is specified, then read it;
        // otherwise, set to a Span with a single noop
        let f_branch = match tokens.read() {
            Some(token) => match token.parts()[0] {
                Token::ELSE => {
                    // record start of the `else` block and consume the `else` token
                    token.validate_else()?;

                    let else_start = tokens.pos();
                    tokens.advance();

                    let mut f_branch = Vec::<Node>::new();
                    // parse the `false` branch
                    self.parse_body(tokens, &mut f_branch, false)?;

                    // consume the `end` token
                    match tokens.read() {
                        None => Err(AssemblyError::unmatched_else(
                            tokens.read_at(else_start).expect("no else token"),
                        )),
                        Some(token) => match token.parts()[0] {
                            Token::END => token.validate_end(),
                            Token::ELSE => Err(AssemblyError::dangling_else(token)),
                            _ => Err(AssemblyError::unmatched_else(
                                tokens.read_at(else_start).expect("no else token"),
                            )),
                        },
                    }?;
                    tokens.advance();

                    // return the `false` branch
                    f_branch
                }
                Token::END => {
                    // consume the `end` token
                    token.validate_end()?;
                    tokens.advance();
                    Vec::new()
                }
                _ => {
                    return Err(AssemblyError::unmatched_if(
                        tokens.read_at(if_start).expect("no if token"),
                    ))
                }
            },
            None => {
                return Err(AssemblyError::unmatched_if(
                    tokens.read_at(if_start).expect("no if token"),
                ))
            }
        };

        Ok(Node::IfElse(t_branch, f_branch))
    }

    /// Parse while token into AST nodes.
    fn parse_while(&self, tokens: &mut TokenStream) -> Result<Node, AssemblyError> {
        // record start of the while block and consume the 'while' token
        let while_start = tokens.pos();
        tokens.advance();

        let mut loop_body = Vec::<Node>::new();
        // read the loop body
        self.parse_body(tokens, &mut loop_body, false)?;

        // consume the `end` token
        match tokens.read() {
            None => Err(AssemblyError::unmatched_while(
                tokens.read_at(while_start).expect("no if token"),
            )),
            Some(token) => match token.parts()[0] {
                Token::END => token.validate_end(),
                Token::ELSE => Err(AssemblyError::dangling_else(token)),
                _ => Err(AssemblyError::unmatched_while(
                    tokens.read_at(while_start).expect("no if token"),
                )),
            },
        }?;
        tokens.advance();

        Ok(Node::While(loop_body))
    }

    /// Parse repeat token into AST nodes.
    fn parse_repeat(&self, tokens: &mut TokenStream) -> Result<Node, AssemblyError> {
        // record start of the repeat block and consume the 'repeat' token
        let repeat_start = tokens.pos();
        tokens.advance();

        let mut loop_body = Vec::<Node>::new();
        // read the loop body
        self.parse_body(tokens, &mut loop_body, false)?;

        // consume the `end` token
        match tokens.read() {
            None => Err(AssemblyError::unmatched_repeat(
                tokens.read_at(repeat_start).expect("no repeat token"),
            )),
            Some(token) => match token.parts()[0] {
                Token::END => token.validate_end(),
                Token::ELSE => Err(AssemblyError::dangling_else(token)),
                _ => Err(AssemblyError::unmatched_repeat(
                    tokens.read_at(repeat_start).expect("no repeat token"),
                )),
            },
        }?;
        tokens.advance();

        Ok(Node::Repeat(repeat_start, loop_body))
    }

    // CALL PARSERS
    // ================================================================================================

    /// Parse exec token into AST nodes.
    fn parse_exec(&self, label: String, tokens: &mut TokenStream) -> Result<Node, AssemblyError> {
        tokens.advance();

        if label.contains(MODULE_PATH_DELIM) {
            let full_proc_name = self.get_full_imported_proc_name(label);
            let proc_id = ProcedureId::new(full_proc_name);
            Ok(Node::Instruction(Instruction::ExecImported(proc_id)))
        } else {
            let index = self
                .local_procs
                .get(&label)
                .ok_or_else(|| AssemblyError::undefined_proc(tokens.read().unwrap(), &label))?
                .0;

            Ok(Node::Instruction(Instruction::ExecLocal(index)))
        }
    }

    /// Parse call token into AST nodes.
    fn parse_call(&self, label: String, tokens: &mut TokenStream) -> Result<Node, AssemblyError> {
        tokens.advance();
        if label.contains(MODULE_PATH_DELIM) {
            let full_proc_name = self.get_full_imported_proc_name(label);
            let proc_id = ProcedureId::new(full_proc_name);
            Ok(Node::Instruction(Instruction::CallImported(proc_id)))
        } else {
            let index = self
                .local_procs
                .get(&label)
                .ok_or_else(|| AssemblyError::undefined_proc(tokens.read().unwrap(), &label))?
                .0;

            Ok(Node::Instruction(Instruction::CallLocal(index)))
        }
    }

    /// Parse syscall token into AST nodes.
    fn parse_syscall(
        &self,
        label: String,
        tokens: &mut TokenStream,
    ) -> Result<Node, AssemblyError> {
        tokens.advance();
        let proc_name_hash = self.get_proc_name_hash(label);
        Ok(Node::Instruction(Instruction::SysCall(proc_name_hash)))
    }

    // PROCEDURE PARSERS
    // ================================================================================================

    /// Parse procedures in the source and store them in the program
    pub fn parse_procedures(
        &mut self,
        tokens: &mut TokenStream,
        allow_export: bool,
    ) -> Result<(), AssemblyError> {
        while let Some(token) = tokens.read() {
            match token.parts()[0] {
                Token::EXPORT | Token::PROC => {
                    let (label, _, is_export) = token.parse_proc()?;
                    if !allow_export && is_export {
                        return Err(AssemblyError::proc_export_not_allowed(token, &label));
                    }

                    if self.local_procs.contains_key("test") {
                        return Err(AssemblyError::duplicate_proc_label(token, &label));
                    }

                    let proc = self.parse_procedure(tokens)?;
                    self.local_procs
                        .insert(label.to_string(), (self.local_procs.len() as u16, proc));
                }
                _ => break,
            }
        }

        Ok(())
    }

    /// Parse procedure from token stream and add it to the procedure map in context.
    fn parse_procedure(&self, tokens: &mut TokenStream) -> Result<ProcedureAst, AssemblyError> {
        let proc_start = tokens.pos();

        // read procedure name and consume the procedure header token
        let header = tokens.read().expect("missing procedure header");
        let (label, num_locals, is_export) = header.parse_proc()?;

        tokens.advance();

        let mut body = Vec::<Node>::new();
        // parse procedure body
        self.parse_body(tokens, &mut body, false)?;

        // consume the 'end' token
        match tokens.read() {
            None => Err(AssemblyError::unmatched_proc(
                tokens.read_at(proc_start).expect("no proc token"),
            )),
            Some(token) => match token.parts()[0] {
                Token::END => token.validate_end(),
                _ => Err(AssemblyError::unmatched_proc(
                    tokens.read_at(proc_start).expect("no proc token"),
                )),
            },
        }?;
        tokens.advance();

        // build and return the procedure
        let proc = ProcedureAst {
            name: label,
            num_locals,
            is_export,
            body,
        };

        Ok(proc)
    }

    // BODY PARSERS
    // ================================================================================================

    /// Parses a token from the token stream in a body, which generates a series of AST nodes.
    pub fn parse_body(
        &self,
        tokens: &mut TokenStream,
        nodes: &mut Vec<Node>,
        break_on_else: bool,
    ) -> Result<(), AssemblyError> {
        while let Some(token) = tokens.read() {
            match token.parts()[0] {
                Token::ELSE => {
                    if break_on_else {
                        break;
                    }
                    return Err(AssemblyError::dangling_else(token));
                }
                Token::IF => {
                    token.validate_if()?;
                    nodes.push(self.parse_if(tokens)?);
                }
                Token::WHILE => nodes.push(self.parse_while(tokens)?),
                Token::REPEAT => nodes.push(self.parse_repeat(tokens)?),
                Token::EXEC => {
                    let label = token.parse_exec()?;
                    nodes.push(self.parse_exec(label, tokens)?);
                }
                Token::CALL => {
                    let label = token.parse_call()?;
                    nodes.push(self.parse_call(label, tokens)?);
                }
<<<<<<< HEAD
                Token::SYSCALL => {
                    let label = token.parse_syscall()?;
                    nodes.push(self.parse_syscall(label, tokens)?);
                }
                Token::END => token.validate_end()?,
=======
                Token::END => {
                    token.validate_end()?;
                    break;
                }
>>>>>>> 1dc1297f
                Token::USE | Token::EXPORT | Token::PROC | Token::BEGIN => {
                    unreachable!("invalid control token (use|export|proc|begin) found in body");
                }
                _ => {
                    // Process non control tokens.
                    while let Some(op) = tokens.read() {
                        if op.is_control_token() {
                            break;
                        }
                        nodes.push(parse_op_token(op)?);
                        tokens.advance();
                    }
                }
            }
        }

        Ok(())
    }

    // HELPER FUNCTIONS
    // ================================================================================================

    fn get_full_imported_proc_name(&self, short_name: String) -> String {
        let (module_name, proc_name) = short_name.split_once(MODULE_PATH_DELIM).unwrap();
        let full_module_name = self.imports.get(module_name).unwrap();
        format!("{full_module_name}{MODULE_PATH_DELIM}{proc_name}")
    }
}

/// Parses a Token into a node instruction.
fn parse_op_token(op: &Token) -> Result<Node, AssemblyError> {
    // based on the instruction, invoke the correct parser for the operation
    let node = match op.parts()[0] {
        // ----- field operations -----------------------------------------------------------------
        "assert" => Node::Instruction(Instruction::Assert),
        "assert_eq" => Node::Instruction(Instruction::AssertEq),
        "assertz" => Node::Instruction(Instruction::Assertz),

        "add" => Node::Instruction(Instruction::Add),
        "sub" => Node::Instruction(Instruction::Sub),
        "mul" => Node::Instruction(Instruction::Mul),
        "div" => Node::Instruction(Instruction::Div),
        "neg" => Node::Instruction(Instruction::Neg),
        "inv" => Node::Instruction(Instruction::Inv),

        "pow2" => Node::Instruction(Instruction::Pow2),
        "exp" => field_ops::parse_exp(op)?,

        "not" => Node::Instruction(Instruction::Not),
        "and" => Node::Instruction(Instruction::And),
        "or" => Node::Instruction(Instruction::Or),
        "xor" => Node::Instruction(Instruction::Xor),

        "eq" => Node::Instruction(Instruction::Eq),
        "neq" => Node::Instruction(Instruction::Neq),
        "lt" => Node::Instruction(Instruction::Lt),
        "lte" => Node::Instruction(Instruction::Lte),
        "gt" => Node::Instruction(Instruction::Gt),
        "gte" => Node::Instruction(Instruction::Gte),
        "eqw" => Node::Instruction(Instruction::Eqw),

        // ----- u32 operations -------------------------------------------------------------------
        "u32test" => Node::Instruction(Instruction::U32Test),
        "u32testw" => Node::Instruction(Instruction::U32TestW),
        "u32assert" => u32_ops::parse_u32assert(op)?,
        "u32assertw" => Node::Instruction(Instruction::U32AssertW),
        "u32cast" => Node::Instruction(Instruction::U32Cast),
        "u32split" => Node::Instruction(Instruction::U32Split),

        "u32checked_add" => u32_ops::parse_u32checked_add(op)?,
        "u32wrapping_add" => u32_ops::parse_u32wrapping_add(op)?,
        "u32overflowing_add" => u32_ops::parse_u32overflowing_add(op)?,

        "u32overflowing_add3" => Node::Instruction(Instruction::U32OverflowingAdd3),
        "u32wrapping_add3" => Node::Instruction(Instruction::U32WrappingAdd3),

        "u32checked_sub" => u32_ops::parse_u32checked_sub(op)?,
        "u32wrapping_sub" => u32_ops::parse_u32wrapping_sub(op)?,
        "u32overflowing_sub" => u32_ops::parse_u32overflowing_sub(op)?,

        "u32checked_mul" => u32_ops::parse_u32checked_mul(op)?,
        "u32wrapping_mul" => u32_ops::parse_u32wrapping_mul(op)?,
        "u32overflowing_mul" => u32_ops::parse_u32overflowing_mul(op)?,

        "u32overflowing_madd" => Node::Instruction(Instruction::U32OverflowingMadd),
        "u32wrapping_madd" => Node::Instruction(Instruction::U32WrappingMadd),

        "u32checked_div" => u32_ops::parse_u32_div(op, true)?,
        "u32unchecked_div" => u32_ops::parse_u32_div(op, false)?,

        "u32checked_mod" => u32_ops::parse_u32_mod(op, true)?,
        "u32unchecked_mod" => u32_ops::parse_u32_mod(op, false)?,

        "u32checked_divmod" => u32_ops::parse_u32_divmod(op, true)?,
        "u32unchecked_divmod" => u32_ops::parse_u32_divmod(op, false)?,

        "u32checked_and" => Node::Instruction(Instruction::U32CheckedAnd),
        "u32checked_or" => Node::Instruction(Instruction::U32CheckedOr),
        "u32checked_xor" => Node::Instruction(Instruction::U32CheckedXor),
        "u32checked_not" => Node::Instruction(Instruction::U32CheckedNot),

        "u32checked_shr" => u32_ops::parse_u32_shr(op, true)?,
        "u32unchecked_shr" => u32_ops::parse_u32_shr(op, false)?,

        "u32checked_shl" => u32_ops::parse_u32_shl(op, true)?,
        "u32unchecked_shl" => u32_ops::parse_u32_shl(op, false)?,

        "u32checked_rotr" => u32_ops::parse_u32_rotr(op, true)?,
        "u32unchecked_rotr" => u32_ops::parse_u32_rotr(op, false)?,

        "u32checked_rotl" => u32_ops::parse_u32_rotl(op, true)?,
        "u32unchecked_rotl" => u32_ops::parse_u32_rotl(op, false)?,

        "u32checked_eq" => u32_ops::parse_u32_eq(op)?,
        "u32checked_neq" => u32_ops::parse_u32_neq(op)?,

        "u32checked_lt" => Node::Instruction(Instruction::U32CheckedLt),
        "u32unchecked_lt" => Node::Instruction(Instruction::U32UncheckedLt),

        "u32checked_lte" => Node::Instruction(Instruction::U32CheckedLte),
        "u32unchecked_lte" => Node::Instruction(Instruction::U32UncheckedLte),

        "u32checked_gt" => Node::Instruction(Instruction::U32CheckedGt),
        "u32unchecked_gt" => Node::Instruction(Instruction::U32UncheckedGt),

        "u32checked_gte" => Node::Instruction(Instruction::U32CheckedGte),
        "u32unchecked_gte" => Node::Instruction(Instruction::U32UncheckedGte),

        "u32checked_min" => Node::Instruction(Instruction::U32CheckedMin),
        "u32unchecked_min" => Node::Instruction(Instruction::U32UncheckedMin),

        "u32checked_max" => Node::Instruction(Instruction::U32CheckedMax),
        "u32unchecked_max" => Node::Instruction(Instruction::U32UncheckedMax),

        // ----- stack manipulation ---------------------------------------------------------------
        "drop" => Node::Instruction(Instruction::Drop),
        "dropw" => Node::Instruction(Instruction::DropW),
        "padw" => Node::Instruction(Instruction::PadW),
        "dup" => stack_ops::parse_dup(op)?,
        "dupw" => stack_ops::parse_dupw(op)?,
        "swap" => stack_ops::parse_swap(op)?,
        "swapw" => stack_ops::parse_swapw(op)?,
        "swapdw" => Node::Instruction(Instruction::SwapDW),
        "movup" => stack_ops::parse_movup(op)?,
        "movupw" => stack_ops::parse_movupw(op)?,
        "movdn" => stack_ops::parse_movdn(op)?,
        "movdnw" => stack_ops::parse_movdnw(op)?,

        "cswap" => Node::Instruction(Instruction::CSwap),
        "cswapw" => Node::Instruction(Instruction::CSwapW),
        "cdrop" => Node::Instruction(Instruction::CDrop),
        "cdropw" => Node::Instruction(Instruction::CDropW),

        // ----- input / output operations --------------------------------------------------------
        "push" => io_ops::parse_push(op)?,

        "sdepth" => io_ops::parse_sdepth(op)?,
        "locaddr" => io_ops::parse_locaddr(op)?,

        "mem_load" => io_ops::parse_mem_load(op)?,
        "loc_load" => io_ops::parse_loc_load(op)?,

        "mem_loadw" => io_ops::parse_mem_loadw(op)?,
        "loc_loadw" => io_ops::parse_loc_loadw(op)?,

        "mem_store" => io_ops::parse_mem_store(op)?,
        "loc_store" => io_ops::parse_loc_store(op)?,

        "mem_storew" => io_ops::parse_mem_storew(op)?,
        "loc_storew" => io_ops::parse_loc_storew(op)?,

        "adv_push" => io_ops::parse_adv_push(op)?,
        "adv_loadw" => io_ops::parse_adv_loadw(op)?,

        "adv" => io_ops::parse_adv_inject(op)?,

        // ----- cryptographic operations ---------------------------------------------------------
        "rphash" => Node::Instruction(Instruction::RPHash),
        "rpperm" => Node::Instruction(Instruction::RPPerm),

        "mtree_get" => Node::Instruction(Instruction::MTreeGet),
        "mtree_set" => Node::Instruction(Instruction::MTreeSet),
        "mtree_cwm" => Node::Instruction(Instruction::MTreeCWM),

        // ----- catch all ------------------------------------------------------------------------
        _ => return Err(AssemblyError::invalid_op(op)),
    };

    Ok(node)
}<|MERGE_RESOLUTION|>--- conflicted
+++ resolved
@@ -1,27 +1,14 @@
 use crate::ProcedureId;
 
 use super::{
-<<<<<<< HEAD
-    field_ops, io_ops, stack_ops, u32_ops, AssemblyError, Instruction, Node, ProcMap, ProcedureAst,
-    Token, TokenStream, MODULE_PATH_DELIM,
-};
-use crate::parsers::ast::PROC_DIGEST_SIZE;
-use crypto::{hashers::Blake3_192, Digest, Hasher};
-use vm_core::{
-    utils::{
-        collections::{BTreeMap, Vec},
-        string::{String, ToString},
-    },
-    Felt,
-=======
     io_ops, stack_ops, u32_ops, AssemblyError, Instruction, LocalProcMap, Node, ProcedureAst,
     Token, TokenStream, MODULE_PATH_DELIM,
 };
 use vm_core::utils::{
     collections::{BTreeMap, Vec},
-    string::{String, ToString},
->>>>>>> 1dc1297f
+    string::{String, ToString}, Felt
 };
+use crypto::hashers::Blake3_192;
 
 // Context
 // ================================================================================================
@@ -312,18 +299,14 @@
                     let label = token.parse_call()?;
                     nodes.push(self.parse_call(label, tokens)?);
                 }
-<<<<<<< HEAD
                 Token::SYSCALL => {
                     let label = token.parse_syscall()?;
                     nodes.push(self.parse_syscall(label, tokens)?);
                 }
-                Token::END => token.validate_end()?,
-=======
                 Token::END => {
                     token.validate_end()?;
                     break;
                 }
->>>>>>> 1dc1297f
                 Token::USE | Token::EXPORT | Token::PROC | Token::BEGIN => {
                     unreachable!("invalid control token (use|export|proc|begin) found in body");
                 }
@@ -350,6 +333,13 @@
         let (module_name, proc_name) = short_name.split_once(MODULE_PATH_DELIM).unwrap();
         let full_module_name = self.imports.get(module_name).unwrap();
         format!("{full_module_name}{MODULE_PATH_DELIM}{proc_name}")
+    }
+
+    fn get_proc_name_hash(&self, proc_name: String) -> [u8; PROC_DIGEST_SIZE] {
+        let proc_name_digest = Blake3_192::<Felt>::hash(proc_name.as_bytes());
+        let mut proc_name_hash = [0; PROC_DIGEST_SIZE];
+        proc_name_hash.copy_from_slice(&proc_name_digest.as_bytes()[..PROC_DIGEST_SIZE]);
+        proc_name_hash
     }
 }
 
