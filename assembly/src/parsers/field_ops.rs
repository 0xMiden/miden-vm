use super::{AssemblyError, Felt, FieldElement, Operation};
use vm_core::{utils::PushMany, StarkField};

// ASSERTIONS AND TESTS
// ================================================================================================

/// Appends ASSERT operation to the span block.
pub(super) fn parse_assert(span_ops: &mut Vec<Operation>) -> Result<(), AssemblyError> {
    span_ops.push(Operation::Assert);
    Ok(())
}

/// Appends EQ ASSERT operation sequence to the span block.
pub(super) fn parse_assert_eq(span_ops: &mut Vec<Operation>) -> Result<(), AssemblyError> {
    span_ops.push(Operation::Eq);
    span_ops.push(Operation::Assert);
    Ok(())
}

/// Appends EQZ ASSERT operation sequence to the span block.
pub(super) fn parse_assertz(span_ops: &mut Vec<Operation>) -> Result<(), AssemblyError> {
    span_ops.push(Operation::Eqz);
    span_ops.push(Operation::Assert);
    Ok(())
}

// ARITHMETIC OPERATIONS
// ================================================================================================

/// Appends ADD operation to the span block.
pub(super) fn parse_add(span_ops: &mut Vec<Operation>) -> Result<(), AssemblyError> {
    span_ops.push(Operation::Add);
    Ok(())
}

/// Appends the sequence of operations is: PUSH(imm) ADD, unless the imm value is 1,
/// then the operation is just: INCR
pub(super) fn parse_add_imm(span_ops: &mut Vec<Operation>, imm: Felt) -> Result<(), AssemblyError> {
    if imm == Felt::ONE {
        span_ops.push(Operation::Incr);
    } else {
        span_ops.push(Operation::Push(imm));
        span_ops.push(Operation::Add);
    }

    Ok(())
}

/// Appends NEG ADD operations to the span block.
pub(super) fn parse_sub(span_ops: &mut Vec<Operation>) -> Result<(), AssemblyError> {
    span_ops.push(Operation::Neg);
    span_ops.push(Operation::Add);
    Ok(())
}

/// Appends the sequence of operations is: PUSH(-imm) ADD
pub(super) fn parse_sub_imm(span_ops: &mut Vec<Operation>, imm: Felt) -> Result<(), AssemblyError> {
    span_ops.push(Operation::Push(-imm));
    span_ops.push(Operation::Add);
    Ok(())
}

/// Appends MUL operation to the span block.
pub(super) fn parse_mul(span_ops: &mut Vec<Operation>) -> Result<(), AssemblyError> {
    span_ops.push(Operation::Mul);
    Ok(())
}

/// Appends PUSH(imm) MUL operation to the span block.
pub(super) fn parse_mul_imm(span_ops: &mut Vec<Operation>, imm: Felt) -> Result<(), AssemblyError> {
    span_ops.push(Operation::Push(imm));
    span_ops.push(Operation::Mul);
    Ok(())
}

/// Appends INV MUL operations to the span block.
pub(super) fn parse_div(span_ops: &mut Vec<Operation>) -> Result<(), AssemblyError> {
    span_ops.push(Operation::Inv);
    span_ops.push(Operation::Mul);
    Ok(())
}

/// Appends PUSH(imm) INV MUL operations to the span block.
pub(super) fn parse_div_imm(span_ops: &mut Vec<Operation>, imm: Felt) -> Result<(), AssemblyError> {
    span_ops.push(Operation::Push(imm.inv()));
    span_ops.push(Operation::Mul);
    Ok(())
}

/// Appends NEG operation to the span block.
pub(super) fn parse_neg(span_ops: &mut Vec<Operation>) -> Result<(), AssemblyError> {
    span_ops.push(Operation::Neg);
    Ok(())
}

/// Appends INV operation to the span block.
pub(super) fn parse_inv(span_ops: &mut Vec<Operation>) -> Result<(), AssemblyError> {
    span_ops.push(Operation::Inv);
    Ok(())
}

/// Translates pow2 assembly instructions to VM operations.
///
/// Appends a sequence of operations to raise value 2 to the power specified by the element at the
/// top of the stack.
///
/// VM cycles: 16 cycles
pub(super) fn parse_pow2(span_ops: &mut Vec<Operation>) -> Result<(), AssemblyError> {
    append_pow2_op(span_ops);
    Ok(())
}

/// Translates exp assembly instructions to VM operations.
///
/// Appends a sequence of operations to raise the base(second element) to the power specified by
/// the top element in the stack.
///
/// VM cycles per mode
/// - exp: 73 cycles
/// - exp.uxx: 9 + xx cycles
/// - exp.b: 9 + Ceil(log2(b))
pub(super) fn parse_exp(
    span_ops: &mut Vec<Operation>,
    num_bits_in_len: u32,
) -> Result<(), AssemblyError> {
    // returns the number of `expacc` instruction call needed for the operation.
<<<<<<< HEAD
=======
    let n = match op.num_parts() {
        1 => 64,
        2 => {
            let param_value = op.parts()[1];

            if param_value.strip_prefix('u').is_some() {
                // parse the bits length of the exponent from the immediate value.
                let bits_len = parse_bit_len_param(op, 1)?;

                // the specified bits length can not be more than 64 bits.
                if bits_len > 64 {
                    return Err(AssemblyError::invalid_param_with_reason(
                        op,
                        1,
                        format!("parameter can at max be a u64 but found u{bits_len}").as_str(),
                    ));
                }

                bits_len
            } else {
                // parse immediate value.
                let imm = parse_element_param(op, 1)?;

                // fetching the bits lenght of the exponent.
                let num_bits_in_imm = (64 - imm.as_int().leading_zeros()) as usize;

                if imm.as_int() as usize <= 7 {
                    append_exp_op_for_small_pow(span_ops, imm.as_int() as usize);
                    return Ok(());
                }

                // pushing the exponent onto the stack.
                span_ops.push(Operation::Push(imm));

                num_bits_in_imm
            }
        }
        _ => return Err(AssemblyError::extra_param(op)),
    };
>>>>>>> 1dc1297f

    // arranging the stack to prepare it for expacc instruction.
    span_ops.push(Operation::Pad);
    span_ops.push(Operation::Incr);
    span_ops.push(Operation::MovUp2);
    span_ops.push(Operation::Pad);

    // calling expacc instruction n times.
    span_ops.push_many(Operation::Expacc, num_bits_in_len as usize);

    // drop the top two elements bit and exp value of the latest bit.
    span_ops.push_many(Operation::Drop, 2);

    // taking `b` to the top and asserting if it's equal to ZERO after all the right shifts.
    span_ops.push(Operation::Swap);
    span_ops.push(Operation::Eqz);
    span_ops.push(Operation::Assert);

    Ok(())
}

pub(super) fn parse_exp_imm(span_ops: &mut Vec<Operation>, imm: Felt) -> Result<(), AssemblyError> {
    if imm.as_int() as usize <= 7 {
        append_exp_op_for_small_pow(span_ops, imm.as_int() as usize);
        return Ok(());
    }

    // fetching the bits lenght of the exponent.
    let num_bits_in_imm = 64 - imm.as_int().leading_zeros();

    // pushing the exponent onto the stack.
    span_ops.push(Operation::Push(imm));

    parse_exp(span_ops, num_bits_in_imm)
}

// BOOLEAN OPERATIONS
// ================================================================================================

/// Appends NOT operation to the span block.
pub(super) fn parse_not(span_ops: &mut Vec<Operation>) -> Result<(), AssemblyError> {
    span_ops.push(Operation::Not);
    Ok(())
}

/// Appends AND operation to the span block.
pub(super) fn parse_and(span_ops: &mut Vec<Operation>) -> Result<(), AssemblyError> {
    span_ops.push(Operation::And);
    Ok(())
}

/// Appends OR operation to the span block.
pub(super) fn parse_or(span_ops: &mut Vec<Operation>) -> Result<(), AssemblyError> {
    span_ops.push(Operation::Or);
    Ok(())
}

/// Appends a sequence of operations emulating an XOR operation to the span block.
///
/// The sequence is: DUP0 DUP2 OR MOVDN2 AND NOT AND
pub(super) fn parse_xor(span_ops: &mut Vec<Operation>) -> Result<(), AssemblyError> {
    span_ops.extend_from_slice(&[
        Operation::Dup0,
        Operation::Dup2,
        Operation::Or,
        Operation::MovDn2,
        Operation::And,
        Operation::Not,
        Operation::And,
    ]);
    Ok(())
}

// COMPARISON OPERATIONS
// ================================================================================================

/// Appends EQ operation to the span block.
pub(super) fn parse_eq(span_ops: &mut Vec<Operation>) -> Result<(), AssemblyError> {
    span_ops.push(Operation::Eq);
    Ok(())
}

/// If the immediate value is zero, the appended operation is EQZ
/// Otherwise, the appended operations are: PUSH(imm) EQ
pub(super) fn parse_eq_imm(span_ops: &mut Vec<Operation>, imm: Felt) -> Result<(), AssemblyError> {
    if imm == Felt::ZERO {
        span_ops.push(Operation::Eqz);
    } else {
        span_ops.push(Operation::Push(imm));
        span_ops.push(Operation::Eq);
    }
    Ok(())
}

/// Appends EQ NOT operation to the span block.
pub(super) fn parse_neq(span_ops: &mut Vec<Operation>) -> Result<(), AssemblyError> {
    span_ops.push(Operation::Eq);
    span_ops.push(Operation::Not);
    Ok(())
}

/// If the immediate value is zero, the appended operations are: EQZ NOT
/// Other wise, the appended operations are: PUSH(imm) EQ NOT
pub(super) fn parse_neq_imm(span_ops: &mut Vec<Operation>, imm: Felt) -> Result<(), AssemblyError> {
    if imm == Felt::ZERO {
        span_ops.push(Operation::Eqz);
    } else {
        span_ops.push(Operation::Push(imm));
        span_ops.push(Operation::Eq);
    }
    span_ops.push(Operation::Not);
    Ok(())
}

/// Appends a sequence of operations emulating an EQW assembly instruction to do an element-wise
/// comparison of the top 2 words.
///
/// The stack is expected to be arranged as [B, A ...] (from the top).
///
/// A value of 1 is pushed onto the stack if A(word) equal B(word). Otherwise, 0 is pushed.
/// The original words are left on the stack.
///
/// This operation takes 15 VM cycles.
pub(super) fn parse_eqw(span_ops: &mut Vec<Operation>) -> Result<(), AssemblyError> {
    // duplicate first pair of for comparison(4th elements of each word) in reverse order
    // to avoid using dup.8 after stack shifting(dup.X where X > 7, takes more VM cycles )
    span_ops.push(Operation::Dup7);
    span_ops.push(Operation::Dup4);
    span_ops.push(Operation::Eq);

    // continue comparison pair by pair using bitwise AND for EQ results
    span_ops.push(Operation::Dup7);
    span_ops.push(Operation::Dup4);
    span_ops.push(Operation::Eq);
    span_ops.push(Operation::And);

    span_ops.push(Operation::Dup6);
    span_ops.push(Operation::Dup3);
    span_ops.push(Operation::Eq);
    span_ops.push(Operation::And);

    span_ops.push(Operation::Dup5);
    span_ops.push(Operation::Dup2);
    span_ops.push(Operation::Eq);
    span_ops.push(Operation::And);

    Ok(())
}

/// Appends operations to the span block to pop the top 2 elements off the stack and do a "less
/// than" comparison. The stack is expected to be arranged as [b, a, ...] (from the top). A value
/// of 1 is pushed onto the stack if a < b. Otherwise, 0 is pushed.
///
/// This operation takes 17 VM cycles.
pub(super) fn parse_lt(span_ops: &mut Vec<Operation>) -> Result<(), AssemblyError> {
    // Split both elements into high and low bits
    // 3 cycles
    split_elements(span_ops);

    // compare the high bit values and put comparison result flags on the stack for eq and lt
    // then reorder in preparation for the low-bit comparison (a_lo < b_lo)
    // 9 cycles
    check_lt_high_bits(span_ops);

    // check a_lo < b_lo, resulting in 1 if true and 0 otherwise
    // 3 cycles
    check_lt(span_ops);

    // combine low-bit and high-bit results
    // 2 cycles
    set_result(span_ops);

    Ok(())
}

/// Appends operations to the span block to pop the top 2 elements off the stack and do a "less
/// than or equal" comparison. The stack is expected to be arranged as [b, a, ...] (from the top).
/// A value of 1 is pushed onto the stack if a <= b. Otherwise, 0 is pushed.
///
/// This operation takes 18 VM cycles.
pub(super) fn parse_lte(span_ops: &mut Vec<Operation>) -> Result<(), AssemblyError> {
    // Split both elements into high and low bits
    // 3 cycles
    split_elements(span_ops);

    // compare the high bit values and put comparison result flags on the stack for eq and lt
    // then reorder in preparation for the low-bit comparison (a_lo <= b_lo)
    // 9 cycles
    check_lt_high_bits(span_ops);

    // check a_lo <= b_lo, resulting in 1 if true and 0 otherwise
    // 4 cycles
    check_lte(span_ops);

    // combine low-bit and high-bit results
    // 2 cycles
    set_result(span_ops);

    Ok(())
}

/// Appends operations to the span block to pop the top 2 elements off the stack and do a "greater
/// than" comparison. The stack is expected to be arranged as [b, a, ...] (from the top). A value
/// of 1 is pushed onto the stack if a > b. Otherwise, 0 is pushed.
///
/// This operation takes 18 VM cycles.
pub(super) fn parse_gt(span_ops: &mut Vec<Operation>) -> Result<(), AssemblyError> {
    // Split both elements into high and low bits
    // 3 cycles
    split_elements(span_ops);

    // compare the high bit values and put comparison result flags on the stack for eq and gt
    // then reorder in preparation for the low-bit comparison (b_lo < a_lo)
    // 10 cycles
    check_gt_high_bits(span_ops);

    // check b_lo < a_lo, resulting in 1 if true and 0 otherwise
    // 3 cycles
    check_lt(span_ops);

    // combine low-bit and high-bit results
    // 2 cycles
    set_result(span_ops);

    Ok(())
}

/// Appends operations to the span block to pop the top 2 elements off the stack and do a "greater
/// than or equal" comparison. The stack is expected to be arranged as [b, a, ...] (from the top).
/// A value of 1 is pushed onto the stack if a >= b. Otherwise, 0 is pushed.
///
/// This operation takes 19 VM cycles.
pub(super) fn parse_gte(span_ops: &mut Vec<Operation>) -> Result<(), AssemblyError> {
    // Split both elements into high and low bits
    // 3 cycles
    split_elements(span_ops);

    // compare the high bit values and put comparison result flags on the stack for eq and gt
    // then reorder in preparation for the low-bit comparison (b_lo <= a_lo)
    // 10 cycles
    check_gt_high_bits(span_ops);

    // check b_lo <= a_lo, resulting in 1 if true and 0 otherwise
    // 4 cycles
    check_lte(span_ops);

    // combine low-bit and high-bit results
    // 2 cycles
    set_result(span_ops);

    Ok(())
}

// EXPONENTIATION HELPER FUNCTIONS
// ================================================================================================

/// If the immediate value of `exp` assembly is less than 8, then, it would be cheaper to compute the
/// exponentiation of the base to the power imm value using `dup` and `mul` instruction.
///
/// The expected starting state of the stack (from the top) is: [a, ...].
///
/// After these operations, the stack state will be: [a^b, ...], where b is the immediate value and b
/// is less than 8.
///
/// VM cycles per mode:
/// - b = 0: 3 cycles
/// - b = 1: 0 cycles
/// - b = 2: 2 cycles
/// - b = 3: 4 cycles
/// - b = 4: 6 cycles
/// - b = 5: 8 cycles
/// - b = 6: 10 cycles
/// - b = 7: 12 cycles
pub(super) fn append_exp_op_for_small_pow(span_ops: &mut Vec<Operation>, exp_value: usize) {
    match exp_value {
        0 => {
            span_ops.push(Operation::Drop);
            span_ops.push(Operation::Pad);
            span_ops.push(Operation::Incr);
        }
        1 => (),
        2 => {
            span_ops.push(Operation::Dup0);
            span_ops.push(Operation::Mul);
        }
        3 => {
            span_ops.push_many(Operation::Dup0, 2);
            span_ops.push_many(Operation::Mul, 2);
        }
        4 => {
            span_ops.push_many(Operation::Dup0, 3);
            span_ops.push_many(Operation::Mul, 3);
        }
        5 => {
            span_ops.push_many(Operation::Dup0, 4);
            span_ops.push_many(Operation::Mul, 4);
        }
        6 => {
            span_ops.push_many(Operation::Dup0, 5);
            span_ops.push_many(Operation::Mul, 5);
        }
        7 => {
            span_ops.push_many(Operation::Dup0, 6);
            span_ops.push_many(Operation::Mul, 6);
        }
        _ => panic!("The exp value should be less than 8"),
    }
}

/// Appends relevant operations to the span block for the computation of power of 2.
pub(super) fn append_pow2_op(span_ops: &mut Vec<Operation>) {
    // push base 2 onto the stack: [exp, .....] -> [2, exp, ......]
    span_ops.push(Operation::Push(Felt::new(2)));

    // introduce initial value of acc onto the stack: [2, exp, ....] -> [1, 2, exp, ....]
    span_ops.push(Operation::Pad);
    span_ops.push(Operation::Incr);

    // arrange the top of the stack for `EXPACC` instruction: [1, 2, exp, ....] -> [0, 2, 1, exp, ...]
    span_ops.push(Operation::Swap);
    span_ops.push(Operation::Pad);

    // calling expacc instruction 7 times.
    span_ops.push_many(Operation::Expacc, 6);

    // drop the top two elements bit and exp value of the latest bit.
    span_ops.push_many(Operation::Drop, 2);

    // taking `b` to the top and asserting if it's equal to ZERO after all the right shifts.
    span_ops.push(Operation::Swap);
    span_ops.push(Operation::Eqz);
    span_ops.push(Operation::Assert);
}

// COMPARISON OPERATION HELPER FUNCTIONS
// ================================================================================================

/// Splits the top 2 elements on the stack into low and high 32-bit values and swaps their order.
/// The expected starting state of the stack (from the top) is: [b, a, ...].
///
/// After these operations, the stack state will be: [a_hi, a_lo, b_hi, b_lo, ...].
///
/// This function takes 3 cycles.
fn split_elements(span_ops: &mut Vec<Operation>) {
    // stack: [b, a, ...] => [b_hi, b_lo, a, ...]
    span_ops.push(Operation::U32split);
    // => [a, b_hi, b_lo, ...]
    span_ops.push(Operation::MovUp2);
    // => [a_hi, a_lo, b_hi, b_lo, ...]
    span_ops.push(Operation::U32split);
}

/// This is a helper function for comparison operations that perform a less-than check a < b
/// between two field elements a and b. It expects both elements to be already split into upper and
/// lower 32-bit values and arranged on the stack (from the top) as:
/// [a_hi, a_lo, bi_hi, b_lo, ...].
///
/// It pops the high bit values of both elements, compares them, and pushes 2 flags: one for
/// less-than and one for equality. Then it moves the flags down the stack, leaving the low bits at
/// the top of the stack in the orientation required for a less-than check of the low bit values
/// (a_lo < b_lo).
///
/// After this operation, the stack will look as follows (from the top):
/// - b_lo
/// - a_lo
/// - hi_flag_eq: 1 if the high bit values were equal; 0 otherwise
/// - hi_flag_lt: 1 if a's high-bit values were less than b's (a_hi < b_hi); 0 otherwise
///
/// This function takes 9 cycles.
fn check_lt_high_bits(span_ops: &mut Vec<Operation>) {
    // reorder the stack to check a_hi < b_hi
    span_ops.push(Operation::MovUp2);

    // simultaneously check a_hi < b_hi and a_hi = b_hi, resulting in:
    // - an equality flag of 1 if a_hi = b_hi and 0 otherwise (at stack[0])
    // - a less-than flag of 1 if a_hi > b_hi and 0 otherwise (at stack[1])
    check_lt_and_eq(span_ops);

    // reorder the stack to prepare for low-bit comparison (a_lo < b_lo)
    span_ops.push(Operation::MovUp2);
    span_ops.push(Operation::MovUp3);
}

/// This is a helper function for comparison operations that perform a greater-than check a > b
/// between two field elements a and b. It expects both elements to be already split into upper and
/// lower 32-bit values and arranged on the stack (from the top) as:
/// [a_hi, a_lo, bi_hi, b_lo, ...].
///
/// It pops the high bit values of both elements, compares them, and pushes 2 flags: one for
/// greater-than and one for equality. Then it moves the flags down the stack, leaving the low bits at
/// the top of the stack in the orientation required for a greater-than check of the low bit values
/// (a_lo > b_lo).
///
/// After this operation, the stack will look as follows (from the top):
/// - a_lo
/// - b_lo
/// - hi_flag_eq: 1 if the high bit values were equal; 0 otherwise
/// - hi_flag_gt: 1 if a's high-bit values were greater than b's (a_hi > b_hi); 0 otherwise
///
/// This function takes 10 cycles.
fn check_gt_high_bits(span_ops: &mut Vec<Operation>) {
    // reorder the stack to check b_hi < a_hi
    span_ops.push(Operation::Swap);
    span_ops.push(Operation::MovDn2);

    // simultaneously check b_hi < a_hi and b_hi = a_hi, resulting in:
    // - an equality flag of 1 if a_hi = b_hi and 0 otherwise (at stack[0])
    // - a greater-than flag of 1 if a_hi > b_hi and 0 otherwise (at stack[1])
    check_lt_and_eq(span_ops);

    // reorder the stack to prepare for low-bit comparison (b_lo < a_lo)
    span_ops.push(Operation::MovUp3);
    span_ops.push(Operation::MovUp3);
}

/// Appends operations to the span block to emulate a "less than" conditional and check that a < b
/// for a starting stack of [b, a, ...]. Pops both elements and leaves 1 on the stack if a < b and
/// 0 otherwise.
///
/// This is implemented with the VM's ```U32sub``` op, which performs a subtraction and leaves the
/// result and an underflow flag on the stack. When a < b, a - b will underflow, so the less-than
/// condition will be true if the underflow flag is set.
///
/// This function takes 3 cycles.
fn check_lt(span_ops: &mut Vec<Operation>) {
    // calculate a - b
    // stack: [b, a, ...] => [underflow_flag, result, ...]
    span_ops.push(Operation::U32sub);

    // drop the result, since it's not needed
    span_ops.push(Operation::Swap);
    span_ops.push(Operation::Drop);
}

/// Appends operations to the span block to emulate a "less than or equal" conditional and check
/// that a <= b for a starting stack of [b, a, ...]. Pops both elements and leaves 1 on the stack
/// if a <= b and 0 otherwise.
///
/// This is implemented with the VM's ```U32sub``` op, which performs a subtraction and leaves the
/// result and an underflow flag on the stack. When a < b, a - b will underflow, so the less-than
/// condition will be true if the underflow flag is set. The equal condition will be true if
/// there was no underflow and the result is 0.
///
/// This function takes 4 cycles.
fn check_lte(span_ops: &mut Vec<Operation>) {
    // calculate a - b
    // stack: [b, a, ...] => [underflow_flag, result, ...]
    span_ops.push(Operation::U32sub);

    // check the result
    span_ops.push(Operation::Swap);
    span_ops.push(Operation::Eqz);

    // set the lte flag if the underflow flag was set or the result was 0
    span_ops.push(Operation::Or);
}

/// Appends operations to the span block to simultaneously check both the "less than" condition
/// (a < b) and equality (a = b) and push a separate flag onto the stack for each result.
///
/// The expected stack (from the top) is: [b, a, ...].
/// - Pushes 1 on the stack if a < b and 0 otherwise.
/// - Pushes 1 on the stack if a = b and 0 otherwise.
///
/// The resulting stack after this operation is: [eq_flag, lt_flag, ...].
///
/// This function takes 6 cycles.
fn check_lt_and_eq(span_ops: &mut Vec<Operation>) {
    // calculate a - b
    // stack: [b, a, ...] => [underflow_flag, result, ...]
    span_ops.push(Operation::U32sub);

    // Put 1 on the stack if the underflow flag was not set (there was no underflow)
    span_ops.push(Operation::Dup0);
    span_ops.push(Operation::Not);

    // move the result to the top of the stack and check if it was zero
    span_ops.push(Operation::MovUp2);
    span_ops.push(Operation::Eqz);

    // set the equality flag to 1 if there was no underflow and the result was zero
    span_ops.push(Operation::And)
}

/// This is a helper function to combine the high-bit and low-bit comparison checks into a single
/// result flag.
///
/// Since we're working with a 64-bit field modulus, we need to ensure that valid field elements
/// represented by > 32 bits are still compared properly. High bit comparisons take precedence, so
/// we only care about the result of the low-bit value comparison when the high bits were equal.
///
/// The stack is expected to be arranged as follows (from the top):
/// - low-bit comparison flag: 1 if the lt/lte/gt/gte condition being checked was true; 0 otherwise
/// - high-bit equality flag: 1 if the high bits were equal; 0 otherwise
/// - high-bit comparison flag: 1 if the lt/gt condition being checked was true; 0 otherwise
///
/// This function takes 2 cycles.
fn set_result(span_ops: &mut Vec<Operation>) {
    // check if high bits are equal AND low bit comparison condition was true
    span_ops.push(Operation::And);

    // Set the result flag if the above check passed OR the high-bit comparison was true
    span_ops.push(Operation::Or);
}<|MERGE_RESOLUTION|>--- conflicted
+++ resolved
@@ -1,4 +1,7 @@
-use super::{AssemblyError, Felt, FieldElement, Operation};
+use super::{
+    super::validate_operation, parse_bit_len_param, parse_element_param, AssemblyError, Felt,
+    FieldElement, Operation, Token, Vec,
+};
 use vm_core::{utils::PushMany, StarkField};
 
 // ASSERTIONS AND TESTS
@@ -124,48 +127,6 @@
     num_bits_in_len: u32,
 ) -> Result<(), AssemblyError> {
     // returns the number of `expacc` instruction call needed for the operation.
-<<<<<<< HEAD
-=======
-    let n = match op.num_parts() {
-        1 => 64,
-        2 => {
-            let param_value = op.parts()[1];
-
-            if param_value.strip_prefix('u').is_some() {
-                // parse the bits length of the exponent from the immediate value.
-                let bits_len = parse_bit_len_param(op, 1)?;
-
-                // the specified bits length can not be more than 64 bits.
-                if bits_len > 64 {
-                    return Err(AssemblyError::invalid_param_with_reason(
-                        op,
-                        1,
-                        format!("parameter can at max be a u64 but found u{bits_len}").as_str(),
-                    ));
-                }
-
-                bits_len
-            } else {
-                // parse immediate value.
-                let imm = parse_element_param(op, 1)?;
-
-                // fetching the bits lenght of the exponent.
-                let num_bits_in_imm = (64 - imm.as_int().leading_zeros()) as usize;
-
-                if imm.as_int() as usize <= 7 {
-                    append_exp_op_for_small_pow(span_ops, imm.as_int() as usize);
-                    return Ok(());
-                }
-
-                // pushing the exponent onto the stack.
-                span_ops.push(Operation::Push(imm));
-
-                num_bits_in_imm
-            }
-        }
-        _ => return Err(AssemblyError::extra_param(op)),
-    };
->>>>>>> 1dc1297f
 
     // arranging the stack to prepare it for expacc instruction.
     span_ops.push(Operation::Pad);
