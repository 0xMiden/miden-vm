--- conflicted
+++ resolved
@@ -1,13 +1,6 @@
 use alloc::{collections::BTreeSet, string::ToString, vec::Vec};
 use core::str::FromStr;
-<<<<<<< HEAD
 use std::sync::{Arc, LazyLock};
-=======
-use std::{
-    eprintln,
-    sync::{Arc, LazyLock},
-};
->>>>>>> 2e8ad9db
 
 use miden_assembly_syntax::diagnostics::WrapErr;
 use miden_core::{
