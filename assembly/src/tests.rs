--- conflicted
+++ resolved
@@ -3609,7 +3609,6 @@
 fn emit_syntax_equivalence() {
     let context = TestContext::new();
 
-<<<<<<< HEAD
     // First program uses a constant
     let program1_source = r#"
         const.EVT=event("evt::equiv")
@@ -3630,19 +3629,6 @@
         const.EVT=event("evt::equiv")
         begin
             push.EVT
-=======
-    // First program uses emit.42
-    let program1_source = r#"
-        begin
-            emit.42
-        end
-    "#;
-
-    // Second program uses push.42 emit drop
-    let program2_source = r#"
-        begin
-            push.42
->>>>>>> 11a26b69
             emit
             drop
         end
@@ -3650,33 +3636,22 @@
 
     let program1 = context.assemble(program1_source).unwrap();
     let program2 = context.assemble(program2_source).unwrap();
-<<<<<<< HEAD
     let program3 = context.assemble(program3_source).unwrap();
-=======
->>>>>>> 11a26b69
+
 
     // Get the MAST forest digests for both programs
     let digest1 = program1.hash();
     let digest2 = program2.hash();
-<<<<<<< HEAD
     let digest3 = program3.hash();
 
     // Both programs should have identical MAST representations
     assert_eq!(digest1, digest2, "MAST digests differ between programs 1 and 2");
     assert_eq!(digest1, digest3, "MAST digests differ between programs 1 and 3");
-=======
-
-    // Both programs should have identical MAST representations
-    assert_eq!(digest1, digest2, "MAST digests differ between emit.42 and push.42 emit drop");
->>>>>>> 11a26b69
 
     // Verify the procedure count is 1 (just the entrypoint) for both programs
     assert_eq!(program1.num_procedures(), 1);
     assert_eq!(program2.num_procedures(), 1);
-<<<<<<< HEAD
     assert_eq!(program3.num_procedures(), 1);
-=======
->>>>>>> 11a26b69
 }
 
 /// Since `foo` and `bar` have the same body, we only expect them to be added once to the program.
