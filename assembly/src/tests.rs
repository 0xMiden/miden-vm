--- conflicted
+++ resolved
@@ -7,12 +7,7 @@
     diagnostics::Report,
     regex, source_file,
     testing::{Pattern, TestContext},
-<<<<<<< HEAD
-    Assembler, AssemblyContext, Library, LibraryNamespace, LibraryPath, MaslLibrary, ModuleParser,
-    Version,
-=======
-    Assembler, Library, LibraryNamespace, LibraryPath, MaslLibrary, Version,
->>>>>>> 454d3441
+    Assembler, Library, LibraryNamespace, LibraryPath, MaslLibrary, ModuleParser, Version,
 };
 
 type TestResult = Result<(), Report>;
@@ -1501,12 +1496,7 @@
     let ast = context.parse_program(source)?;
 
     let assembler = Assembler::default().with_debug_mode(true);
-<<<<<<< HEAD
-    let mut context = AssemblyContext::for_program(ast.path());
-    assembler.assemble_in_context(ast, &mut context)?;
-=======
     assembler.assemble(ast)?;
->>>>>>> 454d3441
     Ok(())
 }
 
