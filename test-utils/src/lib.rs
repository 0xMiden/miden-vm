#![no_std]

extern crate alloc;

#[cfg(feature = "std")]
extern crate std;

#[cfg(not(target_family = "wasm"))]
use alloc::format;
use alloc::{
    string::{String, ToString},
    sync::Arc,
    vec::Vec,
};

pub use assembly::{diagnostics::Report, LibraryPath, SourceFile, SourceManager};
use assembly::{KernelLibrary, Library};
pub use pretty_assertions::{assert_eq, assert_ne, assert_str_eq};
use processor::Program;
pub use processor::{
    AdviceInputs, AdviceProvider, ContextId, DefaultHost, ExecutionError, ExecutionOptions,
    ExecutionTrace, Process, ProcessState, VmStateIterator,
};
#[cfg(not(target_family = "wasm"))]
use proptest::prelude::{Arbitrary, Strategy};
use prover::utils::range;
pub use prover::{prove, MemAdviceProvider, MerkleTreeVC, ProvingOptions};
pub use test_case::test_case;
pub use verifier::{verify, AcceptableOptions, VerifierError};
use vm_core::{chiplets::hasher::apply_permutation, ProgramInfo};
pub use vm_core::{
    chiplets::hasher::{hash_elements, STATE_WIDTH},
    stack::MIN_STACK_DEPTH,
    utils::{collections, group_slice_elements, IntoBytes, ToElements},
    Felt, FieldElement, StackInputs, StackOutputs, StarkField, Word, EMPTY_WORD, ONE, WORD_SIZE,
    ZERO,
};

pub mod math {
    pub use winter_prover::math::{
        fft, fields::QuadExtension, polynom, ExtensionOf, FieldElement, StarkField, ToElements,
    };
}

pub mod serde {
    pub use vm_core::utils::{
        ByteReader, ByteWriter, Deserializable, DeserializationError, Serializable, SliceReader,
    };
}

pub mod crypto;

#[cfg(not(target_family = "wasm"))]
pub mod rand;

mod test_builders;

#[cfg(not(target_family = "wasm"))]
pub use proptest;

// TYPE ALIASES
// ================================================================================================

pub type QuadFelt = vm_core::QuadExtension<Felt>;

// CONSTANTS
// ================================================================================================

/// A value just over what a [u32] integer can hold.
pub const U32_BOUND: u64 = u32::MAX as u64 + 1;

/// A source code of the `truncate_stack` procedure.
pub const TRUNCATE_STACK_PROC: &str = "
proc.truncate_stack.4
    loc_storew.0 dropw movupw.3
    sdepth neq.16
    while.true
        dropw movupw.3
        sdepth neq.16
    end
    loc_loadw.0
end
";

// TEST HANDLER
// ================================================================================================

/// Asserts that running the given assembler test will result in the expected error.
#[cfg(all(feature = "std", not(target_family = "wasm")))]
#[macro_export]
macro_rules! expect_assembly_error {
    ($test:expr, $(|)? $( $pattern:pat_param )|+ $( if $guard: expr )? $(,)?) => {
        let error = $test.compile().expect_err("expected assembly to fail");
        match error.downcast::<assembly::AssemblyError>() {
            Ok(error) => {
                ::vm_core::assert_matches!(error, $( $pattern )|+ $( if $guard )?);
            }
            Err(report) => {
                panic!(r#"
assertion failed (expected assembly error, but got a different type):
    left: `{:?}`,
    right: `{}`"#, report, stringify!($($pattern)|+ $(if $guard)?));
            }
        }
    };
}

/// Asserts that running the given execution test will result in the expected error.
#[cfg(all(feature = "std", not(target_family = "wasm")))]
#[macro_export]
macro_rules! expect_exec_error_matches {
    ($test:expr, $(|)? $( $pattern:pat_param )|+ $( if $guard: expr )? $(,)?) => {
        match $test.execute() {
            Ok(_) => panic!("expected execution to fail @ {}:{}", file!(), line!()),
            Err(error) => ::vm_core::assert_matches!(error, $( $pattern )|+ $( if $guard )?),
        }
    };
}

/// Like [assembly::assert_diagnostic], but matches each non-empty line of the rendered output to a
/// corresponding pattern.
///
/// So if the output has 3 lines, the second of which is empty, and you provide 2 patterns, the
/// assertion passes if the first line matches the first pattern, and the third line matches the
/// second pattern - the second line is ignored because it is empty.
#[cfg(all(feature = "std", not(target_family = "wasm")))]
#[macro_export]
macro_rules! assert_diagnostic_lines {
    ($diagnostic:expr, $($expected:expr),+) => {{
        use assembly::testing::Pattern;
        let actual = format!("{}", assembly::diagnostics::reporting::PrintDiagnostic::new_without_color($diagnostic));
        let lines = actual.lines().filter(|l| !l.trim().is_empty()).zip([$(Pattern::from($expected)),*].into_iter());
        for (actual_line, expected) in lines {
            expected.assert_match_with_context(actual_line, &actual);
        }
    }};
}

#[cfg(all(feature = "std", not(target_family = "wasm")))]
#[macro_export]
macro_rules! assert_assembler_diagnostic {
    ($test:ident, $($expected:literal),+) => {{
        let error = $test
            .compile()
            .expect_err("expected diagnostic to be raised, but compilation succeeded");
        assert_diagnostic_lines!(error, $($expected),*);
    }};

    ($test:ident, $($expected:expr),+) => {{
        let error = $test
            .compile()
            .expect_err("expected diagnostic to be raised, but compilation succeeded");
        assert_diagnostic_lines!(error, $($expected),*);
    }};
}

/// This is a container for the data required to run tests, which allows for running several
/// different types of tests.
///
/// Types of valid result tests:
/// - Execution test: check that running a program compiled from the given source has the specified
///   results for the given (optional) inputs.
/// - Proptest: run an execution test inside a proptest.
///
/// Types of failure tests:
/// - Assembly error test: check that attempting to compile the given source causes an AssemblyError
///   which contains the specified substring.
/// - Execution error test: check that running a program compiled from the given source causes an
///   ExecutionError which contains the specified substring.
pub struct Test {
    pub source_manager: Arc<dyn SourceManager>,
    pub source: Arc<SourceFile>,
    pub kernel_source: Option<Arc<SourceFile>>,
    pub stack_inputs: StackInputs,
    pub advice_inputs: AdviceInputs,
    pub in_debug_mode: bool,
    pub libraries: Vec<Library>,
    pub add_modules: Vec<(LibraryPath, String)>,
}

impl Test {
    // CONSTRUCTOR
    // --------------------------------------------------------------------------------------------

    /// Creates the simplest possible new test, with only a source string and no inputs.
    pub fn new(name: &str, source: &str, in_debug_mode: bool) -> Self {
        let source_manager = Arc::new(assembly::DefaultSourceManager::default());
        let source = source_manager.load(name, source.to_string());
        Test {
            source_manager,
            source,
            kernel_source: None,
            stack_inputs: StackInputs::default(),
            advice_inputs: AdviceInputs::default(),
            in_debug_mode,
            libraries: Vec::default(),
            add_modules: Vec::default(),
        }
    }

    /// Add an extra module to link in during assembly
    pub fn add_module(&mut self, path: assembly::LibraryPath, source: impl ToString) {
        self.add_modules.push((path, source.to_string()));
    }

    // TEST METHODS
    // --------------------------------------------------------------------------------------------

    /// Builds a final stack from the provided stack-ordered array and asserts that executing the
    /// test will result in the expected final stack state.
    #[track_caller]
    pub fn expect_stack(&self, final_stack: &[u64]) {
        let result = self.get_last_stack_state().as_int_vec();
        let expected = resize_to_min_stack_depth(final_stack);
        assert_eq!(expected, result, "Expected stack to be {:?}, found {:?}", expected, result);
    }

    /// Executes the test and validates that the process memory has the elements of `expected_mem`
    /// at address `mem_start_addr` and that the end of the stack execution trace matches the
    /// `final_stack`.
    #[track_caller]
    pub fn expect_stack_and_memory(
        &self,
        final_stack: &[u64],
        mem_start_addr: u32,
        expected_mem: &[u64],
    ) {
        // compile the program
        let (program, kernel) = self.compile().expect("Failed to compile test source.");
        let mut host = DefaultHost::new(MemAdviceProvider::from(self.advice_inputs.clone()));
        if let Some(kernel) = kernel {
            host.load_mast_forest(kernel.mast_forest().clone()).unwrap();
        }
        for library in &self.libraries {
            host.load_mast_forest(library.mast_forest().clone()).unwrap();
        }

        // execute the test
        let mut process = Process::new(
            program.kernel().clone(),
            self.stack_inputs.clone(),
            ExecutionOptions::default(),
        );
        process.execute(&program, &mut host).unwrap();

        // validate the memory state
        for (addr, mem_value) in
            (range(mem_start_addr as usize, expected_mem.len())).zip(expected_mem.iter())
        {
            let mem_state = process
                .chiplets
<<<<<<< HEAD
                .memory
                .get_value(ContextId::root(), mem_start_addr)
                .unwrap_or(EMPTY_WORD);

            let mem_state = felt_slice_to_ints(&mem_state);
=======
                .memory()
                .get_value(ContextId::root(), addr as u32)
                .unwrap_or(ZERO);
>>>>>>> 3c8013d9
            assert_eq!(
                *mem_value,
                mem_state.as_int(),
                "Expected memory [{}] => {:?}, found {:?}",
                addr,
                mem_value,
                mem_state
            );
        }

        // validate the stack states
        self.expect_stack(final_stack);
    }

    /// Asserts that executing the test inside a proptest results in the expected final stack state.
    /// The proptest will return a test failure instead of panicking if the assertion condition
    /// fails.
    #[cfg(not(target_family = "wasm"))]
    pub fn prop_expect_stack(
        &self,
        final_stack: &[u64],
    ) -> Result<(), proptest::prelude::TestCaseError> {
        let result = self.get_last_stack_state().as_int_vec();
        proptest::prop_assert_eq!(resize_to_min_stack_depth(final_stack), result);

        Ok(())
    }

    // UTILITY METHODS
    // --------------------------------------------------------------------------------------------

    /// Compiles a test's source and returns the resulting Program together with the associated
    /// kernel library (when specified).
    ///
    /// # Errors
    /// Returns an error if compilation of the program source or the kernel fails.
    pub fn compile(&self) -> Result<(Program, Option<KernelLibrary>), Report> {
        use assembly::{ast::ModuleKind, Assembler, CompileOptions};

        let (assembler, kernel_lib) = if let Some(kernel) = self.kernel_source.clone() {
            let kernel_lib =
                Assembler::new(self.source_manager.clone()).assemble_kernel(kernel).unwrap();

            (
                Assembler::with_kernel(self.source_manager.clone(), kernel_lib.clone()),
                Some(kernel_lib),
            )
        } else {
            (Assembler::new(self.source_manager.clone()), None)
        };

        let mut assembler = self
            .add_modules
            .iter()
            .fold(assembler, |assembler, (path, source)| {
                assembler
                    .with_module_and_options(
                        source,
                        CompileOptions::new(ModuleKind::Library, path.clone()).unwrap(),
                    )
                    .expect("invalid masm source code")
            })
            .with_debug_mode(self.in_debug_mode);
        for library in &self.libraries {
            assembler.add_library(library).unwrap();
        }

        Ok((assembler.assemble_program(self.source.clone())?, kernel_lib))
    }

    /// Compiles the test's source to a Program and executes it with the tests inputs. Returns a
    /// resulting execution trace or error.
    #[track_caller]
    pub fn execute(&self) -> Result<ExecutionTrace, ExecutionError> {
        let (program, kernel) = self.compile().expect("Failed to compile test source.");
        let mut host = DefaultHost::new(MemAdviceProvider::from(self.advice_inputs.clone()));
        if let Some(kernel) = kernel {
            host.load_mast_forest(kernel.mast_forest().clone()).unwrap();
        }
        for library in &self.libraries {
            host.load_mast_forest(library.mast_forest().clone()).unwrap();
        }
        processor::execute(
            &program,
            self.stack_inputs.clone(),
            &mut host,
            ExecutionOptions::default(),
        )
    }

    /// Compiles the test's source to a Program and executes it with the tests inputs. Returns the
    /// process once execution is finished.
    pub fn execute_process(
        &self,
    ) -> Result<(Process, DefaultHost<MemAdviceProvider>), ExecutionError> {
        let (program, kernel) = self.compile().expect("Failed to compile test source.");
        let mut host = DefaultHost::new(MemAdviceProvider::from(self.advice_inputs.clone()));
        if let Some(kernel) = kernel {
            host.load_mast_forest(kernel.mast_forest().clone()).unwrap();
        }
        for library in &self.libraries {
            host.load_mast_forest(library.mast_forest().clone()).unwrap();
        }

        let mut process = Process::new(
            program.kernel().clone(),
            self.stack_inputs.clone(),
            ExecutionOptions::default(),
        );
        process.execute(&program, &mut host)?;
        Ok((process, host))
    }

    /// Compiles the test's code into a program, then generates and verifies a proof of execution
    /// using the given public inputs and the specified number of stack outputs. When `test_fail`
    /// is true, this function will force a failure by modifying the first output.
    pub fn prove_and_verify(&self, pub_inputs: Vec<u64>, test_fail: bool) {
        let stack_inputs = StackInputs::try_from_ints(pub_inputs).unwrap();
        let (program, kernel) = self.compile().expect("Failed to compile test source.");
        let mut host = DefaultHost::new(MemAdviceProvider::from(self.advice_inputs.clone()));
        if let Some(kernel) = kernel {
            host.load_mast_forest(kernel.mast_forest().clone()).unwrap();
        }
        for library in &self.libraries {
            host.load_mast_forest(library.mast_forest().clone()).unwrap();
        }
        let (mut stack_outputs, proof) =
            prover::prove(&program, stack_inputs.clone(), &mut host, ProvingOptions::default())
                .unwrap();

        let program_info = ProgramInfo::from(program);
        if test_fail {
            stack_outputs.stack_mut()[0] += ONE;
            assert!(verifier::verify(program_info, stack_inputs, stack_outputs, proof).is_err());
        } else {
            let result = verifier::verify(program_info, stack_inputs, stack_outputs, proof);
            assert!(result.is_ok(), "error: {result:?}");
        }
    }

    /// Compiles the test's source to a Program and executes it with the tests inputs. Returns a
    /// VmStateIterator that allows us to iterate through each clock cycle and inspect the process
    /// state.
    pub fn execute_iter(&self) -> VmStateIterator {
        let (program, kernel) = self.compile().expect("Failed to compile test source.");
        let mut host = DefaultHost::new(MemAdviceProvider::from(self.advice_inputs.clone()));
        if let Some(kernel) = kernel {
            host.load_mast_forest(kernel.mast_forest().clone()).unwrap();
        }
        for library in &self.libraries {
            host.load_mast_forest(library.mast_forest().clone()).unwrap();
        }
        processor::execute_iter(&program, self.stack_inputs.clone(), &mut host)
    }

    /// Returns the last state of the stack after executing a test.
    #[track_caller]
    pub fn get_last_stack_state(&self) -> StackOutputs {
        let trace = self.execute().unwrap();

        trace.last_stack_state()
    }
}

// HELPER FUNCTIONS
// ================================================================================================

/// Converts a slice of Felts into a vector of u64 values.
pub fn felt_slice_to_ints(values: &[Felt]) -> Vec<u64> {
    values.iter().map(|e| (*e).as_int()).collect()
}

pub fn resize_to_min_stack_depth(values: &[u64]) -> Vec<u64> {
    let mut result: Vec<u64> = values.to_vec();
    result.resize(MIN_STACK_DEPTH, 0);
    result
}

/// A proptest strategy for generating a random word with 4 values of type T.
#[cfg(not(target_family = "wasm"))]
pub fn prop_randw<T: Arbitrary>() -> impl Strategy<Value = Vec<T>> {
    use proptest::prelude::{any, prop};
    prop::collection::vec(any::<T>(), 4)
}

/// Given a hasher state, perform one permutation.
///
/// The values of `values` should be:
/// - 0..4 the capacity
/// - 4..12 the rate
///
/// Return the result of the permutation in stack order.
pub fn build_expected_perm(values: &[u64]) -> [Felt; STATE_WIDTH] {
    let mut expected = [ZERO; STATE_WIDTH];
    for (&value, result) in values.iter().zip(expected.iter_mut()) {
        *result = Felt::new(value);
    }
    apply_permutation(&mut expected);
    expected.reverse();

    expected
}

pub fn build_expected_hash(values: &[u64]) -> [Felt; 4] {
    let digest = hash_elements(&values.iter().map(|&v| Felt::new(v)).collect::<Vec<_>>());
    let mut expected: [Felt; 4] = digest.into();
    expected.reverse();

    expected
}

// Generates the MASM code which pushes the input values during the execution of the program.
#[cfg(all(feature = "std", not(target_family = "wasm")))]
pub fn push_inputs(inputs: &[u64]) -> String {
    let mut result = String::new();

    inputs.iter().for_each(|v| result.push_str(&format!("push.{}\n", v)));
    result
}<|MERGE_RESOLUTION|>--- conflicted
+++ resolved
@@ -249,17 +249,9 @@
         {
             let mem_state = process
                 .chiplets
-<<<<<<< HEAD
                 .memory
-                .get_value(ContextId::root(), mem_start_addr)
-                .unwrap_or(EMPTY_WORD);
-
-            let mem_state = felt_slice_to_ints(&mem_state);
-=======
-                .memory()
                 .get_value(ContextId::root(), addr as u32)
                 .unwrap_or(ZERO);
->>>>>>> 3c8013d9
             assert_eq!(
                 *mem_value,
                 mem_state.as_int(),
