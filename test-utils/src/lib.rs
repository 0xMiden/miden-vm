#![no_std]

extern crate alloc;

#[cfg(feature = "std")]
extern crate std;

#[cfg(not(target_family = "wasm"))]
use alloc::format;
use alloc::{
    string::{String, ToString},
    sync::Arc,
    vec::Vec,
};

use assembly::{KernelLibrary, Library};
pub use assembly::{LibraryPath, SourceFile, SourceManager, diagnostics::Report};
pub use pretty_assertions::{assert_eq, assert_ne, assert_str_eq};
pub use processor::{
    AdviceInputs, AdviceProvider, ContextId, ExecutionError, ExecutionOptions, ExecutionTrace,
    Process, ProcessState, VmStateIterator,
};
use processor::{Program, fast::FastProcessor};
#[cfg(not(target_family = "wasm"))]
use proptest::prelude::{Arbitrary, Strategy};
use prover::utils::range;
pub use prover::{MemAdviceProvider, MerkleTreeVC, ProvingOptions, prove};
pub use test_case::test_case;
pub use verifier::{AcceptableOptions, VerifierError, verify};
pub use vm_core::{
    EMPTY_WORD, Felt, FieldElement, ONE, StackInputs, StackOutputs, StarkField, WORD_SIZE, Word,
    ZERO,
    chiplets::hasher::{STATE_WIDTH, hash_elements},
    stack::MIN_STACK_DEPTH,
    utils::{IntoBytes, ToElements, collections, group_slice_elements},
};
use vm_core::{ProgramInfo, chiplets::hasher::apply_permutation};

pub mod math {
    pub use winter_prover::math::{
        ExtensionOf, FieldElement, StarkField, ToElements, fft, fields::QuadExtension, polynom,
    };
}

pub mod serde {
    pub use vm_core::utils::{
        ByteReader, ByteWriter, Deserializable, DeserializationError, Serializable, SliceReader,
    };
}

pub mod crypto;

pub mod host;
use host::TestHost;

#[cfg(not(target_family = "wasm"))]
pub mod rand;

mod test_builders;

#[cfg(not(target_family = "wasm"))]
pub use proptest;

// TYPE ALIASES
// ================================================================================================

pub type QuadFelt = vm_core::QuadExtension<Felt>;

// CONSTANTS
// ================================================================================================

/// A value just over what a [u32] integer can hold.
pub const U32_BOUND: u64 = u32::MAX as u64 + 1;

/// A source code of the `truncate_stack` procedure.
pub const TRUNCATE_STACK_PROC: &str = "
proc.truncate_stack.4
    loc_storew.0 dropw movupw.3
    sdepth neq.16
    while.true
        dropw movupw.3
        sdepth neq.16
    end
    loc_loadw.0
end
";

// TEST HANDLER
// ================================================================================================

/// Asserts that running the given assembler test will result in the expected error.
#[cfg(all(feature = "std", not(target_family = "wasm")))]
#[macro_export]
macro_rules! expect_assembly_error {
    ($test:expr, $(|)? $( $pattern:pat_param )|+ $( if $guard: expr )? $(,)?) => {
        let error = $test.compile().expect_err("expected assembly to fail");
        match error.downcast::<assembly::AssemblyError>() {
            Ok(error) => {
                ::vm_core::assert_matches!(error, $( $pattern )|+ $( if $guard )?);
            }
            Err(report) => {
                panic!(r#"
assertion failed (expected assembly error, but got a different type):
    left: `{:?}`,
    right: `{}`"#, report, stringify!($($pattern)|+ $(if $guard)?));
            }
        }
    };
}

/// Asserts that running the given execution test will result in the expected error.
#[cfg(all(feature = "std", not(target_family = "wasm")))]
#[macro_export]
macro_rules! expect_exec_error_matches {
    ($test:expr, $(|)? $( $pattern:pat_param )|+ $( if $guard: expr )? $(,)?) => {
        match $test.execute() {
            Ok(_) => panic!("expected execution to fail @ {}:{}", file!(), line!()),
            Err(error) => ::vm_core::assert_matches!(error, $( $pattern )|+ $( if $guard )?),
        }
    };
}

/// Like [assembly::assert_diagnostic], but matches each non-empty line of the rendered output to a
/// corresponding pattern.
///
/// So if the output has 3 lines, the second of which is empty, and you provide 2 patterns, the
/// assertion passes if the first line matches the first pattern, and the third line matches the
/// second pattern - the second line is ignored because it is empty.
#[cfg(not(target_family = "wasm"))]
#[macro_export]
macro_rules! assert_diagnostic_lines {
    ($diagnostic:expr, $($expected:expr),+) => {{
        use assembly::testing::Pattern;
        let actual = format!("{}", assembly::diagnostics::reporting::PrintDiagnostic::new_without_color($diagnostic));
        let lines = actual.lines().filter(|l| !l.trim().is_empty()).zip([$(Pattern::from($expected)),*].into_iter());
        for (actual_line, expected) in lines {
            expected.assert_match_with_context(actual_line, &actual);
        }
    }};
}

#[cfg(not(target_family = "wasm"))]
#[macro_export]
macro_rules! assert_assembler_diagnostic {
    ($test:ident, $($expected:literal),+) => {{
        let error = $test
            .compile()
            .expect_err("expected diagnostic to be raised, but compilation succeeded");
        assert_diagnostic_lines!(error, $($expected),*);
    }};

    ($test:ident, $($expected:expr),+) => {{
        let error = $test
            .compile()
            .expect_err("expected diagnostic to be raised, but compilation succeeded");
        assert_diagnostic_lines!(error, $($expected),*);
    }};
}

/// This is a container for the data required to run tests, which allows for running several
/// different types of tests.
///
/// Types of valid result tests:
/// - Execution test: check that running a program compiled from the given source has the specified
///   results for the given (optional) inputs.
/// - Proptest: run an execution test inside a proptest.
///
/// Types of failure tests:
/// - Assembly error test: check that attempting to compile the given source causes an AssemblyError
///   which contains the specified substring.
/// - Execution error test: check that running a program compiled from the given source causes an
///   ExecutionError which contains the specified substring.
pub struct Test {
    pub source_manager: Arc<dyn SourceManager>,
    pub source: Arc<SourceFile>,
    pub kernel_source: Option<Arc<SourceFile>>,
    pub stack_inputs: StackInputs,
    pub advice_inputs: AdviceInputs,
    pub in_debug_mode: bool,
    pub libraries: Vec<Library>,
    pub add_modules: Vec<(LibraryPath, String)>,
}

impl Test {
    // CONSTRUCTOR
    // --------------------------------------------------------------------------------------------

    /// Creates the simplest possible new test, with only a source string and no inputs.
    pub fn new(name: &str, source: &str, in_debug_mode: bool) -> Self {
        let source_manager = Arc::new(assembly::DefaultSourceManager::default());
        let source = source_manager.load(name, source.to_string());
        Test {
            source_manager,
            source,
            kernel_source: None,
            stack_inputs: StackInputs::default(),
            advice_inputs: AdviceInputs::default(),
            in_debug_mode,
            libraries: Vec::default(),
            add_modules: Vec::default(),
        }
    }

    /// Add an extra module to link in during assembly
    pub fn add_module(&mut self, path: assembly::LibraryPath, source: impl ToString) {
        self.add_modules.push((path, source.to_string()));
    }

    // TEST METHODS
    // --------------------------------------------------------------------------------------------

    /// Builds a final stack from the provided stack-ordered array and asserts that executing the
    /// test will result in the expected final stack state.
    #[track_caller]
    pub fn expect_stack(&self, final_stack: &[u64]) {
        let result = self.get_last_stack_state().as_int_vec();
        let expected = resize_to_min_stack_depth(final_stack);
        assert_eq!(expected, result, "Expected stack to be {:?}, found {:?}", expected, result);
    }

    /// Executes the test and validates that the process memory has the elements of `expected_mem`
    /// at address `mem_start_addr` and that the end of the stack execution trace matches the
    /// `final_stack`.
    #[track_caller]
    pub fn expect_stack_and_memory(
        &self,
        final_stack: &[u64],
        mem_start_addr: u32,
        expected_mem: &[u64],
    ) {
        // compile the program
        let (program, kernel) = self.compile().expect("Failed to compile test source.");
        let mut host = TestHost::new(MemAdviceProvider::from(self.advice_inputs.clone()));
        if let Some(kernel) = kernel {
            host.load_mast_forest(kernel.mast_forest().clone()).unwrap();
        }
        for library in &self.libraries {
            host.load_mast_forest(library.mast_forest().clone()).unwrap();
        }

        // execute the test
        let mut process = Process::new(
            program.kernel().clone(),
            self.stack_inputs.clone(),
            ExecutionOptions::default(),
        )
        .with_source_manager(self.source_manager.clone());
        process.execute(&program, &mut host).unwrap();

        // validate the memory state
        for (addr, mem_value) in
            (range(mem_start_addr as usize, expected_mem.len())).zip(expected_mem.iter())
        {
            let mem_state = process
                .chiplets
                .memory
                .get_value(ContextId::root(), addr as u32)
                .unwrap_or(ZERO);
            assert_eq!(
                *mem_value,
                mem_state.as_int(),
                "Expected memory [{}] => {:?}, found {:?}",
                addr,
                mem_value,
                mem_state
            );
        }

        // validate the stack states
        self.expect_stack(final_stack);
    }

    /// Asserts that executing the test inside a proptest results in the expected final stack state.
    /// The proptest will return a test failure instead of panicking if the assertion condition
    /// fails.
    #[cfg(not(target_family = "wasm"))]
    pub fn prop_expect_stack(
        &self,
        final_stack: &[u64],
    ) -> Result<(), proptest::prelude::TestCaseError> {
        let result = self.get_last_stack_state().as_int_vec();
        proptest::prop_assert_eq!(resize_to_min_stack_depth(final_stack), result);

        Ok(())
    }

    // UTILITY METHODS
    // --------------------------------------------------------------------------------------------

    /// Compiles a test's source and returns the resulting Program together with the associated
    /// kernel library (when specified).
    ///
    /// # Errors
    /// Returns an error if compilation of the program source or the kernel fails.
    pub fn compile(&self) -> Result<(Program, Option<KernelLibrary>), Report> {
        use assembly::{Assembler, CompileOptions, ast::ModuleKind};

        let (assembler, kernel_lib) = if let Some(kernel) = self.kernel_source.clone() {
            let kernel_lib =
                Assembler::new(self.source_manager.clone()).assemble_kernel(kernel).unwrap();

            (
                Assembler::with_kernel(self.source_manager.clone(), kernel_lib.clone()),
                Some(kernel_lib),
            )
        } else {
            (Assembler::new(self.source_manager.clone()), None)
        };

        let mut assembler = self
            .add_modules
            .iter()
            .fold(assembler, |assembler, (path, source)| {
                assembler
                    .with_module_and_options(
                        source,
                        CompileOptions::new(ModuleKind::Library, path.clone()).unwrap(),
                    )
                    .expect("invalid masm source code")
            })
            .with_debug_mode(self.in_debug_mode);
        for library in &self.libraries {
            assembler.add_library(library).unwrap();
        }

        Ok((assembler.assemble_program(self.source.clone())?, kernel_lib))
    }

    /// Compiles the test's source to a Program and executes it with the tests inputs. Returns a
    /// resulting execution trace or error.
    ///
    /// Internally, this also checks that the slow and fast processors agree on the stack
    /// outputs.
    #[track_caller]
    pub fn execute(&self) -> Result<ExecutionTrace, ExecutionError> {
<<<<<<< HEAD
        let (program, mut host) = self.get_program_and_host();

        // slow processor
=======
        let (program, kernel) = self.compile().expect("Failed to compile test source.");
        let mut host = TestHost::new(MemAdviceProvider::from(self.advice_inputs.clone()));
        if let Some(kernel) = kernel {
            host.load_mast_forest(kernel.mast_forest().clone()).unwrap();
        }
        for library in &self.libraries {
            host.load_mast_forest(library.mast_forest().clone()).unwrap();
        }

>>>>>>> 87a57db5
        let mut process = Process::new(
            program.kernel().clone(),
            self.stack_inputs.clone(),
            ExecutionOptions::default(),
<<<<<<< HEAD
        );
        let slow_stack_outputs = process.execute(&program, &mut host)?;
        let trace = ExecutionTrace::new(process, slow_stack_outputs.clone());
        assert_eq!(&program.hash(), trace.program_hash(), "inconsistent program hash");

        // compare fast and slow processors' stack outputs
        self.assert_outputs_with_fast_processor(slow_stack_outputs);

=======
        )
        .with_source_manager(self.source_manager.clone());
        let stack_outputs = process.execute(&program, &mut host)?;
        let trace = ExecutionTrace::new(process, stack_outputs);
        assert_eq!(&program.hash(), trace.program_hash(), "inconsistent program hash");
>>>>>>> 87a57db5
        Ok(trace)
    }

    /// Compiles the test's source to a Program and executes it with the tests inputs. Returns the
    /// process once execution is finished.
    pub fn execute_process(&self) -> Result<(Process, TestHost), ExecutionError> {
        let (program, mut host) = self.get_program_and_host();

        let mut process = Process::new(
            program.kernel().clone(),
            self.stack_inputs.clone(),
            ExecutionOptions::default(),
        );
        let stack_outputs = process.execute(&program, &mut host)?;

        self.assert_outputs_with_fast_processor(stack_outputs);

        Ok((process, host))
    }

    /// Compiles the test's code into a program, then generates and verifies a proof of execution
    /// using the given public inputs and the specified number of stack outputs. When `test_fail`
    /// is true, this function will force a failure by modifying the first output.
    pub fn prove_and_verify(&self, pub_inputs: Vec<u64>, test_fail: bool) {
        let (program, mut host) = self.get_program_and_host();
        let stack_inputs = StackInputs::try_from_ints(pub_inputs).unwrap();
<<<<<<< HEAD
        let (mut stack_outputs, proof) =
            prover::prove(&program, stack_inputs.clone(), &mut host, ProvingOptions::default())
                .unwrap();
=======
        let (program, kernel) = self.compile().expect("Failed to compile test source.");
        let mut host = TestHost::new(MemAdviceProvider::from(self.advice_inputs.clone()));
        if let Some(kernel) = kernel {
            host.load_mast_forest(kernel.mast_forest().clone()).unwrap();
        }
        for library in &self.libraries {
            host.load_mast_forest(library.mast_forest().clone()).unwrap();
        }
        let (mut stack_outputs, proof) = prover::prove(
            &program,
            stack_inputs.clone(),
            &mut host,
            ProvingOptions::default(),
            self.source_manager.clone(),
        )
        .unwrap();
>>>>>>> 87a57db5

        self.assert_outputs_with_fast_processor(stack_outputs.clone());

        let program_info = ProgramInfo::from(program);
        if test_fail {
            stack_outputs.stack_mut()[0] += ONE;
            assert!(verifier::verify(program_info, stack_inputs, stack_outputs, proof).is_err());
        } else {
            let result = verifier::verify(program_info, stack_inputs, stack_outputs, proof);
            assert!(result.is_ok(), "error: {result:?}");
        }
    }

    /// Compiles the test's source to a Program and executes it with the tests inputs. Returns a
    /// VmStateIterator that allows us to iterate through each clock cycle and inspect the process
    /// state.
    pub fn execute_iter(&self) -> VmStateIterator {
        let (program, mut host) = self.get_program_and_host();

        let mut process = Process::new_debug(program.kernel().clone(), self.stack_inputs.clone());
        let result = process.execute(&program, &mut host);

        if let Ok(stack_outputs) = &result {
            assert_eq!(
                program.hash(),
                process.decoder.program_hash().into(),
                "inconsistent program hash"
            );

            self.assert_outputs_with_fast_processor(stack_outputs.clone());
        }
        VmStateIterator::new(process, result)
    }

    /// Returns the last state of the stack after executing a test.
    #[track_caller]
    pub fn get_last_stack_state(&self) -> StackOutputs {
        let trace = self.execute().unwrap();

        trace.last_stack_state()
    }

    // HELPERS
    // ------------------------------------------------------------------------------------------

    /// Returns the program and host for the test.
    ///
    /// The host is initialized with the advice inputs provided in the test, as well as the kernel
    /// and library MAST forests.
    fn get_program_and_host(&self) -> (Program, TestHost) {
        let (program, kernel) = self.compile().expect("Failed to compile test source.");
        let mut host = TestHost::new(MemAdviceProvider::from(self.advice_inputs.clone()));
        if let Some(kernel) = kernel {
            host.load_mast_forest(kernel.mast_forest().clone()).unwrap();
        }
        for library in &self.libraries {
            host.load_mast_forest(library.mast_forest().clone()).unwrap();
        }
<<<<<<< HEAD
=======
        processor::execute_iter(
            &program,
            self.stack_inputs.clone(),
            &mut host,
            self.source_manager.clone(),
        )
    }
>>>>>>> 87a57db5

        (program, host)
    }

    /// Runs the program on the fast processor, and asserts that the stack outputs match the slow
    /// processor's stack outputs.
    fn assert_outputs_with_fast_processor(&self, slow_stack_outputs: StackOutputs) {
        let (program, mut host) = self.get_program_and_host();
        let stack_inputs: Vec<Felt> = self.stack_inputs.clone().into_iter().rev().collect();
        let fast_process = FastProcessor::new(&stack_inputs);
        let fast_stack_outputs = fast_process.execute(&program, &mut host).unwrap();

        assert_eq!(
            slow_stack_outputs, fast_stack_outputs,
            "stack outputs do not match between slow and fast processors"
        );
    }
}

// HELPER FUNCTIONS
// ================================================================================================

/// Converts a slice of Felts into a vector of u64 values.
pub fn felt_slice_to_ints(values: &[Felt]) -> Vec<u64> {
    values.iter().map(|e| (*e).as_int()).collect()
}

pub fn resize_to_min_stack_depth(values: &[u64]) -> Vec<u64> {
    let mut result: Vec<u64> = values.to_vec();
    result.resize(MIN_STACK_DEPTH, 0);
    result
}

/// A proptest strategy for generating a random word with 4 values of type T.
#[cfg(not(target_family = "wasm"))]
pub fn prop_randw<T: Arbitrary>() -> impl Strategy<Value = Vec<T>> {
    use proptest::prelude::{any, prop};
    prop::collection::vec(any::<T>(), 4)
}

/// Given a hasher state, perform one permutation.
///
/// The values of `values` should be:
/// - 0..4 the capacity
/// - 4..12 the rate
///
/// Return the result of the permutation in stack order.
pub fn build_expected_perm(values: &[u64]) -> [Felt; STATE_WIDTH] {
    let mut expected = [ZERO; STATE_WIDTH];
    for (&value, result) in values.iter().zip(expected.iter_mut()) {
        *result = Felt::new(value);
    }
    apply_permutation(&mut expected);
    expected.reverse();

    expected
}

pub fn build_expected_hash(values: &[u64]) -> [Felt; 4] {
    let digest = hash_elements(&values.iter().map(|&v| Felt::new(v)).collect::<Vec<_>>());
    let mut expected: [Felt; 4] = digest.into();
    expected.reverse();

    expected
}

// Generates the MASM code which pushes the input values during the execution of the program.
#[cfg(all(feature = "std", not(target_family = "wasm")))]
pub fn push_inputs(inputs: &[u64]) -> String {
    let mut result = String::new();

    inputs.iter().for_each(|v| result.push_str(&format!("push.{}\n", v)));
    result
}<|MERGE_RESOLUTION|>--- conflicted
+++ resolved
@@ -333,27 +333,15 @@
     /// outputs.
     #[track_caller]
     pub fn execute(&self) -> Result<ExecutionTrace, ExecutionError> {
-<<<<<<< HEAD
         let (program, mut host) = self.get_program_and_host();
 
         // slow processor
-=======
-        let (program, kernel) = self.compile().expect("Failed to compile test source.");
-        let mut host = TestHost::new(MemAdviceProvider::from(self.advice_inputs.clone()));
-        if let Some(kernel) = kernel {
-            host.load_mast_forest(kernel.mast_forest().clone()).unwrap();
-        }
-        for library in &self.libraries {
-            host.load_mast_forest(library.mast_forest().clone()).unwrap();
-        }
-
->>>>>>> 87a57db5
         let mut process = Process::new(
             program.kernel().clone(),
             self.stack_inputs.clone(),
             ExecutionOptions::default(),
-<<<<<<< HEAD
-        );
+        )
+        .with_source_manager(self.source_manager.clone());
         let slow_stack_outputs = process.execute(&program, &mut host)?;
         let trace = ExecutionTrace::new(process, slow_stack_outputs.clone());
         assert_eq!(&program.hash(), trace.program_hash(), "inconsistent program hash");
@@ -361,13 +349,6 @@
         // compare fast and slow processors' stack outputs
         self.assert_outputs_with_fast_processor(slow_stack_outputs);
 
-=======
-        )
-        .with_source_manager(self.source_manager.clone());
-        let stack_outputs = process.execute(&program, &mut host)?;
-        let trace = ExecutionTrace::new(process, stack_outputs);
-        assert_eq!(&program.hash(), trace.program_hash(), "inconsistent program hash");
->>>>>>> 87a57db5
         Ok(trace)
     }
 
@@ -394,19 +375,6 @@
     pub fn prove_and_verify(&self, pub_inputs: Vec<u64>, test_fail: bool) {
         let (program, mut host) = self.get_program_and_host();
         let stack_inputs = StackInputs::try_from_ints(pub_inputs).unwrap();
-<<<<<<< HEAD
-        let (mut stack_outputs, proof) =
-            prover::prove(&program, stack_inputs.clone(), &mut host, ProvingOptions::default())
-                .unwrap();
-=======
-        let (program, kernel) = self.compile().expect("Failed to compile test source.");
-        let mut host = TestHost::new(MemAdviceProvider::from(self.advice_inputs.clone()));
-        if let Some(kernel) = kernel {
-            host.load_mast_forest(kernel.mast_forest().clone()).unwrap();
-        }
-        for library in &self.libraries {
-            host.load_mast_forest(library.mast_forest().clone()).unwrap();
-        }
         let (mut stack_outputs, proof) = prover::prove(
             &program,
             stack_inputs.clone(),
@@ -415,7 +383,6 @@
             self.source_manager.clone(),
         )
         .unwrap();
->>>>>>> 87a57db5
 
         self.assert_outputs_with_fast_processor(stack_outputs.clone());
 
@@ -474,16 +441,6 @@
         for library in &self.libraries {
             host.load_mast_forest(library.mast_forest().clone()).unwrap();
         }
-<<<<<<< HEAD
-=======
-        processor::execute_iter(
-            &program,
-            self.stack_inputs.clone(),
-            &mut host,
-            self.source_manager.clone(),
-        )
-    }
->>>>>>> 87a57db5
 
         (program, host)
     }
