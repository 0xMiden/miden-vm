--- conflicted
+++ resolved
@@ -7,7 +7,6 @@
 #[cfg(feature = "std")]
 extern crate std;
 
-<<<<<<< HEAD
 use alloc::{borrow::ToOwned, vec::Vec};
 
 use miden_core::{
@@ -23,7 +22,6 @@
     math::get_power_series,
     matrix::ColMatrix,
 };
-=======
 use core::borrow::{Borrow, BorrowMut};
 
 use p3_air::{AirBuilderWithPublicValues, PermutationAirBuilder};
@@ -34,7 +32,6 @@
 //use serde::{Deserialize, Serialize}; TODO(Al)
 use vm_core::{ProgramInfo, StackInputs, StackOutputs};
 use winter_air::ProofOptions as WinterProofOptions;
->>>>>>> b4c46020
 
 mod constraints;
 //pub use constraints::stack;
@@ -58,16 +55,11 @@
 // ================================================================================================
 
 pub use errors::ExecutionOptionsError;
-<<<<<<< HEAD
-pub use miden_core::{
-    Felt, FieldElement, StarkField,
-=======
 pub use options::{ExecutionOptions, ProvingOptions};
 pub use proof::{ExecutionProof, HashFunction};
 //use utils::TransitionConstraintRange;
-pub use vm_core::{
+pub use miden_core::{
     Felt,
->>>>>>> b4c46020
     utils::{DeserializationError, ToElements},
 };
 pub use options::{ExecutionOptions, ProvingOptions};
@@ -188,14 +180,9 @@
         // first value of clk is 0
         let mut result = vec![Assertion::single(CLK_COL_IDX, 0, ZERO)];
 
-<<<<<<< HEAD
         if IS_FULL_CONSTRAINT_SET {
             // first value of fmp is 2^30
             result.push(Assertion::single(FMP_COL_IDX, 0, Felt::new(2u64.pow(30))));
-=======
-        // first value of fmp is 2^30
-        result.push(Assertion::single(FMP_COL_IDX, 0, Felt::from_u64(2u64.pow(30))));
->>>>>>> b4c46020
 
             // add initial assertions for the stack.
             stack::get_assertions_first_step(&mut result, &*self.stack_inputs);
@@ -363,9 +350,6 @@
         }
     }
 
-<<<<<<< HEAD
-impl miden_core::ToElements<Felt> for PublicInputs {
-=======
     pub fn stack_inputs(&self) -> StackInputs {
         self.stack_inputs
     }
@@ -393,7 +377,6 @@
 }
 /*
 impl vm_core::ToElements<Felt> for PublicInputs {
->>>>>>> b4c46020
     fn to_elements(&self) -> Vec<Felt> {
         let mut result = self.stack_inputs.to_vec();
         result.append(&mut self.stack_outputs.to_vec());
