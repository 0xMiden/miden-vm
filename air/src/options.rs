use winter_air::BatchingMethod;

use super::{
    ExecutionOptionsError, FieldExtension, HashFunction, WinterProofOptions, trace::MIN_TRACE_LEN,
};

// PROVING OPTIONS
// ================================================================================================

/// A set of parameters specifying how Miden VM execution proofs are to be generated.
#[derive(Debug, Clone, Eq, PartialEq)]
pub struct ProvingOptions {
    exec_options: ExecutionOptions,
    proof_options: WinterProofOptions,
    hash_fn: HashFunction,
}

impl ProvingOptions {
    // CONSTANTS
    // --------------------------------------------------------------------------------------------

    /// Standard proof parameters for 96-bit conjectured security in non-recursive context.
    pub const REGULAR_96_BITS: WinterProofOptions = WinterProofOptions::new(
        27,
        8,
        16,
        FieldExtension::Quadratic,
        2,
        127,
        BatchingMethod::Algebraic,
        BatchingMethod::Algebraic,
    );

    /// Standard proof parameters for 128-bit conjectured security in non-recursive context.
    pub const REGULAR_128_BITS: WinterProofOptions = WinterProofOptions::new(
        27,
        16,
        21,
        FieldExtension::Cubic,
        2,
        127,
        BatchingMethod::Algebraic,
        BatchingMethod::Algebraic,
    );

    /// Standard proof parameters for 96-bit conjectured security in recursive context.
    pub const RECURSIVE_96_BITS: WinterProofOptions = WinterProofOptions::new(
        27,
        8,
        16,
        FieldExtension::Quadratic,
        4,
        127,
        BatchingMethod::Algebraic,
        BatchingMethod::Horner,
    );

    /// Standard proof parameters for 128-bit conjectured security in recursive context.
    pub const RECURSIVE_128_BITS: WinterProofOptions = WinterProofOptions::new(
        27,
        16,
        21,
        FieldExtension::Cubic,
        4,
        7,
        BatchingMethod::Horner,
        BatchingMethod::Horner,
    );

    // CONSTRUCTORS
    // --------------------------------------------------------------------------------------------

    /// Creates a new instance of [ProvingOptions] from the specified parameters.
    pub fn new(
        num_queries: usize,
        blowup_factor: usize,
        grinding_factor: u32,
        field_extension: FieldExtension,
        fri_folding_factor: usize,
        fri_remainder_max_degree: usize,
        hash_fn: HashFunction,
    ) -> Self {
        let proof_options = WinterProofOptions::new(
            num_queries,
            blowup_factor,
            grinding_factor,
            field_extension,
            fri_folding_factor,
            fri_remainder_max_degree,
            BatchingMethod::Algebraic,
            BatchingMethod::Horner,
        );
        let exec_options = ExecutionOptions::default();
        Self { exec_options, proof_options, hash_fn }
    }

    /// Creates a new preset instance of [ProvingOptions] targeting 96-bit security level, given
    /// a choice of a hash function.
    ///
<<<<<<< HEAD
    /// If the hash function is arithmetization-friendly then proofs will be generated using
    /// settings that are well-suited for recursive verification.
    pub fn with_96_bit_security(hash_fn: HashFunction) -> Self {
        let proof_options = match hash_fn {
            HashFunction::Blake3_192 | HashFunction::Blake3_256 => Self::REGULAR_96_BITS,
            HashFunction::Rpo256 | HashFunction::Rpx256 | HashFunction::Poseidon2 => {
                Self::RECURSIVE_96_BITS
            },
        };
=======
    /// If `recursive` flag is set to true, proofs will be generated using an arithmetization-
    /// friendly hash function (RPO). Such proofs are well-suited for recursive proof verification,
    /// but may take significantly longer to generate.
    pub fn with_96_bit_security(recursive: bool) -> Self {
        if recursive {
            Self {
                exec_options: ExecutionOptions::default(),
                proof_options: Self::RECURSIVE_96_BITS,
                hash_fn: HashFunction::Rpo256,
            }
        } else {
            Self {
                exec_options: ExecutionOptions::default(),
                proof_options: Self::REGULAR_96_BITS,
                hash_fn: HashFunction::Blake3_256,
            }
        }
    }

    /// Creates a new preset instance of [ProvingOptions] targeting 96-bit security level,
    /// using the RPX hashing function.
    pub fn with_96_bit_security_rpx() -> Self {
>>>>>>> b4c46020
        Self {
            exec_options: ExecutionOptions::default(),
            proof_options,
            hash_fn,
        }
    }

    /// Creates a new preset instance of [ProvingOptions] targeting 128-bit security level, given
    /// a choice of a hash function, in the non-recursive setting.
    ///
    /// If the hash function is arithmetization-friendly then proofs will be generated using
    /// settings that are well-suited for recursive verification.
    pub fn with_128_bit_security(hash_fn: HashFunction) -> Self {
        let proof_options = match hash_fn {
            HashFunction::Blake3_192 | HashFunction::Blake3_256 => Self::REGULAR_128_BITS,
            HashFunction::Rpo256 | HashFunction::Rpx256 | HashFunction::Poseidon2 => {
                Self::RECURSIVE_128_BITS
            },
        };
        Self {
            exec_options: ExecutionOptions::default(),
            proof_options,
            hash_fn,
        }
    }

    /// Sets [ExecutionOptions] for this [ProvingOptions].
    ///
    /// This sets the maximum number of cycles a program is allowed to execute as well as
    /// the number of cycles the program is expected to execute.
    pub fn with_execution_options(mut self, exec_options: ExecutionOptions) -> Self {
        self.exec_options = exec_options;
        self
    }

    // PUBLIC ACCESSORS
    // --------------------------------------------------------------------------------------------

    /// Returns the hash function to be used in STARK proof generation.
    pub const fn hash_fn(&self) -> HashFunction {
        self.hash_fn
    }

    /// Returns the execution options specified for this [ProvingOptions]
    pub const fn execution_options(&self) -> &ExecutionOptions {
        &self.exec_options
    }
}

impl Default for ProvingOptions {
    fn default() -> Self {
        Self::with_96_bit_security(HashFunction::Blake3_192)
    }
}

impl From<ProvingOptions> for WinterProofOptions {
    fn from(options: ProvingOptions) -> Self {
        options.proof_options
    }
}

// EXECUTION OPTIONS
// ================================================================================================

/// A set of parameters specifying execution parameters of the VM.
///
/// - `max_cycles` specifies the maximum number of cycles a program is allowed to execute.
/// - `expected_cycles` specifies the number of cycles a program is expected to execute.
#[derive(Debug, Clone, Copy, PartialEq, Eq)]
pub struct ExecutionOptions {
    max_cycles: u32,
    expected_cycles: u32,
    enable_tracing: bool,
    enable_debugging: bool,
}

impl Default for ExecutionOptions {
    fn default() -> Self {
        ExecutionOptions {
            max_cycles: Self::MAX_CYCLES,
            expected_cycles: MIN_TRACE_LEN as u32,
            enable_tracing: false,
            enable_debugging: false,
        }
    }
}

impl ExecutionOptions {
    // CONSTANTS
    // --------------------------------------------------------------------------------------------

    /// The maximum number of VM cycles a program is allowed to take.
    pub const MAX_CYCLES: u32 = 1 << 29;

    // CONSTRUCTOR
    // --------------------------------------------------------------------------------------------

    /// Creates a new instance of [ExecutionOptions] from the specified parameters.
    ///
    /// If the `max_cycles` is `None` the maximum number of cycles will be set to 2^29.
    pub fn new(
        max_cycles: Option<u32>,
        expected_cycles: u32,
        enable_tracing: bool,
        enable_debugging: bool,
    ) -> Result<Self, ExecutionOptionsError> {
        // Validate max cycles.
        let max_cycles = if let Some(max_cycles) = max_cycles {
            if max_cycles > Self::MAX_CYCLES {
                return Err(ExecutionOptionsError::MaxCycleNumTooBig {
                    max_cycles,
                    max_cycles_limit: Self::MAX_CYCLES,
                });
            }
            if max_cycles < MIN_TRACE_LEN as u32 {
                return Err(ExecutionOptionsError::MaxCycleNumTooSmall {
                    max_cycles,
                    min_cycles_limit: MIN_TRACE_LEN,
                });
            }
            max_cycles
        } else {
            Self::MAX_CYCLES
        };
        // Validate expected cycles.
        if max_cycles < expected_cycles {
            return Err(ExecutionOptionsError::ExpectedCyclesTooBig {
                max_cycles,
                expected_cycles,
            });
        }
        // Round up the expected number of cycles to the next power of two. If it is smaller than
        // MIN_TRACE_LEN -- pad expected number to it.
        let expected_cycles = expected_cycles.next_power_of_two().max(MIN_TRACE_LEN as u32);

        Ok(ExecutionOptions {
            max_cycles,
            expected_cycles,
            enable_tracing,
            enable_debugging,
        })
    }

    /// Enables execution of the `trace` instructions.
    pub fn with_tracing(mut self) -> Self {
        self.enable_tracing = true;
        self
    }

    /// Enables execution of programs in debug mode when the `enable_debugging` flag is set to true;
    /// otherwise, debug mode is disabled.
    ///
    /// In debug mode the VM does the following:
    /// - Executes `debug` instructions (these are ignored in regular mode).
    /// - Records additional info about program execution (e.g., keeps track of stack state at every
    ///   cycle of the VM) which enables stepping through the program forward and backward.
    pub fn with_debugging(mut self, enable_debugging: bool) -> Self {
        self.enable_debugging = enable_debugging;
        self
    }

    // PUBLIC ACCESSORS
    // --------------------------------------------------------------------------------------------

    /// Returns maximum number of cycles a program is allowed to execute for.
    pub fn max_cycles(&self) -> u32 {
        self.max_cycles
    }

    /// Returns the number of cycles a program is expected to take.
    ///
    /// This will serve as a hint to the VM for how much memory to allocate for a program's
    /// execution trace and may result in performance improvements when the number of expected
    /// cycles is equal to the number of actual cycles.
    pub fn expected_cycles(&self) -> u32 {
        self.expected_cycles
    }

    /// Returns a flag indicating whether the VM should execute `trace` instructions.
    pub fn enable_tracing(&self) -> bool {
        self.enable_tracing
    }

    /// Returns a flag indicating whether the VM should execute a program in debug mode.
    pub fn enable_debugging(&self) -> bool {
        self.enable_debugging
    }
}<|MERGE_RESOLUTION|>--- conflicted
+++ resolved
@@ -97,17 +97,6 @@
     /// Creates a new preset instance of [ProvingOptions] targeting 96-bit security level, given
     /// a choice of a hash function.
     ///
-<<<<<<< HEAD
-    /// If the hash function is arithmetization-friendly then proofs will be generated using
-    /// settings that are well-suited for recursive verification.
-    pub fn with_96_bit_security(hash_fn: HashFunction) -> Self {
-        let proof_options = match hash_fn {
-            HashFunction::Blake3_192 | HashFunction::Blake3_256 => Self::REGULAR_96_BITS,
-            HashFunction::Rpo256 | HashFunction::Rpx256 | HashFunction::Poseidon2 => {
-                Self::RECURSIVE_96_BITS
-            },
-        };
-=======
     /// If `recursive` flag is set to true, proofs will be generated using an arithmetization-
     /// friendly hash function (RPO). Such proofs are well-suited for recursive proof verification,
     /// but may take significantly longer to generate.
@@ -130,7 +119,6 @@
     /// Creates a new preset instance of [ProvingOptions] targeting 96-bit security level,
     /// using the RPX hashing function.
     pub fn with_96_bit_security_rpx() -> Self {
->>>>>>> b4c46020
         Self {
             exec_options: ExecutionOptions::default(),
             proof_options,
