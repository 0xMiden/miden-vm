--- conflicted
+++ resolved
@@ -4,11 +4,7 @@
     ops::{Add, AddAssign, Bound, Index, IndexMut, Mul, RangeBounds, Sub, SubAssign},
 };
 
-<<<<<<< HEAD
-use miden_core::Felt;
-=======
-use vm_core::{Felt, PrimeCharacteristicRing};
->>>>>>> b4c46020
+use miden_core::{Felt, PrimeCharacteristicRing};
 
 /// Represents the types of errors that can occur when converting from and into [`RowIndex`] and
 /// using its operations.
