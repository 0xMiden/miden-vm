use alloc::{string::ToString, vec::Vec};

<<<<<<< HEAD
use miden_core::{
    crypto::hash::{Blake3_192, Blake3_256, Hasher, Poseidon2, Rpo256, Rpx256},
=======
use p3_uni_stark::StarkGenericConfig;
use vm_core::{
    crypto::hash::{Blake3_192, Blake3_256, Hasher, Rpo256, Rpx256},
>>>>>>> b4c46020
    utils::{ByteReader, ByteWriter, Deserializable, DeserializationError, Serializable},
};
use serde::{Deserialize, Serialize};

//use winter_air::proof::Proof;

// EXECUTION PROOF
// ================================================================================================

/// A proof of correct execution of Miden VM.
///
/// The proof encodes the proof itself as well as STARK protocol parameters used to generate the
/// proof. However, the proof does not contain public inputs needed to verify the proof.
#[derive(Serialize, Deserialize)]
#[serde(bound = "")]
pub struct ExecutionProof {
    pub proof: Vec<u8>,
    pub hash_fn: HashFunction,
}

impl ExecutionProof {
    // CONSTRUCTOR
    // --------------------------------------------------------------------------------------------

    /// Creates a new instance of [ExecutionProof] from the specified STARK proof and hash
    /// function.
    pub const fn new(proof: Vec<u8>, hash_fn: HashFunction) -> Self {
        Self { proof, hash_fn }
    }

    // PUBLIC ACCESSORS
    // --------------------------------------------------------------------------------------------

    /// Returns the underlying STARK proof.
    pub fn stark_proof(&self) -> Vec<u8> {
        self.proof.clone()
    }

    /// Returns the hash function used during proof generation process.
    pub const fn hash_fn(&self) -> HashFunction {
        self.hash_fn
    }

    /// Returns conjectured security level of this proof in bits.
    pub fn security_level(&self) -> u32 {
        /*
        let conjectured_security = match self.hash_fn {
            HashFunction::Blake3_192 => self.proof.conjectured_security::<Blake3_192>(),
            HashFunction::Blake3_256 => self.proof.conjectured_security::<Blake3_256>(),
            HashFunction::Rpo256 => self.proof.conjectured_security::<Rpo256>(),
            HashFunction::Rpx256 => self.proof.conjectured_security::<Rpx256>(),
            HashFunction::Poseidon2 => self.proof.conjectured_security::<Poseidon2>(),
        };
        conjectured_security.bits()
         */
        128
    }

    // SERIALIZATION / DESERIALIZATION
    // --------------------------------------------------------------------------------------------
    /*
       /// Serializes this proof into a vector of bytes.
       pub fn to_bytes(&self) -> Vec<u8> {
           let mut bytes = self.proof.to_bytes();
           assert!(!bytes.is_empty(), "invalid STARK proof");
           // TODO: ideally we should write hash function into the proof first to avoid reallocations
           bytes.insert(0, self.hash_fn as u8);
           bytes
       }

       /// Reads the source bytes, parsing a new proof instance.
       pub fn from_bytes(source: &[u8]) -> Result<Self, DeserializationError> {
           if source.len() < 2 {
               return Err(DeserializationError::UnexpectedEOF);
           }
           let hash_fn = HashFunction::try_from(source[0])?;
           let proof = Proof::from_bytes(&source[1..])?;
           Ok(Self::new(proof, hash_fn))
       }
    */
    // DESTRUCTOR
    // --------------------------------------------------------------------------------------------

    /// Returns components of this execution proof.
    pub fn into_parts(self) -> (HashFunction, Vec<u8>) {
        (self.hash_fn, self.proof)
    }
}

// HASH FUNCTION
// ================================================================================================

/// A hash function used during STARK proof generation.
#[derive(Debug, Clone, Copy, PartialEq, Eq, Hash)]
#[derive(Serialize, Deserialize)]
#[serde(bound = "")]
#[repr(u8)]
pub enum HashFunction {
    /// BLAKE3 hash function with 192-bit output.
    Blake3_192 = 0x00,
    /// BLAKE3 hash function with 256-bit output.
    Blake3_256 = 0x01,
    /// RPO hash function with 256-bit output.
    Rpo256 = 0x02,
    /// RPX hash function with 256-bit output.
    Rpx256 = 0x03,
<<<<<<< HEAD
    /// Poseidon2 hash function with 256-bit output.
    Poseidon2 = 0x04,
=======
        /// Keccak hash function with 256-bit output.
        Keccak = 0x04,
}

impl Default for HashFunction {
    fn default() -> Self {
        Self::Blake3_192
    }
>>>>>>> b4c46020
}

impl HashFunction {
    /// Returns the collision resistance level (in bits) of this hash function.
    pub const fn collision_resistance(&self) -> u32 {
        match self {
            HashFunction::Blake3_192 => Blake3_192::COLLISION_RESISTANCE,
            HashFunction::Blake3_256 => Blake3_256::COLLISION_RESISTANCE,
            HashFunction::Rpo256 => Rpo256::COLLISION_RESISTANCE,
            HashFunction::Rpx256 => Rpx256::COLLISION_RESISTANCE,
<<<<<<< HEAD
            HashFunction::Poseidon2 => Poseidon2::COLLISION_RESISTANCE,
=======
            HashFunction::Keccak => 128,
>>>>>>> b4c46020
        }
    }
}

impl TryFrom<u8> for HashFunction {
    type Error = DeserializationError;

    fn try_from(repr: u8) -> Result<Self, Self::Error> {
        match repr {
            0x00 => Ok(Self::Blake3_192),
            0x01 => Ok(Self::Blake3_256),
            0x02 => Ok(Self::Rpo256),
            0x03 => Ok(Self::Rpx256),
<<<<<<< HEAD
            0x04 => Ok(Self::Poseidon2),
=======
            0x04 => Ok(Self::Keccak),
>>>>>>> b4c46020
            _ => Err(DeserializationError::InvalidValue(format!(
                "the hash function representation {repr} is not valid!"
            ))),
        }
    }
}

impl TryFrom<&str> for HashFunction {
    type Error = super::ExecutionOptionsError;

    fn try_from(hash_fn_str: &str) -> Result<Self, Self::Error> {
        match hash_fn_str {
            "blake3-192" => Ok(Self::Blake3_192),
            "blake3-256" => Ok(Self::Blake3_256),
            "rpo" => Ok(Self::Rpo256),
            "rpx" => Ok(Self::Rpx256),
            "poseidon2" => Ok(Self::Poseidon2),
            _ => Err(super::ExecutionOptionsError::InvalidHashFunction {
                hash_function: hash_fn_str.to_string(),
            }),
        }
    }
}

// SERIALIZATION
// ================================================================================================

impl Serializable for HashFunction {
    fn write_into<W: ByteWriter>(&self, target: &mut W) {
        target.write_u8(*self as u8);
    }
}

impl Deserializable for HashFunction {
    fn read_from<R: ByteReader>(source: &mut R) -> Result<Self, DeserializationError> {
        source.read_u8()?.try_into()
    }
}
/*
impl Serializable for ExecutionProof {
    fn write_into<W: ByteWriter>(&self, target: &mut W) {
        self.proof.write_into(target);
        self.hash_fn.write_into(target);
    }
}

impl Deserializable for ExecutionProof {
    fn read_from<R: ByteReader>(source: &mut R) -> Result<Self, DeserializationError> {
        let proof = Proof::read_from(source)?;
        let hash_fn = HashFunction::read_from(source)?;

        Ok(ExecutionProof { proof, hash_fn })
    }
}
<<<<<<< HEAD

// TESTING UTILS
// ================================================================================================

#[cfg(any(test, feature = "testing"))]
impl ExecutionProof {
    /// Creates a dummy `ExecutionProof` for testing purposes only.
    ///
    /// Uses a dummy `Proof` and the default `HashFunction`.
    pub fn new_dummy() -> Self {
        ExecutionProof {
            proof: Proof::new_dummy(),
            hash_fn: HashFunction::Blake3_192,
        }
    }
}
=======
 */

 use p3_commit::Pcs;

type Com<SC> = <<SC as StarkGenericConfig>::Pcs as Pcs<
    <SC as StarkGenericConfig>::Challenge,
    <SC as StarkGenericConfig>::Challenger,
>>::Commitment;
type PcsProof<SC> = <<SC as StarkGenericConfig>::Pcs as Pcs<
    <SC as StarkGenericConfig>::Challenge,
    <SC as StarkGenericConfig>::Challenger,
>>::Proof;

#[derive(Serialize, Deserialize)]
#[serde(bound = "")]
pub struct Proof<SC: StarkGenericConfig> {
    pub commitments: Commitments<Com<SC>>,
    pub opened_values: OpenedValues<SC::Challenge>,
    pub opening_proof: PcsProof<SC>,
    pub degree_bits: usize,
}

#[derive(Debug, Serialize, Deserialize)]
pub struct Commitments<Com> {
    pub trace: Com,
    pub aux_trace: Com,
    pub quotient_chunks: Com,
}

#[derive(Debug, Serialize, Deserialize)]
pub struct OpenedValues<Challenge> {
    pub trace_local: Vec<Challenge>,
    pub trace_next: Vec<Challenge>,
    pub aux_trace_local: Vec<Challenge>,
    pub aux_trace_next: Vec<Challenge>,
    pub quotient_chunks: Vec<Vec<Challenge>>,
}
>>>>>>> b4c46020
<|MERGE_RESOLUTION|>--- conflicted
+++ resolved
@@ -1,13 +1,11 @@
 use alloc::{string::ToString, vec::Vec};
 
-<<<<<<< HEAD
 use miden_core::{
     crypto::hash::{Blake3_192, Blake3_256, Hasher, Poseidon2, Rpo256, Rpx256},
-=======
+};
 use p3_uni_stark::StarkGenericConfig;
 use vm_core::{
     crypto::hash::{Blake3_192, Blake3_256, Hasher, Rpo256, Rpx256},
->>>>>>> b4c46020
     utils::{ByteReader, ByteWriter, Deserializable, DeserializationError, Serializable},
 };
 use serde::{Deserialize, Serialize};
@@ -114,10 +112,6 @@
     Rpo256 = 0x02,
     /// RPX hash function with 256-bit output.
     Rpx256 = 0x03,
-<<<<<<< HEAD
-    /// Poseidon2 hash function with 256-bit output.
-    Poseidon2 = 0x04,
-=======
         /// Keccak hash function with 256-bit output.
         Keccak = 0x04,
 }
@@ -126,7 +120,6 @@
     fn default() -> Self {
         Self::Blake3_192
     }
->>>>>>> b4c46020
 }
 
 impl HashFunction {
@@ -137,11 +130,7 @@
             HashFunction::Blake3_256 => Blake3_256::COLLISION_RESISTANCE,
             HashFunction::Rpo256 => Rpo256::COLLISION_RESISTANCE,
             HashFunction::Rpx256 => Rpx256::COLLISION_RESISTANCE,
-<<<<<<< HEAD
-            HashFunction::Poseidon2 => Poseidon2::COLLISION_RESISTANCE,
-=======
             HashFunction::Keccak => 128,
->>>>>>> b4c46020
         }
     }
 }
@@ -155,11 +144,7 @@
             0x01 => Ok(Self::Blake3_256),
             0x02 => Ok(Self::Rpo256),
             0x03 => Ok(Self::Rpx256),
-<<<<<<< HEAD
-            0x04 => Ok(Self::Poseidon2),
-=======
             0x04 => Ok(Self::Keccak),
->>>>>>> b4c46020
             _ => Err(DeserializationError::InvalidValue(format!(
                 "the hash function representation {repr} is not valid!"
             ))),
@@ -214,24 +199,6 @@
         Ok(ExecutionProof { proof, hash_fn })
     }
 }
-<<<<<<< HEAD
-
-// TESTING UTILS
-// ================================================================================================
-
-#[cfg(any(test, feature = "testing"))]
-impl ExecutionProof {
-    /// Creates a dummy `ExecutionProof` for testing purposes only.
-    ///
-    /// Uses a dummy `Proof` and the default `HashFunction`.
-    pub fn new_dummy() -> Self {
-        ExecutionProof {
-            proof: Proof::new_dummy(),
-            hash_fn: HashFunction::Blake3_192,
-        }
-    }
-}
-=======
  */
 
  use p3_commit::Pcs;
@@ -269,4 +236,3 @@
     pub aux_trace_next: Vec<Challenge>,
     pub quotient_chunks: Vec<Vec<Challenge>>,
 }
->>>>>>> b4c46020
