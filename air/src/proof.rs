--- conflicted
+++ resolved
@@ -32,11 +32,6 @@
     // --------------------------------------------------------------------------------------------
 
     /// Creates a new instance of [ExecutionProof] from the specified STARK proof and hash
-<<<<<<< HEAD
-    /// function.
-    pub const fn new(proof: Vec<u8>, hash_fn: HashFunction) -> Self {
-        Self { proof, hash_fn }
-=======
     /// function, and a list of all deferred [PrecompileRequest]s.
     pub const fn new(
         proof: Proof,
@@ -44,7 +39,6 @@
         pc_requests: Vec<PrecompileRequest>,
     ) -> Self {
         Self { proof, hash_fn, pc_requests }
->>>>>>> 190480c5
     }
 
     // PUBLIC ACCESSORS
@@ -92,31 +86,16 @@
 
     /// Reads the source bytes, parsing a new proof instance.
     pub fn from_bytes(source: &[u8]) -> Result<Self, DeserializationError> {
-<<<<<<< HEAD
-        // Question(ZZ): is there a bug here? the hash_fn comes last in the to_bytes function.
-        if source.len() < 2 {
-            return Err(DeserializationError::UnexpectedEOF);
-        }
-        let hash_fn = HashFunction::try_from(source[0])?;
-        let proof = Vec::<u8>::read_from_bytes(&source[1..])?;
-        Ok(Self::new(proof, hash_fn))
-=======
         let mut reader = SliceReader::new(source);
         Self::read_from(&mut reader)
->>>>>>> 190480c5
     }
 
     // DESTRUCTOR
     // --------------------------------------------------------------------------------------------
 
     /// Returns components of this execution proof.
-<<<<<<< HEAD
-    pub fn into_parts(self) -> (HashFunction, Vec<u8>) {
-        (self.hash_fn, self.proof)
-=======
     pub fn into_parts(self) -> (HashFunction, Proof, Vec<PrecompileRequest>) {
         (self.hash_fn, self.proof, self.pc_requests)
->>>>>>> 190480c5
     }
 }
 
@@ -250,7 +229,6 @@
     pub degree_bits: usize,
 }
 
-<<<<<<< HEAD
 #[derive(Debug, Serialize, Deserialize)]
 pub struct Commitments<Com> {
     pub trace: Com,
@@ -280,18 +258,5 @@
 impl<SC: StarkGenericConfig> Deserializable for Proof<SC> {
     fn read_from<R: ByteReader>(_source: &mut R) -> Result<Self, DeserializationError> {
         todo!()
-=======
-#[cfg(any(test, feature = "testing"))]
-impl ExecutionProof {
-    /// Creates a dummy `ExecutionProof` for testing purposes only.
-    ///
-    /// Uses a dummy `Proof` and the default `HashFunction`.
-    pub fn new_dummy() -> Self {
-        ExecutionProof {
-            proof: Proof::new_dummy(),
-            hash_fn: HashFunction::Blake3_192,
-            pc_requests: Vec::new(),
-        }
->>>>>>> 190480c5
     }
 }