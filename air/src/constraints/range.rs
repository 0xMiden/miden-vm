use alloc::vec::Vec;
<<<<<<< HEAD

use miden_core::{ExtensionOf, ZERO};
=======
/*
use vm_core::{ExtensionOf, ZERO};
>>>>>>> b4c46020

use crate::{
    Assertion, EvaluationFrame, Felt, FieldElement, TransitionConstraintDegree,
    chiplets::ChipletsFrameExt,
    constraints::MainFrameExt,
    trace::range::{B_RANGE_COL_IDX, M_COL_IDX, V_COL_IDX},
    utils::are_equal,
};

// CONSTANTS
// ================================================================================================

// --- Main constraints ---------------------------------------------------------------------------

/// The number of boundary constraints required by the Range Checker
pub const NUM_ASSERTIONS: usize = 2;
/// The number of transition constraints required by the Range Checker.
pub const NUM_CONSTRAINTS: usize = 1;
/// The degrees of the range checker's constraints, in the order they'll be added to the the result
/// array when a transition is evaluated.
pub const CONSTRAINT_DEGREES: [usize; NUM_CONSTRAINTS] = [
    9, // Enforce values of column v transition.
];

// --- Auxiliary column constraints for multiset checks -------------------------------------------

/// The number of auxiliary assertions for multiset checks.
pub const NUM_AUX_ASSERTIONS: usize = 2;
/// The number of transition constraints required by multiset checks for the Range Checker.
pub const NUM_AUX_CONSTRAINTS: usize = 1;
/// The degrees of the Range Checker's auxiliary column constraints, used for multiset checks.
pub const AUX_CONSTRAINT_DEGREES: [usize; NUM_AUX_CONSTRAINTS] = [9];

// BOUNDARY CONSTRAINTS
// ================================================================================================

// --- MAIN TRACE ---------------------------------------------------------------------------------

/// Returns the range checker's boundary assertions for the main trace at the first step.
pub fn get_assertions_first_step(result: &mut Vec<Assertion<Felt>>) {
    let step = 0;
    result.push(Assertion::single(V_COL_IDX, step, ZERO));
}

/// Returns the range checker's boundary assertions for the main trace at the last step.
pub fn get_assertions_last_step(result: &mut Vec<Assertion<Felt>>, step: usize) {
    result.push(Assertion::single(V_COL_IDX, step, Felt::new(65535)));
}

// --- AUXILIARY COLUMNS (FOR LOGUP) --------------------------------------------------------------

/// Returns the range checker's boundary assertions for auxiliary columns at the first step.
pub fn get_aux_assertions_first_step<E: FieldElement>(result: &mut Vec<Assertion<E>>) {
    let step = 0;
    result.push(Assertion::single(B_RANGE_COL_IDX, step, E::ZERO));
}

/// Returns the range checker's boundary assertions for auxiliary columns at the last step.
pub fn get_aux_assertions_last_step<E: FieldElement>(result: &mut Vec<Assertion<E>>, step: usize) {
    result.push(Assertion::single(B_RANGE_COL_IDX, step, E::ZERO));
}

// TRANSITION CONSTRAINTS
// ================================================================================================

// --- MAIN TRACE ---------------------------------------------------------------------------------

/// Builds the transition constraint degrees for the range checker.
pub fn get_transition_constraint_degrees() -> Vec<TransitionConstraintDegree> {
    CONSTRAINT_DEGREES
        .iter()
        .map(|&degree| TransitionConstraintDegree::new(degree))
        .collect()
}

/// Returns the number of transition constraints for the range checker.
pub fn get_transition_constraint_count() -> usize {
    NUM_CONSTRAINTS
}

/// Enforces constraints for the range checker.
pub fn enforce_constraints<E: FieldElement>(frame: &EvaluationFrame<E>, result: &mut [E]) {
    // Constrain the transition of the value column between rows in the range checker table.
    result[0] = frame.change(V_COL_IDX)
        * (frame.change(V_COL_IDX) - E::ONE)
        * (frame.change(V_COL_IDX) - E::from(3_u8))
        * (frame.change(V_COL_IDX) - E::from(9_u8))
        * (frame.change(V_COL_IDX) - E::from(27_u8))
        * (frame.change(V_COL_IDX) - E::from(81_u8))
        * (frame.change(V_COL_IDX) - E::from(243_u8))
        * (frame.change(V_COL_IDX) - E::from(729_u16))
        * (frame.change(V_COL_IDX) - E::from(2187_u16));
}

// --- AUXILIARY COLUMNS (FOR MULTISET CHECKS) ----------------------------------------------------

/// Returns the transition constraint degrees for the range checker's auxiliary columns, used for
/// multiset checks.
pub fn get_aux_transition_constraint_degrees() -> Vec<TransitionConstraintDegree> {
    AUX_CONSTRAINT_DEGREES
        .iter()
        .map(|&degree| TransitionConstraintDegree::new(degree))
        .collect()
}

/// Enforces constraints on the range checker's auxiliary columns.
pub fn enforce_aux_constraints<F, E>(
    main_frame: &EvaluationFrame<F>,
    aux_frame: &EvaluationFrame<E>,
    aux_rand_elements: &[E],
    result: &mut [E],
) where
    F: FieldElement<BaseField = Felt>,
    E: FieldElement<BaseField = Felt> + ExtensionOf<F>,
{
    // Get the first random element for this segment.
    let alpha = aux_rand_elements[0];

    // Enforce b_range.
    enforce_b_range(main_frame, aux_frame, alpha, result);
}

// TRANSITION CONSTRAINT HELPERS
// ================================================================================================

// --- AUXILIARY COLUMNS (FOR MULTISET CHECKS) ----------------------------------------------------

/// Ensures that the range checker bus is computed correctly. It enforces an implementation of the
/// LogUp lookup as a running sum "bus" column. All values in the range checker trace are saved
/// with their lookup multiplicity and the logarithmic derivatives are added to b_range. Values
/// for which lookups are requested from the stack and memory are each looked up with multiplicity
/// one, and the logarithmic derivatives are subtracted from b_range.
///
/// Define the following variables:
/// - rc_value: the range checker value
/// - rc_multiplicity: the range checker multiplicity value
/// - flag_s: boolean flag indicating a stack operation with range checks. This flag is degree 3.
/// - sv0-sv3: stack value 0-3, the 4 values range-checked from the stack
/// - flag_m: boolean flag indicating the memory chiplet is active (i.e. range checks are required).
///   This flag is degree 3.
/// - mv0-mv1: memory value 0-1, the 2 values range-checked from the memory chiplet
///
/// The constraint expression looks as follows:
/// b' = b + rc_multiplicity / (alpha + rc_value)
///        - flag_s / (alpha + sv0) - flag_s / (alpha + sv1)
///        - flag_s / (alpha + sv2) - flag_s / (alpha + sv3)
///        - flag_m / (alpha + mv0) - flag_m / (alpha + mv1)
///
/// However, to enforce the constraint, all denominators are multiplied so that no divisions are
/// included in the actual constraint expression.
///
/// Constraint degree: 9
fn enforce_b_range<E, F>(
    main_frame: &EvaluationFrame<F>,
    aux_frame: &EvaluationFrame<E>,
    alpha: E,
    result: &mut [E],
) where
    F: FieldElement<BaseField = Felt>,
    E: FieldElement<BaseField = Felt> + ExtensionOf<F>,
{
    // The denominator values for the LogUp lookup.
    let mv0: E = main_frame.lookup_mv0(alpha);
    let mv1: E = main_frame.lookup_mv1(alpha);
    let sv0: E = main_frame.lookup_sv0(alpha);
    let sv1: E = main_frame.lookup_sv1(alpha);
    let sv2: E = main_frame.lookup_sv2(alpha);
    let sv3: E = main_frame.lookup_sv3(alpha);
    let range_check: E = alpha + main_frame.v().into();
    let memory_lookups: E = mv0.mul(mv1); // degree 2
    let stack_lookups: E = sv0.mul(sv1).mul(sv2).mul(sv3); // degree 4
    let lookups = range_check.mul(stack_lookups).mul(memory_lookups); // degree 7

    // An intermediate value required by all stack terms that includes the flag indicating a stack
    // operation with range checks. This value has degree 6.
    let sflag_rc_mem: E = range_check
        .mul(memory_lookups)
        .mul_base(<EvaluationFrame<F> as MainFrameExt<F, E>>::u32_rc_op(main_frame));
    // An intermediate value required by all memory terms that includes the flag indicating the
    // memory portion of the chiplets trace. This value has degree 8.
    let mflag_rc_stack: E =
        range_check.mul(stack_lookups).mul_base(main_frame.chiplets_memory_flag());

    // The terms for the LogUp check after all denominators have been multiplied in.
    let b_next_term = aux_frame.b_range_next().mul(lookups); // degree 8
    let b_term = aux_frame.b_range().mul(lookups); // degree 8
    let rc_term = stack_lookups.mul(memory_lookups).mul_base(main_frame.multiplicity()); // degree 7
    let s0_term = sflag_rc_mem.mul(sv1).mul(sv2).mul(sv3); // degree 9
    let s1_term = sflag_rc_mem.mul(sv0).mul(sv2).mul(sv3); // degree 9
    let s2_term = sflag_rc_mem.mul(sv0).mul(sv1).mul(sv3); // degree 9
    let s3_term = sflag_rc_mem.mul(sv0).mul(sv1).mul(sv2); // degree 9
    let m0_term = mflag_rc_stack.mul(mv1); // degree 9
    let m1_term = mflag_rc_stack.mul(mv0); // degree 9

    result[0] = are_equal(
        b_term + rc_term - s0_term - s1_term - s2_term - s3_term - m0_term - m1_term,
        b_next_term,
    );
}

// RANGE CHECKER FRAME EXTENSION TRAIT
// ================================================================================================

/// Trait to allow easy access to column values and intermediate variables used in constraint
/// calculations for the Range Checker.
trait EvaluationFrameExt<E: FieldElement> {
    // --- Column accessors -----------------------------------------------------------------------

    /// The current value in the lookup multiplicity column.
    fn multiplicity(&self) -> E;
    /// The current value in column V.
    fn v(&self) -> E;
    /// The current value in auxiliary column b_range.
    fn b_range(&self) -> E;
    /// The next value in auxiliary column b_range.
    fn b_range_next(&self) -> E;

    // --- Intermediate variables & helpers -------------------------------------------------------

    /// The change between the current value in the specified column and the next value, calculated
    /// as `next - current`.
    fn change(&self, column: usize) -> E;
}

impl<E: FieldElement> EvaluationFrameExt<E> for &EvaluationFrame<E> {
    // --- Column accessors -----------------------------------------------------------------------

    #[inline(always)]
    fn multiplicity(&self) -> E {
        self.current()[M_COL_IDX]
    }

    #[inline(always)]
    fn v(&self) -> E {
        self.current()[V_COL_IDX]
    }

    #[inline(always)]
    fn b_range(&self) -> E {
        self.current()[B_RANGE_COL_IDX]
    }

    #[inline(always)]
    fn b_range_next(&self) -> E {
        self.next()[B_RANGE_COL_IDX]
    }

    // --- Intermediate variables & helpers -------------------------------------------------------

    #[inline(always)]
    fn change(&self, column: usize) -> E {
        self.next()[column] - self.current()[column]
    }
}
 */<|MERGE_RESOLUTION|>--- conflicted
+++ resolved
@@ -1,11 +1,6 @@
 use alloc::vec::Vec;
-<<<<<<< HEAD
-
-use miden_core::{ExtensionOf, ZERO};
-=======
 /*
 use vm_core::{ExtensionOf, ZERO};
->>>>>>> b4c46020
 
 use crate::{
     Assertion, EvaluationFrame, Felt, FieldElement, TransitionConstraintDegree,
