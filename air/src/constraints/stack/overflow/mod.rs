--- conflicted
+++ resolved
@@ -93,12 +93,7 @@
 
 /// Enforces constraints on the overflow flag h0. Therefore, the following constraints
 /// are enforced:
-<<<<<<< HEAD
-/// - If overflow table has values, then, h0 should be set to ONE, otherwise it should
-///   be ZERO.
-=======
 /// - If overflow table has values, then, h0 should be set to ONE, otherwise it should be ZERO.
->>>>>>> b9c2c589
 pub fn enforce_overflow_flag_constraints<E: FieldElement>(
     frame: &EvaluationFrame<E>,
     result: &mut [E],
@@ -112,13 +107,8 @@
 }
 
 /// Enforces constraints on the bookkeeping index `b1`. The following constraints are enforced:
-<<<<<<< HEAD
-/// - In the case of a right shift operation, the next b1 index should be updated with current
-///   `clk` value.
-=======
 /// - In the case of a right shift operation, the next b1 index should be updated with current `clk`
 ///   value.
->>>>>>> b9c2c589
 /// - In the case of a left shift operation, the last stack item should be set to ZERO when the
 ///   depth of the stack is 16.
 pub fn enforce_overflow_index_constraints<E: FieldElement>(
