--- conflicted
+++ resolved
@@ -101,13 +101,8 @@
 
 /// Enforces constraints for the hasher chiplet.
 ///
-<<<<<<< HEAD
-/// - The `hasher_flag` determines if the hasher chiplet is currently enabled. It should be
-///   computed by the caller and set to `Felt::ONE`
-=======
 /// - The `hasher_flag` determines if the hasher chiplet is currently enabled. It should be computed
 ///   by the caller and set to `Felt::ONE`
->>>>>>> b9c2c589
 /// - The `transition_flag` indicates whether this is the last row this chiplet's execution trace,
 ///   and therefore the constraints should not be enforced.
 pub fn enforce_constraints<E: FieldElement<BaseField = Felt>>(
