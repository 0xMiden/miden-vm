--- conflicted
+++ resolved
@@ -1,11 +1,7 @@
 use miden_core::QuadFelt;
 use miden_processor::{ExecutionError, MemoryError};
 use miden_utils_testing::{
-<<<<<<< HEAD
-    Felt, PrimeField64, build_expected_hash, build_expected_perm, build_op_test,
-=======
-    Felt, build_expected_hash, build_expected_perm, build_op_test, build_test,
->>>>>>> e37fd97c
+    Felt, PrimeField64, build_expected_hash, build_expected_perm, build_op_test, build_test,
     crypto::{MerkleTree, NodeIndex, init_merkle_leaf, init_merkle_store},
     proptest::prelude::*,
     rand::rand_vector,
