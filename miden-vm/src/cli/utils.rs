use std::{fs, path::Path, sync::Arc};

use miden_assembly::{
    Assembler, DefaultSourceManager, KernelLibrary,
    diagnostics::{IntoDiagnostic, Report, WrapErr},
};
use miden_mast_package::{MastArtifact, Package};
use miden_prover::utils::Deserializable;

use crate::cli::data::{Libraries, ProgramFile};

/// Returns a `Program` type from a `.masp` package file.
pub fn get_masp_program(path: &Path) -> Result<miden_core::Program, Report> {
    let bytes = fs::read(path).into_diagnostic().wrap_err("Failed to read package file")?;
    // Use `read_from_bytes` provided by the Deserializable trait.
    let package = Package::read_from_bytes(&bytes)
        .into_diagnostic()
        .wrap_err("Failed to deserialize package")?;
    let program_arc = match package.into_mast_artifact() {
        MastArtifact::Executable(prog_arc) => prog_arc,
        _ => return Err(Report::msg("The provided package is not a program package.")),
    };
    // Unwrap the Arc. If multiple references exist, clone the inner program.
    let program = Arc::try_unwrap(program_arc).unwrap_or_else(|arc| (*arc).clone());
    Ok(program)
}

/// Returns a `Program` type from a `.masm` assembly file.
pub fn get_masm_program(
    path: &Path,
    libraries: &Libraries,
<<<<<<< HEAD
    debug_on: bool,
    kernel_file: Option<&Path>,
=======
>>>>>>> a6dbe265
) -> Result<(miden_core::Program, Arc<DefaultSourceManager>), Report> {
    // Assembler debug mode is always enabled (issue #1821)
    let program_file = ProgramFile::read(path)?;
<<<<<<< HEAD
    let source_manager = program_file.source_manager().clone();
=======
    let program = program_file.compile(&libraries.libraries)?;
>>>>>>> a6dbe265

    // If kernel is provided, compile it and use it when compiling the program
    let program = if let Some(kernel_path) = kernel_file {
        // Determine file type based on extension
        let ext = kernel_path.extension().and_then(|s| s.to_str()).unwrap_or("").to_lowercase();

        // Load kernel from .masp package or compile from .masm source
        let kernel_lib = match ext.as_str() {
            "masp" => {
                // Load kernel from package file
                let bytes = fs::read(kernel_path).into_diagnostic().wrap_err_with(|| {
                    format!("Failed to read kernel package `{}`", kernel_path.display())
                })?;
                let package =
                    Package::read_from_bytes(&bytes).into_diagnostic().wrap_err_with(|| {
                        format!("Failed to deserialize kernel package `{}`", kernel_path.display())
                    })?;

                match package.into_mast_artifact() {
                    MastArtifact::Library(lib) => {
                        let library = Arc::try_unwrap(lib).unwrap_or_else(|arc| (*arc).clone());
                        KernelLibrary::try_from(library).wrap_err_with(|| {
                            format!(
                                "The package `{}` is not a valid kernel package",
                                kernel_path.display()
                            )
                        })?
                    },
                    MastArtifact::Executable(_) => {
                        return Err(Report::msg(format!(
                            "Kernel package `{}` contains a program, not a kernel library",
                            kernel_path.display()
                        )));
                    },
                }
            },
            "masm" => {
                // Compile kernel from assembly source
                Assembler::default()
                    .with_debug_mode(matches!(debug_mode, Debug::On))
                    .assemble_kernel(kernel_path)
                    .wrap_err_with(|| {
                        format!("Failed to compile kernel from `{}`", kernel_path.display())
                    })?
            },
            _ => {
                return Err(Report::msg(format!(
                    "Kernel file `{}` must have a .masm or .masp extension",
                    kernel_path.display()
                )));
            },
        };

        // Create assembler with kernel
        let mut assembler = Assembler::with_kernel(source_manager.clone(), kernel_lib)
            .with_debug_mode(matches!(debug_mode, Debug::On));

        // Link standard library
        assembler
            .link_dynamic_library(miden_stdlib::StdLibrary::default())
            .wrap_err("Failed to load stdlib")?;

        // Link user libraries
        for library in &libraries.libraries {
            assembler.link_dynamic_library(library).wrap_err("Failed to load libraries")?;
        }

        // Compile the program
        assembler
            .assemble_program(program_file.ast())
            .wrap_err("Failed to compile program")?
    } else {
        // No kernel, use the standard compilation path
        program_file.compile(debug_mode, &libraries.libraries)?
    };

    Ok((program, source_manager))
}<|MERGE_RESOLUTION|>--- conflicted
+++ resolved
@@ -29,19 +29,12 @@
 pub fn get_masm_program(
     path: &Path,
     libraries: &Libraries,
-<<<<<<< HEAD
     debug_on: bool,
     kernel_file: Option<&Path>,
-=======
->>>>>>> a6dbe265
 ) -> Result<(miden_core::Program, Arc<DefaultSourceManager>), Report> {
     // Assembler debug mode is always enabled (issue #1821)
     let program_file = ProgramFile::read(path)?;
-<<<<<<< HEAD
     let source_manager = program_file.source_manager().clone();
-=======
-    let program = program_file.compile(&libraries.libraries)?;
->>>>>>> a6dbe265
 
     // If kernel is provided, compile it and use it when compiling the program
     let program = if let Some(kernel_path) = kernel_file {
