--- conflicted
+++ resolved
@@ -51,12 +51,8 @@
         let (program, host) = match ext.as_str() {
             "masp" => (get_masp_program(&self.program_file)?, host),
             "masm" => {
-<<<<<<< HEAD
                 let (program, source_manager) =
                     get_masm_program(&self.program_file, &libraries, true, None)?;
-=======
-                let (program, source_manager) = get_masm_program(&self.program_file, &libraries)?;
->>>>>>> a6dbe265
                 (program, host.with_source_manager(source_manager))
             },
             _ => return Err(Report::msg("The provided file must have a .masm or .masp extension")),
