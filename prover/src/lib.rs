#![no_std]

#[cfg_attr(all(feature = "metal", target_arch = "aarch64", target_os = "macos"), macro_use)]
extern crate alloc;

#[cfg(feature = "std")]
extern crate std;

use core::marker::PhantomData;
use std::println;
#[cfg(feature = "std")]
use std::time::Instant;

use miden_air::{ProcessorAir, PublicInputs};
#[cfg(all(feature = "metal", target_arch = "aarch64", target_os = "macos"))]
use miden_gpu::HashFn;
use miden_processor::{ExecutionTrace, Program};
use p3_uni_stark::StarkGenericConfig;
use tracing::{info_span, instrument};

mod gpu;

mod prove;

// EXPORTS
// ================================================================================================

pub use miden_air::{
    DeserializationError, ExecutionProof, FieldExtension, HashFunction, ProvingOptions,
};
pub use miden_processor::{
    AdviceInputs, AsyncHost, BaseHost, ExecutionError, InputError, PrecompileRequest, StackInputs,
    StackOutputs, SyncHost, Word, crypto, math, utils,
};

// PROVER
// ================================================================================================

pub struct ExecutionProver<SC> {
    config: SC,
    public_inputs: PublicInputs,
    _sc: PhantomData<SC>,
}

impl<SC> ExecutionProver<SC>
where
    SC: StarkGenericConfig,
{
    pub fn new(config: SC, public_inputs: PublicInputs) -> Self {
        Self { config, public_inputs, _sc: PhantomData }
    }

    // HELPER FUNCTIONS
    // --------------------------------------------------------------------------------------------

    /// Validates the stack inputs against the provided execution trace and returns true if valid.
    pub fn are_inputs_valid(&self, trace: &ExecutionTrace) -> bool {
        self.public_inputs
            .stack_inputs()
            .iter()
            .zip(trace.init_stack_state().iter())
            .all(|(l, r)| l == r)
    }

    /// Validates the stack outputs against the provided execution trace and returns true if valid.
    pub fn are_outputs_valid(&self, trace: &ExecutionTrace) -> bool {
        self.public_inputs
            .stack_outputs()
            .iter()
            .zip(trace.last_stack_state().iter())
            .all(|(l, r)| l == r)
    }

    pub fn prove(&self, trace: ExecutionTrace) -> Proof<SC> where {
        let _processor_air = ProcessorAir {};

        //let mut public_inputs = self.public_inputs.stack_inputs().to_vec();
        //public_inputs.extend_from_slice(&self.public_inputs.stack_outputs().to_vec() );
        //public_inputs.extend_from_slice(&self.public_inputs.program_info().to_elements() );

        //let public_inputs = vec![];
        let _trace_row_major = to_row_major(&trace);
        //prove_uni_stark(&self.config, &processor_air, trace_row_major, &public_inputs)
        todo!()
    }
}

#[instrument("program proving", skip_all)]
pub fn prove(
    program: &Program,
    stack_inputs: StackInputs,
    advice_inputs: AdviceInputs,
    host: &mut impl SyncHost,
    options: ProvingOptions,
) -> Result<(StackOutputs, ExecutionProof), ExecutionError>
where
{
    // execute the program to create an execution trace
    #[cfg(feature = "std")]
    let now = Instant::now();
<<<<<<< HEAD
    let trace = info_span!("construct_execution_trace").in_scope(|| {
        miden_processor::execute(
            program,
            stack_inputs,
            advice_inputs,
            host,
            *options.execution_options(),
        )
    })?;
=======
    let mut trace = miden_processor::execute(
        program,
        stack_inputs.clone(),
        advice_inputs,
        host,
        *options.execution_options(),
    )?;
>>>>>>> 190480c5
    #[cfg(feature = "std")]
    tracing::event!(
        tracing::Level::INFO,
        "Generated execution trace of {} columns and {} steps ({}% padded) in {} ms",
        trace.trace_len_summary().main_trace_len(),
        trace.trace_len_summary().padded_trace_len(),
        trace.trace_len_summary().padding_percentage(),
        now.elapsed().as_millis()
    );

    let stack_outputs = trace.stack_outputs().clone();
    let hash_fn = options.hash_fn();
    let _program_info = trace.program_info();

    // extract precompile requests from the trace to include in the proof
    let pc_requests = trace.take_precompile_requests();

    // generate STARK proof
    let proof = match hash_fn {
        HashFunction::Rpo256 => {
            todo!()
            // println!("rpo proving");
            // let proof = prove_rpo(trace);

            // ExecutionProof::new(proof, hash_fn)
        },
        HashFunction::Blake3_256 | HashFunction::Blake3_192 => {
            println!("blake proving");
            let proof = prove_blake(trace);

            ExecutionProof::new(proof, hash_fn)
        },
        HashFunction::Keccak => {
            println!("kecak proving");
            let proof = prove_keccak(trace);

            ExecutionProof::new(proof, hash_fn)
        },
        HashFunction::Rpx256 => {
            unimplemented!()
        },
        HashFunction::Poseidon2 => {
            todo!()
            // let prover = ExecutionProver::<Poseidon2, WinterRandomCoin<_>>::new(
            //     options,
            //     stack_inputs,
            //     stack_outputs.clone(),
            // );
            // maybe_await!(prover.prove(trace))
        },
<<<<<<< HEAD
    };
    // let proof = ExecutionProof::new(proof, hash_fn);
=======
    }
    .map_err(ExecutionError::ProverError)?;

    let proof = ExecutionProof::new(proof, hash_fn, pc_requests);
>>>>>>> 190480c5

    Ok((stack_outputs, proof))
}

// HELPERS
// ================================================================================================

// HELPERS and TYPES are consolidated into prove/ submodules

<<<<<<< HEAD
pub use crate::prove::types::{Commitments, OpenedValues, Proof};
use crate::prove::{prove_blake, prove_keccak, utils::to_row_major};
=======
        let program_info = trace.program_info().clone();
        let final_pc_transcript = trace.final_precompile_transcript();
        PublicInputs::new(
            program_info,
            self.stack_inputs.clone(),
            self.stack_outputs.clone(),
            final_pc_transcript.state(),
        )
    }

    #[maybe_async]
    fn new_trace_lde<E: FieldElement<BaseField = Felt>>(
        &self,
        trace_info: &TraceInfo,
        main_trace: &ColMatrix<Felt>,
        domain: &StarkDomain<Felt>,
        partition_options: PartitionOptions,
    ) -> (Self::TraceLde<E>, TracePolyTable<E>) {
        DefaultTraceLde::new(trace_info, main_trace, domain, partition_options)
    }

    #[maybe_async]
    fn new_evaluator<'a, E: FieldElement<BaseField = Felt>>(
        &self,
        air: &'a ProcessorAir,
        aux_rand_elements: Option<AuxRandElements<E>>,
        composition_coefficients: ConstraintCompositionCoefficients<E>,
    ) -> Self::ConstraintEvaluator<'a, E> {
        DefaultConstraintEvaluator::new(air, aux_rand_elements, composition_coefficients)
    }

    #[instrument(skip_all)]
    #[maybe_async]
    fn build_aux_trace<E: FieldElement<BaseField = Self::BaseField>>(
        &self,
        trace: &Self::Trace,
        aux_rand_elements: &AuxRandElements<E>,
    ) -> ColMatrix<E> {
        trace.build_aux_trace(aux_rand_elements.rand_elements()).unwrap()
    }

    #[maybe_async]
    fn build_constraint_commitment<E: FieldElement<BaseField = Felt>>(
        &self,
        composition_poly_trace: CompositionPolyTrace<E>,
        num_constraint_composition_columns: usize,
        domain: &StarkDomain<Self::BaseField>,
        partition_options: PartitionOptions,
    ) -> (Self::ConstraintCommitment<E>, CompositionPoly<E>) {
        DefaultConstraintCommitment::new(
            composition_poly_trace,
            num_constraint_composition_columns,
            domain,
            partition_options,
        )
    }
}
>>>>>>> 190480c5
<|MERGE_RESOLUTION|>--- conflicted
+++ resolved
@@ -98,17 +98,6 @@
     // execute the program to create an execution trace
     #[cfg(feature = "std")]
     let now = Instant::now();
-<<<<<<< HEAD
-    let trace = info_span!("construct_execution_trace").in_scope(|| {
-        miden_processor::execute(
-            program,
-            stack_inputs,
-            advice_inputs,
-            host,
-            *options.execution_options(),
-        )
-    })?;
-=======
     let mut trace = miden_processor::execute(
         program,
         stack_inputs.clone(),
@@ -116,7 +105,6 @@
         host,
         *options.execution_options(),
     )?;
->>>>>>> 190480c5
     #[cfg(feature = "std")]
     tracing::event!(
         tracing::Level::INFO,
@@ -167,15 +155,10 @@
             // );
             // maybe_await!(prover.prove(trace))
         },
-<<<<<<< HEAD
-    };
-    // let proof = ExecutionProof::new(proof, hash_fn);
-=======
     }
     .map_err(ExecutionError::ProverError)?;
 
     let proof = ExecutionProof::new(proof, hash_fn, pc_requests);
->>>>>>> 190480c5
 
     Ok((stack_outputs, proof))
 }
@@ -185,10 +168,76 @@
 
 // HELPERS and TYPES are consolidated into prove/ submodules
 
-<<<<<<< HEAD
-pub use crate::prove::types::{Commitments, OpenedValues, Proof};
-use crate::prove::{prove_blake, prove_keccak, utils::to_row_major};
-=======
+impl<H, R> ExecutionProver<H, R>
+where
+    H: ElementHasher<BaseField = Felt>,
+    R: RandomCoin<BaseField = Felt, Hasher = H>,
+{
+    pub fn new(
+        options: ProvingOptions,
+        stack_inputs: StackInputs,
+        stack_outputs: StackOutputs,
+    ) -> Self {
+        Self {
+            random_coin: PhantomData,
+            options: options.into(),
+            stack_inputs,
+            stack_outputs,
+        }
+    }
+
+    // HELPER FUNCTIONS
+    // --------------------------------------------------------------------------------------------
+
+    /// Validates the stack inputs against the provided execution trace and returns true if valid.
+    fn are_inputs_valid(&self, trace: &ExecutionTrace) -> bool {
+        self.stack_inputs
+            .iter()
+            .zip(trace.init_stack_state().iter())
+            .all(|(l, r)| l == r)
+    }
+
+    /// Validates the stack outputs against the provided execution trace and returns true if valid.
+    fn are_outputs_valid(&self, trace: &ExecutionTrace) -> bool {
+        self.stack_outputs
+            .iter()
+            .zip(trace.last_stack_state().iter())
+            .all(|(l, r)| l == r)
+    }
+}
+
+impl<H, R> Prover for ExecutionProver<H, R>
+where
+    H: ElementHasher<BaseField = Felt> + Sync,
+    R: RandomCoin<BaseField = Felt, Hasher = H> + Send,
+{
+    type BaseField = Felt;
+    type Air = ProcessorAir;
+    type Trace = ExecutionTrace;
+    type HashFn = H;
+    type VC = MerkleTreeVC<Self::HashFn>;
+    type RandomCoin = R;
+    type TraceLde<E: FieldElement<BaseField = Felt>> = DefaultTraceLde<E, H, Self::VC>;
+    type ConstraintEvaluator<'a, E: FieldElement<BaseField = Felt>> =
+        DefaultConstraintEvaluator<'a, ProcessorAir, E>;
+    type ConstraintCommitment<E: FieldElement<BaseField = Felt>> =
+        DefaultConstraintCommitment<E, H, Self::VC>;
+
+    fn options(&self) -> &WinterProofOptions {
+        &self.options
+    }
+
+    fn get_pub_inputs(&self, trace: &ExecutionTrace) -> PublicInputs {
+        // ensure inputs and outputs are consistent with the execution trace.
+        debug_assert!(
+            self.are_inputs_valid(trace),
+            "provided inputs do not match the execution trace"
+        );
+        debug_assert!(
+            self.are_outputs_valid(trace),
+            "provided outputs do not match the execution trace"
+        );
+
         let program_info = trace.program_info().clone();
         let final_pc_transcript = trace.final_precompile_transcript();
         PublicInputs::new(
@@ -245,5 +294,4 @@
             partition_options,
         )
     }
-}
->>>>>>> 190480c5
+}