--- conflicted
+++ resolved
@@ -22,13 +22,9 @@
 use tracing::instrument;
 use winter_maybe_async::{maybe_async, maybe_await};
 use winter_prover::{
-<<<<<<< HEAD
-    matrix::{ColMatrix, RowMatrix}, CompositionPoly, CompositionPolyTrace, ConstraintCompositionCoefficients, DefaultConstraintCommitment, DefaultConstraintEvaluator, DefaultTraceLde, ProofOptions as WinterProofOptions, Prover, StarkDomain, TraceInfo, TracePolyTable
-=======
     matrix::ColMatrix, CompositionPoly, CompositionPolyTrace, ConstraintCompositionCoefficients,
     DefaultConstraintCommitment, DefaultConstraintEvaluator, DefaultTraceLde,
     ProofOptions as WinterProofOptions, Prover, StarkDomain, TraceInfo, TracePolyTable,
->>>>>>> 60a32af1
 };
 #[cfg(feature = "std")]
 use {std::time::Instant, winter_prover::Trace};
@@ -197,7 +193,6 @@
     type VC = MerkleTreeVC<Self::HashFn>;
     type RandomCoin = R;
     type TraceLde<E: FieldElement<BaseField = Felt>> = DefaultTraceLde<E, H, Self::VC>;
-    type ConstraintCommitment<E: FieldElement<BaseField = Felt>> = DefaultConstraintCommitment<E, H, Self::VC>;
     type ConstraintEvaluator<'a, E: FieldElement<BaseField = Felt>> =
         DefaultConstraintEvaluator<'a, ProcessorAir, E>;
     type ConstraintCommitment<E: FieldElement<BaseField = Felt>> =
@@ -231,17 +226,6 @@
         partition_options: PartitionOptions,
     ) -> (Self::TraceLde<E>, TracePolyTable<E>) {
         DefaultTraceLde::new(trace_info, main_trace, domain, partition_options)
-    }
-
-    #[maybe_async]
-    fn build_constraint_commitment<E: FieldElement<BaseField = Self::BaseField>>(
-        &self,
-        composition_poly_trace: CompositionPolyTrace<E>,
-        num_constraint_composition_columns: usize,
-        domain: &StarkDomain<Self::BaseField>,
-        partition_options: PartitionOptions,
-    ) -> (Self::ConstraintCommitment<E>, CompositionPoly<E>) {
-        DefaultConstraintCommitment::new(composition_poly_trace, num_constraint_composition_columns, domain, partition_options)
     }
 
     #[maybe_async]
