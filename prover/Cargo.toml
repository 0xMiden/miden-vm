[package]
name = "miden-prover"
version.workspace = true
description = "Miden VM prover"
documentation = "https://docs.rs/miden-prover"
readme = "README.md"
categories = ["cryptography", "emulators", "no-std"]
keywords = ["miden", "prover", "stark", "zkp"]
license.workspace = true
authors.workspace = true
homepage.workspace = true
repository.workspace = true
rust-version.workspace = true
edition.workspace = true

[features]
default = ["std"]
async = ["winter-maybe-async/async"]
concurrent = ["std", "miden-processor/concurrent", "winter-prover/concurrent"]
metal = ["dep:miden-gpu", "dep:elsa", "dep:pollster", "concurrent", "std"]
std = ["miden-air/std", "miden-debug-types/std", "miden-processor/std", "winter-prover/std"]

[dependencies]
<<<<<<< HEAD
# Miden dependencies
miden-air.workspace = true
miden-debug-types.workspace = true
miden-processor.workspace = true

# External dependencies
tracing.workspace = true
winter-maybe-async = { version = "0.13", default-features = false }
winter-prover.workspace = true
=======
air = { package = "miden-air", path = "../air", version = "0.14", default-features = false }
processor = { package = "miden-processor", path = "../processor", version = "0.14", default-features = false }
tracing = { version = "0.1", default-features = false, features = ["attributes"] }
winter-maybe-async = { package = "winter-maybe-async", version = "0.12", default-features = false }
winter-prover = { package = "winter-prover", version = "0.12", default-features = false }
p3-matrix = { version = "0.3.0" }
p3-uni-stark = { version = "0.3.0", features = ["parallel"] }
p3-field = { version = "0.3.0" }
p3-merkle-tree = { version = "0.3.0" }
p3-commit = { version = "0.3.0" }
p3-fri = { version = "0.3.0" }
p3-dft = { version = "0.3.0", features = ["parallel"] }
p3-poseidon2 = { version = "0.3.0" }
p3-challenger = { version = "0.3.0" }
p3-goldilocks = { version = "0.3.0" }
p3-symmetric = { version = "0.3.0" }
p3-util = { version = "0.3.0", features = ["parallel"] }
p3-blake3 = { version = "0.3.0" }
p3-keccak = "0.3.0"
p3-maybe-rayon = "0.3.0"
p3-air = "0.3.0"

serde = { version = "1.0", features = ["derive"]}
bincode = "1.3"

rand = "0.9"
miden-crypto = { version = "0.14", default-features = false }
>>>>>>> b4c46020

[target.'cfg(all(target_arch = "aarch64", target_os = "macos"))'.dependencies]
elsa = { version = "1.11", optional = true }
miden-gpu = { version = "0.6", optional = true }
pollster = { version = "0.4", optional = true }<|MERGE_RESOLUTION|>--- conflicted
+++ resolved
@@ -21,7 +21,6 @@
 std = ["miden-air/std", "miden-debug-types/std", "miden-processor/std", "winter-prover/std"]
 
 [dependencies]
-<<<<<<< HEAD
 # Miden dependencies
 miden-air.workspace = true
 miden-debug-types.workspace = true
@@ -31,12 +30,11 @@
 tracing.workspace = true
 winter-maybe-async = { version = "0.13", default-features = false }
 winter-prover.workspace = true
-=======
 air = { package = "miden-air", path = "../air", version = "0.14", default-features = false }
 processor = { package = "miden-processor", path = "../processor", version = "0.14", default-features = false }
-tracing = { version = "0.1", default-features = false, features = ["attributes"] }
-winter-maybe-async = { package = "winter-maybe-async", version = "0.12", default-features = false }
-winter-prover = { package = "winter-prover", version = "0.12", default-features = false }
+# tracing = { version = "0.1", default-features = false, features = ["attributes"] }
+# winter-maybe-async = { package = "winter-maybe-async", version = "0.12", default-features = false }
+# winter-prover = { package = "winter-prover", version = "0.12", default-features = false }
 p3-matrix = { version = "0.3.0" }
 p3-uni-stark = { version = "0.3.0", features = ["parallel"] }
 p3-field = { version = "0.3.0" }
@@ -59,7 +57,6 @@
 
 rand = "0.9"
 miden-crypto = { version = "0.14", default-features = false }
->>>>>>> b4c46020
 
 [target.'cfg(all(target_arch = "aarch64", target_os = "macos"))'.dependencies]
 elsa = { version = "1.11", optional = true }
