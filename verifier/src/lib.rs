#![no_std]

extern crate alloc;

#[cfg(feature = "std")]
extern crate std;

use std::println;

use alloc::vec;

<<<<<<< HEAD
use miden_air::{HashFunction, ProcessorAir, ProvingOptions, PublicInputs};
use miden_core::crypto::{
    hash::{Blake3_192, Blake3_256, Poseidon2, Rpo256, Rpx256},
    random::{RpoRandomCoin, RpxRandomCoin, WinterRandomCoin},
=======
use air::{Felt, HashFunction, ProcessorAir, Proof, PublicInputs};
use p3_blake3::Blake3;
use p3_challenger::{DuplexChallenger, HashChallenger, SerializingChallenger64};
use p3_commit::ExtensionMmcs;
use p3_dft::Radix2DitParallel;
use p3_field::{Field, extension::BinomialExtensionField};
use p3_fri::{FriParameters, TwoAdicFriPcs};
use p3_merkle_tree::MerkleTreeMmcs;
use p3_symmetric::{
    CompressionFunctionFromHasher, PaddingFreeSponge, SerializingHasher, TruncatedPermutation
>>>>>>> b4c46020
};
use p3_uni_stark::{StarkConfig};
use vm_core::RpoPermutation256;

mod verify;
use verify::verify as verify_proof;

// EXPORTS
// ================================================================================================
pub use miden_core::{Kernel, ProgramInfo, StackInputs, StackOutputs, Word};
pub use winter_verifier::{AcceptableOptions, VerifierError};
pub mod math {
<<<<<<< HEAD
    pub use miden_core::{Felt, FieldElement, StarkField};
=======
    pub use vm_core::Felt;
>>>>>>> b4c46020
}
pub use miden_air::ExecutionProof;

// VERIFIER
// ================================================================================================
/// Returns the security level of the proof if the specified program was executed correctly against
/// the specified inputs and outputs.
///
/// Specifically, verifies that if a program with the specified `program_hash` is executed against
/// the provided `stack_inputs` and some secret inputs, the result is equal to the `stack_outputs`.
///
/// Stack inputs are expected to be ordered as if they would be pushed onto the stack one by one.
/// Thus, their expected order on the stack will be the reverse of the order in which they are
/// provided, and the last value in the `stack_inputs` slice is expected to be the value at the top
/// of the stack.
///
/// Stack outputs are expected to be ordered as if they would be popped off the stack one by one.
/// Thus, the value at the top of the stack is expected to be in the first position of the
/// `stack_outputs` slice, and the order of the rest of the output elements will also match the
/// order on the stack. This is the reverse of the order of the `stack_inputs` slice.
///
/// The verifier accepts proofs generated using a parameter set defined in [ProvingOptions].
/// Specifically, parameter sets targeting the following are accepted:
/// - 96-bit security level, non-recursive context (BLAKE3 hash function).
/// - 96-bit security level, recursive context (BLAKE3 hash function).
/// - 128-bit security level, non-recursive context (RPO hash function).
/// - 128-bit security level, recursive context (RPO hash function).
///
/// # Errors
/// Returns an error if:
/// - The provided proof does not prove a correct execution of the program.
/// - The protocol parameters used to generate the proof are not in the set of acceptable
///   parameters.
//#[tracing::instrument("verify_program", skip_all)]
pub fn verify(
    program_info: ProgramInfo,
    stack_inputs: StackInputs,
    stack_outputs: StackOutputs,
    proof: ExecutionProof,
) -> Result<u32, VerificationError> where
{
    // get security level of the proof
    let security_level = proof.security_level();
    let program_hash = *program_info.program_hash();

    // build public inputs and try to verify the proof
    let pub_inputs = PublicInputs::new(program_info, stack_inputs, stack_outputs);
    let (hash_fn, proof) = proof.into_parts();
    let processor_air = ProcessorAir {};

    type Val = Felt;
    type Challenge = BinomialExtensionField<Val, 2>;

    match hash_fn {
        HashFunction::Blake3_192 | HashFunction::Blake3_256 => {
                        println!("blake verifying");
                        type H = Blake3;
                        type FieldHash = SerializingHasher<H>;
                        type Compress<H> = CompressionFunctionFromHasher<H, 2, 32>;
                        type ValMmcs<H> = MerkleTreeMmcs<Val, u8, FieldHash, Compress<H>, 32>;
                        type ChallengeMmcs<H> = ExtensionMmcs<Val, Challenge, ValMmcs<H>>;
                        type Pcs = TwoAdicFriPcs<Val, Dft, ValMmcs<H>, ChallengeMmcs<H>>;
                        type Dft = Radix2DitParallel<Val>;
        
                        type Challenger<H> = SerializingChallenger64<Val, HashChallenger<u8, H, 32>>;
                        type Config = StarkConfig<Pcs, Challenge, Challenger<H>>;
        
                        let field_hash = FieldHash::new(H {});
                        let compress = Compress::new(H {});
        
                        let val_mmcs = ValMmcs::new(field_hash, compress);
                        let challenge_mmcs = ChallengeMmcs::new(val_mmcs.clone());
        
                        let dft = Dft::default();
        
                        let fri_config = FriParameters {
                            log_blowup: 3,
                            log_final_poly_len: 7,
                            num_queries: 27,
                            proof_of_work_bits: 16,
                            mmcs: challenge_mmcs,
                        };
        
                        let pcs = Pcs::new(dft, val_mmcs, fri_config);
        
                        let challenger = Challenger::from_hasher(vec![], H {});
        
                        let config = Config::new(pcs, challenger);
        
                        let proof: Proof<Config> = bincode::deserialize(&proof).unwrap();
                        verify_proof(&config, &processor_air, &proof, &vec![])
            },
        HashFunction::Rpo256 => {
                type Perm = RpoPermutation256;

                type MyHash = PaddingFreeSponge<Perm, 12, 8, 4>;
                let hash = MyHash::new(Perm {});

                type MyCompress = TruncatedPermutation<Perm, 2, 4, 12>;
                let compress = MyCompress::new(Perm {});

                type Challenger = DuplexChallenger<Val, Perm, 12, 8>;
                let challenger = Challenger::new(Perm {});

                type ValMmcs = MerkleTreeMmcs<
                    <Val as Field>::Packing,
                    <Val as Field>::Packing,
                    MyHash,
                    MyCompress,
                    4,
                >;
                let val_mmcs = ValMmcs::new(hash, compress);

                type ChallengeMmcs = ExtensionMmcs<Val, Challenge, ValMmcs>;
                let challenge_mmcs = ChallengeMmcs::new(val_mmcs.clone());

                type Dft = Radix2DitParallel<Val>;
                let dft = Dft::default();

                let fri_config = FriParameters {
                    log_blowup: 3,
                    log_final_poly_len: 7,
                    num_queries: 27,
                    proof_of_work_bits: 16,
                    mmcs: challenge_mmcs,
                };
            
                type Pcs = TwoAdicFriPcs<Val, Dft, ValMmcs, ChallengeMmcs>;
                let pcs = Pcs::new(dft, val_mmcs, fri_config);
                type Config = StarkConfig<Pcs, Challenge, Challenger>;
                let config = Config::new(pcs, challenger);

                let proof: Proof<Config> = bincode::deserialize(&proof).unwrap();
                verify_proof(&config, &processor_air, &proof, &pub_inputs.to_elements())
            },
        HashFunction::Rpx256 => {
<<<<<<< HEAD
            let opts = AcceptableOptions::OptionSet(vec![
                ProvingOptions::RECURSIVE_96_BITS,
                ProvingOptions::RECURSIVE_128_BITS,
            ]);
            verify_proof::<ProcessorAir, Rpx256, RpxRandomCoin, MerkleTree<_>>(
                proof, pub_inputs, &opts,
            )
        },
        HashFunction::Poseidon2 => {
            let opts = AcceptableOptions::OptionSet(vec![
                ProvingOptions::RECURSIVE_96_BITS,
                ProvingOptions::REGULAR_128_BITS,
            ]);
            verify_proof::<ProcessorAir, Poseidon2, WinterRandomCoin<_>, MerkleTree<_>>(
                proof, pub_inputs, &opts,
            )
        },
=======
                todo!()
            },
HashFunction::Keccak => todo!(),
>>>>>>> b4c46020
    }
    .map_err(|_source| VerificationError::ProgramVerificationError(program_hash))?;

    Ok(security_level)
}

// ERRORS
// ================================================================================================

/// TODO: add docs
#[derive(Debug, thiserror::Error)]
pub enum VerificationError {
    #[error("failed to verify proof for program with hash {0}")]
<<<<<<< HEAD
    ProgramVerificationError(Word, #[source] VerifierError),
=======
    //ProgramVerificationError(Digest, #[source] VerificationError),
    ProgramVerificationError(Digest),

>>>>>>> b4c46020
    #[error("the input {0} is not a valid field element")]
    InputNotFieldElement(u64),
    #[error("the output {0} is not a valid field element")]
    OutputNotFieldElement(u64),
}

/*
pub enum VerificationError {
    FailedVerification,
} */<|MERGE_RESOLUTION|>--- conflicted
+++ resolved
@@ -9,12 +9,11 @@
 
 use alloc::vec;
 
-<<<<<<< HEAD
 use miden_air::{HashFunction, ProcessorAir, ProvingOptions, PublicInputs};
 use miden_core::crypto::{
     hash::{Blake3_192, Blake3_256, Poseidon2, Rpo256, Rpx256},
     random::{RpoRandomCoin, RpxRandomCoin, WinterRandomCoin},
-=======
+};
 use air::{Felt, HashFunction, ProcessorAir, Proof, PublicInputs};
 use p3_blake3::Blake3;
 use p3_challenger::{DuplexChallenger, HashChallenger, SerializingChallenger64};
@@ -25,10 +24,9 @@
 use p3_merkle_tree::MerkleTreeMmcs;
 use p3_symmetric::{
     CompressionFunctionFromHasher, PaddingFreeSponge, SerializingHasher, TruncatedPermutation
->>>>>>> b4c46020
 };
 use p3_uni_stark::{StarkConfig};
-use vm_core::RpoPermutation256;
+use miden_core::RpoPermutation256;
 
 mod verify;
 use verify::verify as verify_proof;
@@ -38,11 +36,7 @@
 pub use miden_core::{Kernel, ProgramInfo, StackInputs, StackOutputs, Word};
 pub use winter_verifier::{AcceptableOptions, VerifierError};
 pub mod math {
-<<<<<<< HEAD
     pub use miden_core::{Felt, FieldElement, StarkField};
-=======
-    pub use vm_core::Felt;
->>>>>>> b4c46020
 }
 pub use miden_air::ExecutionProof;
 
@@ -179,7 +173,6 @@
                 verify_proof(&config, &processor_air, &proof, &pub_inputs.to_elements())
             },
         HashFunction::Rpx256 => {
-<<<<<<< HEAD
             let opts = AcceptableOptions::OptionSet(vec![
                 ProvingOptions::RECURSIVE_96_BITS,
                 ProvingOptions::RECURSIVE_128_BITS,
@@ -197,11 +190,6 @@
                 proof, pub_inputs, &opts,
             )
         },
-=======
-                todo!()
-            },
-HashFunction::Keccak => todo!(),
->>>>>>> b4c46020
     }
     .map_err(|_source| VerificationError::ProgramVerificationError(program_hash))?;
 
@@ -215,13 +203,7 @@
 #[derive(Debug, thiserror::Error)]
 pub enum VerificationError {
     #[error("failed to verify proof for program with hash {0}")]
-<<<<<<< HEAD
     ProgramVerificationError(Word, #[source] VerifierError),
-=======
-    //ProgramVerificationError(Digest, #[source] VerificationError),
-    ProgramVerificationError(Digest),
-
->>>>>>> b4c46020
     #[error("the input {0} is not a valid field element")]
     InputNotFieldElement(u64),
     #[error("the output {0} is not a valid field element")]
