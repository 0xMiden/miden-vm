[package]
name = "miden-verifier"
version.workspace = true
description = "Miden VM execution verifier"
documentation = "https://docs.rs/miden-verifier"
readme = "README.md"
categories = ["cryptography", "no-std"]
keywords = ["miden", "stark", "verifier", "zkp"]
license.workspace = true
authors.workspace = true
homepage.workspace = true
repository.workspace = true
rust-version.workspace = true
edition.workspace = true

[lib]
bench = false
doctest = false

[features]
default = ["std"]
std = ["miden-air/std", "miden-core/std", "thiserror/std", "winter-verifier/std"]

[dependencies]
<<<<<<< HEAD
# Miden dependencies
miden-air.workspace = true
miden-core.workspace = true

# External dependencies
tracing.workspace = true
thiserror.workspace = true
winter-verifier.workspace = true
=======
air = { package = "miden-air", path = "../air", version = "0.14", default-features = false }
tracing = { version = "0.1", default-features = false, features = ["attributes"] }
vm-core = { package = "miden-core", path = "../core", version = "0.14", default-features = false }
winter-verifier = { package = "winter-verifier", version = "0.12", default-features = false }
thiserror = { workspace = true }
p3-matrix = { version = "0.3.0" }
p3-uni-stark = { version = "0.3.0" }
p3-field = { version = "0.3.0" }
p3-merkle-tree = { version = "0.3.0" }
p3-commit = { version = "0.3.0" }
p3-fri = { version = "0.3.0" }
p3-dft = { version = "0.3.0" }
p3-poseidon2 = { version = "0.3.0" }
p3-challenger = { version = "0.3.0" }
p3-goldilocks = { version = "0.3.0" }
p3-symmetric = { version = "0.3.0" }
p3-util = { version = "0.3.0" }
p3-blake3 = { version = "0.3.0" }
p3-air = { version = "0.3.0" }
itertools = "0.12"

serde = { version = "1.0", features = ["derive"]}
bincode = "1.3"
>>>>>>> b4c46020
<|MERGE_RESOLUTION|>--- conflicted
+++ resolved
@@ -22,7 +22,6 @@
 std = ["miden-air/std", "miden-core/std", "thiserror/std", "winter-verifier/std"]
 
 [dependencies]
-<<<<<<< HEAD
 # Miden dependencies
 miden-air.workspace = true
 miden-core.workspace = true
@@ -31,12 +30,11 @@
 tracing.workspace = true
 thiserror.workspace = true
 winter-verifier.workspace = true
-=======
 air = { package = "miden-air", path = "../air", version = "0.14", default-features = false }
-tracing = { version = "0.1", default-features = false, features = ["attributes"] }
-vm-core = { package = "miden-core", path = "../core", version = "0.14", default-features = false }
-winter-verifier = { package = "winter-verifier", version = "0.12", default-features = false }
-thiserror = { workspace = true }
+# tracing = { version = "0.1", default-features = false, features = ["attributes"] }
+# vm-core = { package = "miden-core", path = "../core", version = "0.14", default-features = false }
+# winter-verifier = { package = "winter-verifier", version = "0.12", default-features = false }
+# thiserror = { workspace = true }
 p3-matrix = { version = "0.3.0" }
 p3-uni-stark = { version = "0.3.0" }
 p3-field = { version = "0.3.0" }
@@ -54,5 +52,4 @@
 itertools = "0.12"
 
 serde = { version = "1.0", features = ["derive"]}
-bincode = "1.3"
->>>>>>> b4c46020
+bincode = "1.3"