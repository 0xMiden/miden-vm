--- conflicted
+++ resolved
@@ -1,14 +1,10 @@
 use alloc::{boxed::Box, string::String, sync::Arc};
 use core::fmt;
 
-<<<<<<< HEAD
-use miden_core::PrimeCharacteristicRing;
-=======
 use miden_core::{
-    FieldElement,
+    FieldElement, PrimeCharacteristicRing,
     utils::{ByteReader, ByteWriter, Deserializable, DeserializationError, Serializable},
 };
->>>>>>> 190480c5
 use miden_debug_types::{SourceSpan, Span, Spanned};
 #[cfg(feature = "serde")]
 use serde::{Deserialize, Serialize};
