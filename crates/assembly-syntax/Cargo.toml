[package]
name = "miden-assembly-syntax"
version.workspace = true
description = "Parsing and semantic analysis of the Miden Assembly language"
documentation = "https://docs.rs/miden-assembly-syntax"
readme = "README.md"
categories = ["compilers", "no-std"]
keywords = ["assembly", "language", "syntax", "miden"]
edition.workspace = true
rust-version.workspace = true
license.workspace = true
authors.workspace = true
homepage.workspace = true
repository.workspace = true
exclude.workspace = true

[features]
default = ["std"]
std = [
  "aho-corasick/std",
  "miden-core/std",
  "miden-debug-types/std",
  "miden-utils-diagnostics/std",
  "thiserror/std",
  "proptest/std",
]
serde = [
<<<<<<< HEAD
  "dep:serde",
  "dep:serde-untagged",
  "miden-debug-types/serde",
  "midenc-hir-type/serde",
  "semver/serde",
  "smallvec/serde",
=======
    "dep:serde",
    "dep:serde-untagged",
    "miden-core/serde",
    "miden-debug-types/serde",
    "midenc-hir-type/serde",
    "semver/serde",
    "smallvec/serde",
>>>>>>> 190480c5
]
arbitrary = ["dep:proptest", "dep:proptest-derive", "miden-core/arbitrary"]
testing = ["arbitrary", "logging"]
logging = ["dep:env_logger"]

[dependencies]
# Miden dependencies
miden-core.workspace = true
miden-debug-types.workspace = true
miden-utils-diagnostics.workspace = true
midenc-hir-type.workspace = true

# External dependencies
aho-corasick = { version = "1.1", default-features = false }
env_logger = { workspace = true, optional = true }
lalrpop-util = { version = "0.22", default-features = false }
log.workspace = true
proptest = { workspace = true, optional = true }
proptest-derive = { workspace = true, optional = true }
<<<<<<< HEAD
regex = { version = "1.11", default-features = false, features = [
  "unicode",
  "perf",
] }
=======
regex = { version = "1.12", default-features = false, features = ["unicode", "perf"] }
>>>>>>> 190480c5
semver = { version = "1.0", default-features = false }
serde = { workspace = true, optional = true }
serde-untagged = { workspace = true, optional = true }
smallvec.workspace = true
thiserror.workspace = true

[dev-dependencies]
env_logger.workspace = true
miden-test-serde-macros.workspace = true
proptest.workspace = true
pretty_assertions = "1.4"
serde_json = { workspace = true }

[build-dependencies]
lalrpop = { version = "0.22", default-features = false }
rustc_version = "0.4"<|MERGE_RESOLUTION|>--- conflicted
+++ resolved
@@ -25,14 +25,6 @@
   "proptest/std",
 ]
 serde = [
-<<<<<<< HEAD
-  "dep:serde",
-  "dep:serde-untagged",
-  "miden-debug-types/serde",
-  "midenc-hir-type/serde",
-  "semver/serde",
-  "smallvec/serde",
-=======
     "dep:serde",
     "dep:serde-untagged",
     "miden-core/serde",
@@ -40,7 +32,6 @@
     "midenc-hir-type/serde",
     "semver/serde",
     "smallvec/serde",
->>>>>>> 190480c5
 ]
 arbitrary = ["dep:proptest", "dep:proptest-derive", "miden-core/arbitrary"]
 testing = ["arbitrary", "logging"]
@@ -60,14 +51,7 @@
 log.workspace = true
 proptest = { workspace = true, optional = true }
 proptest-derive = { workspace = true, optional = true }
-<<<<<<< HEAD
-regex = { version = "1.11", default-features = false, features = [
-  "unicode",
-  "perf",
-] }
-=======
 regex = { version = "1.12", default-features = false, features = ["unicode", "perf"] }
->>>>>>> 190480c5
 semver = { version = "1.0", default-features = false }
 serde = { workspace = true, optional = true }
 serde-untagged = { workspace = true, optional = true }
