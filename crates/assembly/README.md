# Miden Assembly

This crate contains Miden assembler.

The purpose of the assembler is to compile/assemble [Miden Assembly (MASM)](https://0xMiden.github.io/miden-vm/user_docs/assembly/main.html)
source code into a Miden VM program (represented by `Program` struct). The program
can then be executed on Miden VM [processor](../processor).

## Compiling Miden Assembly

To assemble a program for the Miden VM from some Miden Assembly source code, you first
need to instantiate the assembler, and then call one of its provided assembly methods,
e.g. `assemble`.

The `assemble` method takes the source code of an executable module as a string, or
file path, and either compiles it to a `Program`, or returns an error if the program
is invalid in some way. The error type returned can be pretty-printed to show rich
diagnostics about the source code from which an error is derived, when applicable,
much like the Rust compiler.

### Example

```rust
use std::path::Path;
use miden_assembly::Assembler;
use miden_assembly_syntax::debuginfo::DefaultSourceManager;
use std::sync::Arc;

// Instantiate a default, empty assembler
let assembler = Assembler::new(Arc::new(DefaultSourceManager::default()));

// Emit a program which pushes values 3 and 5 onto the stack and adds them
let program1 = assembler.assemble_program("begin push.3 push.5 add end")
    .unwrap();

// Note: assemble_program() takes ownership of the assembler, so create a new one for the next program
let assembler2 = Assembler::new(Arc::new(DefaultSourceManager::default()));

// Emit a program from some source code on disk (requires the `std` feature)
let program2 = assembler2.assemble_program(Path::new("../../miden-vm/masm-examples/fib/fib.masm"))
    .unwrap();
```

> **Note:** The default assembler provides no kernel or standard libraries, you must
> explicitly add those using the various builder methods of `Assembler`, as
> described in the next section.

## Assembler Options

As noted above, the default assembler is instantiated with nothing in it but
the source code you provide. If you want to support more complex programs, you
will want to factor code into libraries and modules, and then link all of them
together at once. This can be achieved using a set of builder methods of the
`Assembler` struct, e.g. `with_dynamic_library`, `with_kernel`, etc.

We'll look at a few of these in more detail below. See the module documentation
for the full set of APIs and how to use them.

### Libraries

The first use case that you are likely to encounter is the desire to factor out
some shared code into a _library_. A library is a set of modules which belong
to a common namespace, and which are packaged together. The
[core library](../../crates/lib/core) is an example of this.

To call code in this library from your program entrypoint, you must add the
library to the instance of the assembler you will compile the program with,
using the `with_dynamic_library` or `link_dynamic_library` methods.

To be a bit more precise, a library can be anything that implements the `Library`
trait, allowing for some flexibility in how they are managed. The core library
referenced above implements this trait, so if we wanted to make use of the Miden
core library in our own program, we would add it like so:

```rust
# use miden_assembly::Assembler;
# use miden_assembly_syntax::debuginfo::DefaultSourceManager;
# use miden_core_lib::CoreLibrary;
# use std::sync::Arc;
#
let assembler = Assembler::new(Arc::new(DefaultSourceManager::default()))
    .with_dynamic_library(&CoreLibrary::default())
    .unwrap();
```

The resulting assembler can now compile code that invokes any of the
core library procedures by importing them from the namespace of
the library, as shown next:

```masm
use std::math::u64

begin
    push.1.0
    push.2.0
    exec.u64::wrapping_add
end
```

A generic container format for libraries, which implements `Library` and
can be used for any set of Miden assembly modules belonging to the same
namespace, is provided by the `MaslLibrary` struct.

A `MaslLibrary` serializes/deserializes to the `.masl` file format, which
is a binary format containing the parsed, but uncompiled, Miden Assembly
code in the form of its abstract syntax tree. You can construct and load
`.masl` files using the `MaslLibrary` interface.

### Program Kernels

A _program kernel_ defines a set of procedures which can be invoked via
`syscall` instructions. Miden programs are always compiled against some kernel,
and by default this kernel is empty, and so no `syscall` instructions are
allowed.

You can provide a kernel in one of two ways: a precompiled `Kernel` struct,
or by compiling a kernel module from source, as shown below:

```rust
# use miden_assembly::Assembler;
# use miden_assembly_syntax::debuginfo::DefaultSourceManager;
# use std::sync::Arc;
#
# // Create a source manager
# let source_manager = Arc::new(DefaultSourceManager::default());

// First, assemble the kernel library
let kernel_lib = Assembler::new(source_manager.clone())
    .assemble_kernel("pub proc foo add end")
    .unwrap();

// Create assembler with the kernel
let assembler = Assembler::with_kernel(source_manager, kernel_lib);
```

Programs compiled by this assembler will be able to make calls to the
`foo` procedure by executing the `syscall` instruction, like so:

```rust
# use miden_assembly::Assembler;
# use miden_assembly_syntax::debuginfo::DefaultSourceManager;
# use std::sync::Arc;
#
# // Create a source manager
# let source_manager = Arc::new(DefaultSourceManager::default());

// First, assemble the kernel library
let kernel_lib = Assembler::new(source_manager.clone())
    .assemble_kernel("pub proc foo add end")
    .unwrap();

// Create assembler with the kernel and assemble program
let program = Assembler::with_kernel(source_manager, kernel_lib)
    .assemble_program("
begin
    syscall.foo
end
").unwrap();
```

> **Note:** An unqualified `syscall` target is assumed to be defined in the kernel module.
> This is unlike the `exec` and `call` instructions, which require that callees
> resolve to a local procedure; a procedure defined in an explicitly imported
> module; or the hash of a MAST root corresponding to the compiled procedure.
>
> These options are also available to `syscall`, with the caveat that whatever
> method is used, it _must_ resolve to a procedure in the kernel specified to
> the assembler, or compilation will fail with an error.

### Debug Mode

The assembler can be instantiated in debug mode. Compiling a program with such an assembler retains source mappings between assembly instructions and VM operations. Thus, when such a program is executed using the `execute_iter()` function of the [processor](../processor), it is possible to correlate each
instruction with the source code that it is derived from. You can do this as
shown below:

```rust
# use miden_assembly::Assembler;
# use miden_assembly_syntax::debuginfo::DefaultSourceManager;
# use std::sync::Arc;
#
// Instantiate the assembler in debug mode
let assembler = Assembler::new(Arc::new(DefaultSourceManager::default()));
```

## Putting it all together

To help illustrate how all of the topics we discussed above can be combined
together, let's look at one last example:

```rust
use miden_assembly::Assembler;
use miden_assembly_syntax::debuginfo::DefaultSourceManager;
use miden_core_lib::CoreLibrary;
use std::sync::Arc;

fn main() -> Result<(), Box<dyn std::error::Error>> {
    // Source code of the kernel module
    let kernel = "pub proc foo add end";

    // Create a source manager
    let source_manager = Arc::new(DefaultSourceManager::default());

    // First, assemble the kernel library
    let kernel_lib = Assembler::new(source_manager.clone())
        .assemble_kernel(kernel)?;

<<<<<<< HEAD
// Instantiate the assembler with multiple options at once
let assembler = Assembler::with_kernel(source_manager, kernel_lib)
    .with_dynamic_library(&CoreLibrary::default())
    .unwrap();
=======
    // Instantiate the assembler with multiple options at once
    let assembler = Assembler::with_kernel(source_manager, kernel_lib)
        .with_dynamic_library(&CoreLibrary::default())?;
>>>>>>> c4d96176

    // Assemble our program
    let program = assembler.assemble_program("
begin
    push.1.2
    syscall.foo
end
")?;

    Ok(())
}
```

## License
This project is dual-licensed under the [MIT](http://opensource.org/licenses/MIT) and [Apache 2.0](https://opensource.org/license/apache-2-0) licenses.<|MERGE_RESOLUTION|>--- conflicted
+++ resolved
@@ -204,16 +204,9 @@
     let kernel_lib = Assembler::new(source_manager.clone())
         .assemble_kernel(kernel)?;
 
-<<<<<<< HEAD
-// Instantiate the assembler with multiple options at once
-let assembler = Assembler::with_kernel(source_manager, kernel_lib)
-    .with_dynamic_library(&CoreLibrary::default())
-    .unwrap();
-=======
     // Instantiate the assembler with multiple options at once
     let assembler = Assembler::with_kernel(source_manager, kernel_lib)
         .with_dynamic_library(&CoreLibrary::default())?;
->>>>>>> c4d96176
 
     // Assemble our program
     let program = assembler.assemble_program("
