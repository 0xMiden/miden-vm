--- conflicted
+++ resolved
@@ -12,13 +12,9 @@
         push(2)
         push(2)
         push(2)
-<<<<<<< HEAD
-        push(17843484659000820118)
-=======
         noop
         noop
-        push(2)
->>>>>>> 73222c46
+        push(17843484659000820118)
         emit
         drop
         assert(0)
