---
source: crates/assembly/src/tests.rs
expression: program
---
begin
<<<<<<< HEAD
    basic_block push(5642583036089175977) emit drop assert(0) end
=======
    basic_block
        push(2147483648)
        push(4294967294)
        mstore
        drop
        push(4)
        emit
        drop
        assert(0)
    end
>>>>>>> 73222c46
end<|MERGE_RESOLUTION|>--- conflicted
+++ resolved
@@ -3,18 +3,14 @@
 expression: program
 ---
 begin
-<<<<<<< HEAD
-    basic_block push(5642583036089175977) emit drop assert(0) end
-=======
     basic_block
         push(2147483648)
         push(4294967294)
         mstore
         drop
-        push(4)
+        push(5642583036089175977)
         emit
         drop
         assert(0)
     end
->>>>>>> 73222c46
 end