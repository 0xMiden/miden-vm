--- conflicted
+++ resolved
@@ -704,13 +704,7 @@
             (8, block1_decorator3), // Decorator for Push(3) at index 8
         ];
 
-<<<<<<< HEAD
         let block1_id = builder.ensure_block(block1_ops, block1_decorators).unwrap();
-=======
-        let block1_id = builder
-            .ensure_block(block1_ops.clone(), block1_decorators, vec![], vec![])
-            .unwrap();
->>>>>>> 7958ba49
 
         // Sanity check the test itself makes sense
         let block1 = builder.mast_forest[block1_id].get_basic_block().unwrap().clone();
@@ -729,13 +723,7 @@
             (1, block2_decorator2), // Decorator for Mul
         ]; // [push mul] [3]
 
-<<<<<<< HEAD
         let block2_id = builder.ensure_block(block2_ops, block2_decorators).unwrap();
-=======
-        let block2_id = builder
-            .ensure_block(block2_ops.clone(), block2_decorators, vec![], vec![])
-            .unwrap();
->>>>>>> 7958ba49
 
         // Merge the blocks
         let merged_blocks = builder.merge_basic_blocks(&[block1_id, block2_id]).unwrap();
