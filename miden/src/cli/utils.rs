--- conflicted
+++ resolved
@@ -29,17 +29,11 @@
 pub fn get_masm_program(
     path: &Path,
     libraries: &Libraries,
-<<<<<<< HEAD
     debug_on: bool,
-) -> Result<vm_core::Program, Report> {
+) -> Result<(vm_core::Program, Arc<dyn SourceManager>), Report> {
     let debug_mode = if debug_on { Debug::On } else { Debug::Off };
-    let program = ProgramFile::read(path)?.compile(debug_mode, &libraries.libraries)?;
-    Ok(program)
-=======
-) -> Result<(vm_core::Program, Arc<dyn SourceManager>), Report> {
     let program_file = ProgramFile::read(path)?;
-    let program = program_file.compile(Debug::On, &libraries.libraries)?;
+    let program = program_file.compile(debug_mode, &libraries.libraries)?;
 
     Ok((program, program_file.source_manager().clone()))
->>>>>>> 87a57db5
 }