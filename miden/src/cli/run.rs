use std::{path::PathBuf, sync::Arc, time::Instant};

use assembly::{
    DefaultSourceManager,
    diagnostics::{IntoDiagnostic, Report, WrapErr},
};
use clap::Parser;
use miden_vm::internal::InputFile;
use processor::{DefaultHost, ExecutionOptions, ExecutionTrace};
use stdlib::StdLibrary;
use tracing::instrument;

use super::{
    data::{Libraries, OutputFile},
    utils::{get_masm_program, get_masp_program},
};

#[derive(Debug, Clone, Parser)]
#[clap(about = "Run a miden program")]
pub struct RunCmd {
    /// Path to a .masm assembly file or a .masp package file
    #[clap(value_parser)]
    program_file: PathBuf,

    /// Number of cycles the program is expected to consume
    #[clap(short = 'e', long = "exp-cycles", default_value = "64")]
    expected_cycles: u32,

    /// Path to input file
    #[clap(short = 'i', long = "input", value_parser)]
    input_file: Option<PathBuf>,

    /// Paths to .masl library files (only used for assembly files)
    #[clap(short = 'l', long = "libraries", value_parser)]
    library_paths: Vec<PathBuf>,

    /// Maximum number of cycles a program is allowed to consume
    #[clap(short = 'm', long = "max-cycles", default_value = "4294967295")]
    max_cycles: u32,

    /// Number of outputs
    #[clap(short = 'n', long = "num-outputs", default_value = "16")]
    num_outputs: usize,

    /// Path to output file
    #[clap(short = 'o', long = "output", value_parser)]
    output_file: Option<PathBuf>,

    /// Enable tracing to monitor execution of the VM
    #[clap(short = 't', long = "trace")]
    trace: bool,

    /// Disable debug instructions (release mode)
    #[clap(short = 'r', long = "release")]
    release: bool,
}

impl RunCmd {
    pub fn execute(&self) -> Result<(), Report> {
        println!("===============================================================================");
        println!("Run program: {}", self.program_file.display());
        println!("-------------------------------------------------------------------------------");

        // determine file type based on extension
        let ext = self
            .program_file
            .extension()
            .and_then(|s| s.to_str())
            .unwrap_or("")
            .to_lowercase();

        let now = Instant::now();

        // use a single match expression based on file extension
        let (trace, program_hash) = match ext.as_str() {
            "masp" => run_masp_program(self)?,
            "masm" => run_masm_program(self)?,
            _ => return Err(Report::msg("The provided file must have a .masm or .masp extension")),
        };

        println!(
            "Executed the program with hash {} in {} ms",
            hex::encode(program_hash),
            now.elapsed().as_millis()
        );

        if let Some(output_path) = &self.output_file {
            // write outputs to file if one was specified
            OutputFile::write(trace.stack_outputs(), output_path).map_err(Report::msg)?;
        } else {
            // write the stack outputs to the terminal
            println!("Output: {:?}", trace.stack_outputs().stack_truncated(self.num_outputs));
        }

        // calculate the percentage of padded rows
        let padding_percentage = (trace.trace_len_summary().padded_trace_len()
            - trace.trace_len_summary().trace_len())
            * 100
            / trace.trace_len_summary().padded_trace_len();
        // print the required cycles for each component
        println!(
            "VM cycles: {} extended to {} steps ({}% padding).
├── Stack rows: {}
├── Range checker rows: {}
└── Chiplets rows: {}
    ├── Hash chiplet rows: {}
    ├── Bitwise chiplet rows: {}
    ├── Memory chiplet rows: {}
    └── Kernel ROM rows: {}",
            trace.trace_len_summary().trace_len(),
            trace.trace_len_summary().padded_trace_len(),
            padding_percentage,
            trace.trace_len_summary().main_trace_len(),
            trace.trace_len_summary().range_trace_len(),
            trace.trace_len_summary().chiplets_trace_len().trace_len(),
            trace.trace_len_summary().chiplets_trace_len().hash_chiplet_len(),
            trace.trace_len_summary().chiplets_trace_len().bitwise_chiplet_len(),
            trace.trace_len_summary().chiplets_trace_len().memory_chiplet_len(),
            trace.trace_len_summary().chiplets_trace_len().kernel_rom_len(),
        );

        Ok(())
    }
}

// HELPER FUNCTIONS
// ================================================================================================

#[instrument(name = "run_program", skip_all)]
fn run_masp_program(params: &RunCmd) -> Result<(ExecutionTrace, [u8; 32]), Report> {
    let program = get_masp_program(&params.program_file)?;

    // use simplified input data reading
    let input_data = InputFile::read(&params.input_file, &params.program_file)?;

    let stack_inputs = input_data.parse_stack_inputs().map_err(Report::msg)?;
    let mut host = DefaultHost::new(input_data.parse_advice_provider().map_err(Report::msg)?);

    let execution_options = ExecutionOptions::new(
        Some(params.max_cycles),
        params.expected_cycles,
        params.trace,
        !params.release,
    )
    .into_diagnostic()?;

    let program_hash: [u8; 32] = program.hash().into();

    // Packages don't ship with sources, so we use a default source manager.
    let source_manager = Arc::new(DefaultSourceManager::default());

    // execute program and generate outputs
    let trace =
        processor::execute(&program, stack_inputs, &mut host, execution_options, source_manager)
            .wrap_err("Failed to generate execution trace")?;

    Ok((trace, program_hash))
}

#[instrument(name = "run_program", skip_all)]
fn run_masm_program(params: &RunCmd) -> Result<(ExecutionTrace, [u8; 32]), Report> {
    for lib in &params.library_paths {
        if !lib.is_file() {
            let name = lib.display();
            return Err(Report::msg(format!("{name} must be a file.")));
        }
    }

    // load libraries from files
    let libraries = Libraries::new(&params.library_paths)?;

    // load program from file and compile
<<<<<<< HEAD
    let program = get_masm_program(&params.program_file, &libraries, !params.release)?;
=======
    let (program, source_manager) = get_masm_program(&params.program_file, &libraries)?;
>>>>>>> 87a57db5
    let input_data = InputFile::read(&params.input_file, &params.program_file)?;

    let execution_options = ExecutionOptions::new(
        Some(params.max_cycles),
        params.expected_cycles,
        params.trace,
        !params.release,
    )
    .into_diagnostic()?;

    // fetch the stack and program inputs from the arguments
    let stack_inputs = input_data.parse_stack_inputs().map_err(Report::msg)?;
    let mut host = DefaultHost::new(input_data.parse_advice_provider().map_err(Report::msg)?);
    host.load_mast_forest(StdLibrary::default().mast_forest().clone()).unwrap();
    for lib in libraries.libraries {
        host.load_mast_forest(lib.mast_forest().clone()).unwrap();
    }

    let program_hash: [u8; 32] = program.hash().into();

    let trace =
        processor::execute(&program, stack_inputs, &mut host, execution_options, source_manager)
            .wrap_err("Failed to generate execution trace")?;

    Ok((trace, program_hash))
}<|MERGE_RESOLUTION|>--- conflicted
+++ resolved
@@ -170,11 +170,8 @@
     let libraries = Libraries::new(&params.library_paths)?;
 
     // load program from file and compile
-<<<<<<< HEAD
-    let program = get_masm_program(&params.program_file, &libraries, !params.release)?;
-=======
-    let (program, source_manager) = get_masm_program(&params.program_file, &libraries)?;
->>>>>>> 87a57db5
+    let (program, source_manager) =
+        get_masm_program(&params.program_file, &libraries, !params.release)?;
     let input_data = InputFile::read(&params.input_file, &params.program_file)?;
 
     let execution_options = ExecutionOptions::new(
