--- conflicted
+++ resolved
@@ -40,7 +40,6 @@
 
 [workspace.dependencies]
 # Workspace crates
-<<<<<<< HEAD
 miden-air = { path = "./air", version = "0.19", default-features = false }
 miden-assembly = { path = "./crates/assembly", version = "0.19", default-features = false }
 miden-assembly-syntax = { path = "./crates/assembly-syntax", version = "0.19", default-features = false }
@@ -48,25 +47,11 @@
 miden-debug-types = { path = "./crates/debug/types", version = "0.19", default-features = false }
 miden-mast-package = { path = "./package", version = "0.19", default-features = false }
 miden-processor = { path = "./processor", version = "0.19", default-features = false }
-miden-serde-test-macros = { path = "./crates/utils/serde-test-macros", version = "0.1", default-features = false }
+miden-serde-test-macros = { path = "./crates/utils/serde-test-macros", default-features = false }
 miden-prover = { path = "./prover", version = "0.19", default-features = false }
 miden-stdlib = { path = "./stdlib", version = "0.19", default-features = false }
 miden-utils-diagnostics = { path = "./crates/utils/diagnostics", version = "0.19", default-features = false }
 miden-utils-sync = { path = "./crates/utils/sync", version = "0.19", default-features = false }
-=======
-miden-air = { path = "./air", version = "0.18", default-features = false }
-miden-assembly = { path = "./crates/assembly", version = "0.18", default-features = false }
-miden-assembly-syntax = { path = "./crates/assembly-syntax", version = "0.18", default-features = false }
-miden-core = { path = "./core", version = "0.18", default-features = false }
-miden-debug-types = { path = "./crates/debug/types", version = "0.18", default-features = false }
-miden-mast-package = { path = "./package", version = "0.18", default-features = false }
-miden-processor = { path = "./processor", version = "0.18", default-features = false }
-miden-serde-test-macros = { path = "./crates/utils/serde-test-macros", default-features = false }
-miden-prover = { path = "./prover", version = "0.18", default-features = false }
-miden-stdlib = { path = "./stdlib", version = "0.18", default-features = false }
-miden-utils-diagnostics = { path = "./crates/utils/diagnostics", version = "0.18", default-features = false }
-miden-utils-sync = { path = "./crates/utils/sync", version = "0.18", default-features = false }
->>>>>>> d3e3b057
 miden-utils-testing = { path = "./crates/utils/testing", version = "0.1", package = "miden-test-utils" }
 miden-verifier = { path = "./verifier", version = "0.19", default-features = false }
 
