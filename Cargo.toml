--- conflicted
+++ resolved
@@ -54,11 +54,7 @@
 miden-verifier = { path = "./verifier", version = "0.20", default-features = false }
 
 # Miden crates
-<<<<<<< HEAD
-miden-crypto = { git = "https://github.com/0xMiden/crypto.git", branch = "next", default-features = false }
-=======
 miden-crypto = { version = "0.19", default-features = false }
->>>>>>> 6049c56f
 miden-formatting = { version = "0.1", default-features = false }
 midenc-hir-type = { version = "0.4", default-features = false }
 
