--- conflicted
+++ resolved
@@ -54,14 +54,10 @@
 miden-verifier = { path = "./verifier", version = "0.20", default-features = false }
 
 # Miden crates
-<<<<<<< HEAD
 # miden-crypto = { version = "0.17", default-features = false }
 
 miden-crypto = { git = "https://github.com/0xMiden/crypto", branch = "zz/migrate-plonky3" }
 
-=======
-miden-crypto = { version = "0.19", default-features = false }
->>>>>>> 190480c5
 miden-formatting = { version = "0.1", default-features = false }
 midenc-hir-type = { version = "0.4", default-features = false }
 
